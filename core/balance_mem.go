package core

import (
	"hyperchain-alpha/core/types"
	"sync"
)

type memBalance struct {
	data map[string]types.Balance
	lock sync.RWMutex
}

func newMemBalance() *memBalance {
	return &memBalance{
		data: make(map[string]types.Balance),
	}
}

var memBalanceMap *memBalance;

//-- 将Balance存入内存
func PutBalanceToMEM(t types.Balance){
	memBalanceMap.lock.Lock()
	defer memBalanceMap.lock.Unlock()
	key := t.AccountPublicKeyHash
	memBalanceMap.data[key] = t
}

//-- 在MEM中 根据Key获取的Balance
func GetBalanceFromMEM(accountPublicKeyHash string) types.Balance{
	memBalanceMap.lock.RLock()
	defer memBalanceMap.lock.RUnlock()
	return memBalanceMap.data[accountPublicKeyHash]
}

//-- 从MEM中删除Balance
func DeleteBalanceFromMEM(accountPublicKeyHash string) {
	memBalanceMap.lock.Lock()
	defer memBalanceMap.lock.Unlock()
	delete(memBalanceMap.data, accountPublicKeyHash)
}

//-- 从MEM中获取所有Balance
func GetAllBalanceFromMEM() ([]types.Balance) {
	memBalanceMap.lock.RLock()
	defer memBalanceMap.lock.RUnlock()
	var ts []types.Balance
	for _, m := range memBalanceMap.data {
		ts = append(ts, m)
	}
	return ts
}

func UpdateBalance(block types.Block)  {
<<<<<<< HEAD
	//for _, trans := range block.Transactions {
	//
	//}
=======
	memBalanceMap.lock.Lock()
	defer memBalanceMap.lock.Unlock()
	for _, trans := range block.Transactions {
		b := memBalanceMap.data[trans.From]
		b.Value -= trans.Value
		memBalanceMap.data[trans.From] = b
		if _, ok := memBalanceMap.data[trans.To]; ok {
			b = memBalanceMap.data[trans.To]
			b.Value += trans.Value
			memBalanceMap.data[trans.To] = b
		}else {
			b = types.Balance{
				AccountPublicKeyHash: trans.To,
				Value: trans.Value,
			}
			memBalanceMap.data[trans.To] = b
		}
	}
>>>>>>> fff35803
}

/*
//-- 将Balance存入内存
func PutBalanceToMEM(key string, t types.Balance) error{
	return putBalance(memDB, []byte(key), t)
}

//-- 在MEM中 根据Key获取的Balance
func GetBalanceFromMEM(key string) (types.Balance, error){
	return getBalance(memDB, []byte(key))
}

//-- 从MEM中删除Balance
func DeleteBalanceFromMEM(key string) error {
	return deleteBalance(memDB, []byte(key))
}

//-- 从MEM中获取所有Balance
func GetAllBalanceFromMEM() ([]types.Balance, error) {
	var ts []types.Balance

	Keys := memDB.Keys()

	var err error
	for _, key := range Keys {
		if string(key[:len(balanceHeaderKey)]) == string(balanceHeaderKey) {
			var t types.Balance
			value , _ := memDB.Get(key)
			err = decondeFromBytes(value, &t)
			ts = append(ts, t)
		}
	}
	return ts, err
}*/<|MERGE_RESOLUTION|>--- conflicted
+++ resolved
@@ -52,11 +52,6 @@
 }
 
 func UpdateBalance(block types.Block)  {
-<<<<<<< HEAD
-	//for _, trans := range block.Transactions {
-	//
-	//}
-=======
 	memBalanceMap.lock.Lock()
 	defer memBalanceMap.lock.Unlock()
 	for _, trans := range block.Transactions {
@@ -75,7 +70,6 @@
 			memBalanceMap.data[trans.To] = b
 		}
 	}
->>>>>>> fff35803
 }
 
 /*
