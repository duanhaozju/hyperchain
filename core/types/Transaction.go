// hyperchain alpha version 2016
// Copyright 2014 hyperchain.cn
// 这个文件定义了交易(transaction)的结构信息

package types

import (
	"hyperchain-alpha/encrypt"
	"strconv"
)

type Transaction struct {
<<<<<<< HEAD
	From string //从发起账户公钥hash之后的值
	//Publickey string //携带公钥
	To string //送达账户公钥hash之后的值
	Value int // 交易值
	TimeStamp int64 //unix时间戳
	Singnature encrypt.Signature //数字签名
	//Signedhash string //整体签名
=======
	From      string            //从发起账户公钥hash之后的值
								//Publickey string //携带公钥
	To        string            //送达账户公钥hash之后的值
	Value     int               // 交易值
	TimeStamp int64             //时间戳
	Signature encrypt.Signature //数字签名
								//Signedhash string //整体签名
>>>>>>> e4853f78
}

type Transactions []Transaction

//需要将签名字符串反序列化 signUndecoded => encrypt.Signature
func NewTransaction(from string,to string,value int,signUndecoded string) *Transaction{

	return nil
}

//验证交易
func (t *Transaction)Verify()bool{
	return true
}

func (t *Transaction) Hash() string{
	self := t
<<<<<<< HEAD
	return string(encrypt.GetHash([]byte(self.From + self.To + strconv.Itoa(self.Value)+ strconv.FormatInt(int64(self.TimeStamp), 10)  )))
=======
	return string(encrypt.GetHash([]byte(self.From + self.To + strconv.Itoa(self.Value)+ strconv.FormatInt(self.TimeStamp,10))))
>>>>>>> e4853f78
}<|MERGE_RESOLUTION|>--- conflicted
+++ resolved
@@ -10,15 +10,6 @@
 )
 
 type Transaction struct {
-<<<<<<< HEAD
-	From string //从发起账户公钥hash之后的值
-	//Publickey string //携带公钥
-	To string //送达账户公钥hash之后的值
-	Value int // 交易值
-	TimeStamp int64 //unix时间戳
-	Singnature encrypt.Signature //数字签名
-	//Signedhash string //整体签名
-=======
 	From      string            //从发起账户公钥hash之后的值
 								//Publickey string //携带公钥
 	To        string            //送达账户公钥hash之后的值
@@ -26,7 +17,6 @@
 	TimeStamp int64             //时间戳
 	Signature encrypt.Signature //数字签名
 								//Signedhash string //整体签名
->>>>>>> e4853f78
 }
 
 type Transactions []Transaction
@@ -44,9 +34,5 @@
 
 func (t *Transaction) Hash() string{
 	self := t
-<<<<<<< HEAD
-	return string(encrypt.GetHash([]byte(self.From + self.To + strconv.Itoa(self.Value)+ strconv.FormatInt(int64(self.TimeStamp), 10)  )))
-=======
 	return string(encrypt.GetHash([]byte(self.From + self.To + strconv.Itoa(self.Value)+ strconv.FormatInt(self.TimeStamp,10))))
->>>>>>> e4853f78
 }