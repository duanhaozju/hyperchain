--- conflicted
+++ resolved
@@ -7,8 +7,7 @@
 	bytes value = 3;
 	int64 timestamp = 4;
 	bytes signature = 5;
-<<<<<<< HEAD
-	uint64 peerId = 6;
+	uint64 id = 6;
 	bytes transactionHash = 7;
 }
 
@@ -19,7 +18,4 @@
         OUTOFBALANCE = 0;
         SIGFAILED = 1;
     }
-=======
-	uint64 id = 6;
->>>>>>> 351505fb
 }