// Copyright 2016-2017 Hyperchain Corp.
//
// Licensed under the Apache License, Version 2.0 (the "License");
// you may not use this file except in compliance with the License.
// You may obtain a copy of the License at
//
//    http://www.apache.org/licenses/LICENSE-2.0
//
// Unless required by applicable law or agreed to in writing, software
// distributed under the License is distributed on an "AS IS" BASIS,
// WITHOUT WARRANTIES OR CONDITIONS OF ANY KIND, either express or implied.
// See the License for the specific language governing permissions and
// limitations under the License.
package types

import (
	"fmt"
	"github.com/golang/protobuf/proto"
	"github.com/op/go-logging"
	"hyperchain/common"
	"hyperchain/crypto"
	"hyperchain/crypto/guomi"
	"hyperchain/crypto/sha3"
	"strconv"
	"math/big"
)

var log *logging.Logger // package-level logger
func init() {
	log = logging.MustGetLogger("transaction")
}

func (self *Transaction) Hash() common.Hash {
	ch := crypto.NewKeccak256Hash("keccak256")
	return ch.Hash([]interface{}{
		self.From,
		self.To,
		self.Value,
		self.Timestamp,
		self.Nonce,
		self.Signature,
	})
}

func (self *Transaction) GetHash() common.Hash {
	if len(self.TransactionHash) == 0 {
		return self.Hash()
	}
	return common.BytesToHash(self.TransactionHash)
}

func (self *Transaction) SignHash(ch crypto.CommonHash) common.Hash {
	/*
		from=0x000f1a7a08ccc48e5d30f80850cf1cf283aa3abd
		&to=0x80958818f0a025273111fba92ed14c3dd483caeb
		&value=0x08904e10904e1835
		&timestamp=0x14a31c7e4883b166
		&nonce=0x179a44e05e42f7
	*/
	value := new(TransactionValue)
	hashErr := proto.Unmarshal(self.Value, value)
	if hashErr != nil {
		fmt.Println("cannot unmarshal the transaction value!")
		return ch.ByteHash([]byte("invalid hash"))
	}
	var needHash string
	if value.Payload == nil {
		needHash = "from=" + common.ToHex(self.From) + "&to=" + common.ToHex(self.To) + "&value=0x" + strconv.FormatInt(value.Amount, 16) + "&timestamp=0x" + strconv.FormatInt(self.Timestamp, 16) + "&nonce=0x" + strconv.FormatInt(self.Nonce, 16)
	} else {
		needHash = "from=" + common.ToHex(self.From) + "&to=" + common.ToHex(self.To) + "&value=" + common.ToHex(value.Payload) + "&timestamp=0x" + strconv.FormatInt(self.Timestamp, 16) + "&nonce=0x" + strconv.FormatInt(self.Nonce, 16)
	}
	hashResult := ch.ByteHash([]byte(needHash))
	return hashResult
}

func (self *Transaction) SignHashSM3(pubX, pubY []byte) []byte {
	/*
		from=0x000f1a7a08ccc48e5d30f80850cf1cf283aa3abd
		&to=0x80958818f0a025273111fba92ed14c3dd483caeb
		&value=0x08904e10904e1835
		&timestamp=0x14a31c7e4883b166
		&nonce=0x179a44e05e42f7
	*/
	h := guomi.New()
	ENTL1 := "00"
	h.Write(common.Hex2Bytes(ENTL1))
	ENTL2 := "80"
	h.Write(common.Hex2Bytes(ENTL2))
	userId := "31323334353637383132333435363738"
	h.Write(common.Hex2Bytes(userId))
	a := "FFFFFFFEFFFFFFFFFFFFFFFFFFFFFFFFFFFFFFFF00000000FFFFFFFFFFFFFFFC"
	h.Write(common.Hex2Bytes(a))
	b := "28E9FA9E9D9F5E344D5A9E4BCF6509A7F39789F515AB8F92DDBCBD414D940E93"
	h.Write(common.Hex2Bytes(b))
	xG := "32C4AE2C1F1981195F9904466A39C9948FE30BBFF2660BE1715A4589334C74C7"
	h.Write(common.Hex2Bytes(xG))
	yG := "BC3736A2F4F6779C59BDCEE36B692153D0A9877CC62A474002DF32E52139F0A0"
	h.Write(common.Hex2Bytes(yG))
	h.Write(pubX)
	h.Write(pubY)
	res := h.Sum(nil)

	h2 := guomi.New()

	value := new(TransactionValue)
	hashErr := proto.Unmarshal(self.Value, value)
	if hashErr != nil {
		log.Error("cannot unmarshal the transaction value!")
		h2.Write([]byte("invalid hash"))
		return h2.Sum(nil)
	}

	var needHash string
	if value.Payload == nil {
		needHash = "from=" + common.ToHex(self.From) + "&to=" + common.ToHex(self.To) + "&value=0x" + strconv.FormatInt(value.Amount, 16) + "&timestamp=0x" + strconv.FormatInt(self.Timestamp, 16) + "&nonce=0x" + strconv.FormatInt(self.Nonce, 16)
	} else {
		log.Debug("x: ", common.ToHex(value.Payload))
		needHash = "from=" + common.ToHex(self.From) + "&to=" + common.ToHex(self.To) + "&value=" + common.ToHex(value.Payload) + "&timestamp=0x" + strconv.FormatInt(self.Timestamp, 16) + "&nonce=0x" + strconv.FormatInt(self.Nonce, 16)
	}
	log.Debug(needHash)
	h2.Write(res)
	h2.Write([]byte(needHash))
	hashResult := h2.Sum(nil)
	return hashResult
}

func (self *Transaction) FString() string {
	return fmt.Sprintf(`
	From : %s
	To : %s
	Value : %s
	TimeStamp : %d
	Signature : %s`,
		self.From,
		self.To,
		self.Value,
		self.Timestamp,
		self.Signature)
}

//validates the signature
//if addr recovered from signature != tx.from return false
func (self *Transaction) ValidateSign(encryption crypto.Encryption, ch crypto.CommonHash) bool {
	if len(self.Signature) < 66 {
		log.Error("Illegal Signature length,please check it!")
		return false
	}
	flag := self.Signature[0]
	if flag == 1 {
		pub := make([]byte, 65)
		copy(pub[:], self.Signature[1:66])
		sign := make([]byte, len(self.Signature)-66)
		copy(sign[:], self.Signature[66:])

		var addr common.Address
		copy(addr[:], Keccak256(pub[0:])[12:])
		from := common.BytesToAddress(self.From)
		if from != addr {
			log.Error("From :", from.Hex())
			log.Error("Address :", addr.Hex())
			log.Error("Puk:", common.ToHex(pub))
			log.Error("From address is wrong , please check it!")
			return false
		}

		puk, err := guomi.ParsePublicKeyByEncode(pub)

		if err != nil {
			log.Error(err)
			return false
		}
		hash := self.SignHashSM3(puk.X, puk.Y)
		bol, err := puk.VerifySignature(sign, hash)
		if err != nil {
			log.Error(err)
			return false
		}
		return bol
	}
	hash := self.SignHash(ch)
	addr, err := encryption.UnSign(hash[:], self.Signature[1:])
	if err != nil {
		log.Error(err)
		return false
	}
	from := common.BytesToAddress(self.From)
	return addr == from

}

// NewTransaction returns a new transaction
//func NewTransaction(from []byte,to []byte,value []byte, signature []byte) *Transaction{
func NewTransaction(from []byte, to []byte, value []byte, timestamp int64, nonce int64) *Transaction {
	transaction := &Transaction{
		From:      from,
		To:        to,
		Value:     value,
		Timestamp: timestamp,
		Nonce:     nonce,
	}

	return transaction
}

func NewTransactionValue(price, gasLimit, amount int64, payload []byte, opcode int32, extra []byte, vmType TransactionValue_VmType) *TransactionValue {
	return &TransactionValue{
		Price:    price,
		GasLimit: gasLimit,
		Amount:   amount,
		Payload:  payload,
		Extra:    extra,
		Op:       TransactionValue_Opcode(opcode),
		VmType:   vmType,
	}
}

func (tx *Transaction) GetTransactionValue() *TransactionValue {
	transactionValue := &TransactionValue{}
	proto.Unmarshal(tx.Value, transactionValue)
	return transactionValue
}

func (tx *Transaction) GetNVPHash() (string, error) {
	var txExtra TxExtra
	err := proto.Unmarshal(tx.Extra, &txExtra)
	if err != nil {
		return "", err
	}
	return common.Bytes2Hex(txExtra.NodeHash), nil
}

func (tx *Transaction) SetNVPHash(hash string) error {
	txExtra := &TxExtra{
		NodeHash: common.Hex2Bytes(hash),
	}
	extra, err := proto.Marshal(txExtra)
	if err != nil {
		return err
	}
	tx.Extra = extra
	return nil
}

func Keccak256(data ...[]byte) []byte {
	d := sha3.NewKeccak256()
	for _, b := range data {
		d.Write(b)
	}
	return d.Sum(nil)
}

<<<<<<< HEAD
func (tv *TransactionValue) RetrievePayload() []byte {
	return common.CopyBytes(tv.Payload)
}

func (tv *TransactionValue) RetrieveGas() *big.Int {
	return new(big.Int).Set(big.NewInt(tv.GasLimit))
}

func (tv *TransactionValue) RetrieveGasPrice() *big.Int {
	return new(big.Int).Set(big.NewInt(tv.Price))
}

func (tv *TransactionValue) RetrieveAmount() *big.Int {
	return new(big.Int).Set(big.NewInt(tv.Amount))
}
=======
func (tx *Transaction) GetNVPHash() string {
	return common.Bytes2Hex(tx.GetOther().NodeHash)
}

func (tx *Transaction) SetNVPHash(hash string) error {
	tx.GetOther().NodeHash = common.Hex2Bytes(hash)
	return nil
}
>>>>>>> ff96220e
<|MERGE_RESOLUTION|>--- conflicted
+++ resolved
@@ -220,27 +220,6 @@
 	return transactionValue
 }
 
-func (tx *Transaction) GetNVPHash() (string, error) {
-	var txExtra TxExtra
-	err := proto.Unmarshal(tx.Extra, &txExtra)
-	if err != nil {
-		return "", err
-	}
-	return common.Bytes2Hex(txExtra.NodeHash), nil
-}
-
-func (tx *Transaction) SetNVPHash(hash string) error {
-	txExtra := &TxExtra{
-		NodeHash: common.Hex2Bytes(hash),
-	}
-	extra, err := proto.Marshal(txExtra)
-	if err != nil {
-		return err
-	}
-	tx.Extra = extra
-	return nil
-}
-
 func Keccak256(data ...[]byte) []byte {
 	d := sha3.NewKeccak256()
 	for _, b := range data {
@@ -249,7 +228,6 @@
 	return d.Sum(nil)
 }
 
-<<<<<<< HEAD
 func (tv *TransactionValue) RetrievePayload() []byte {
 	return common.CopyBytes(tv.Payload)
 }
@@ -265,7 +243,7 @@
 func (tv *TransactionValue) RetrieveAmount() *big.Int {
 	return new(big.Int).Set(big.NewInt(tv.Amount))
 }
-=======
+
 func (tx *Transaction) GetNVPHash() string {
 	return common.Bytes2Hex(tx.GetOther().NodeHash)
 }
@@ -273,5 +251,4 @@
 func (tx *Transaction) SetNVPHash(hash string) error {
 	tx.GetOther().NodeHash = common.Hex2Bytes(hash)
 	return nil
-}
->>>>>>> ff96220e
+}