--- conflicted
+++ resolved
@@ -62,17 +62,10 @@
 func NewTransaction(from []byte, to []byte, value []byte) *Transaction {
 
 	transaction := &Transaction{
-<<<<<<< HEAD
 		From:      from,
 		To:        to,
 		Value:     value,
 		TimeStamp: time.Now().UnixNano(),
-=======
-		From: from,
-		To: to,
-		Value: value,
-		Timestamp: time.Now().UnixNano(),
->>>>>>> 351505fb
 	}
 
 	return transaction
@@ -95,17 +88,10 @@
 	var tx_value1 = &TransactionValue{Price: 100000, GasLimit: 100000, Amount: 100, Payload: common.FromHex(code)}
 	value, _ := proto.Marshal(tx_value1)
 	transaction := &Transaction{
-<<<<<<< HEAD
 		From:      common.HexToAddress("0f572e5295c57f15886f9b263e2f6d2d6c7b5ec6").Bytes(),
 		To:        nil,
 		Value:     value,
 		TimeStamp: time.Now().UnixNano(),
-=======
-		From:	common.HexToAddress("0f572e5295c57f15886f9b263e2f6d2d6c7b5ec6").Bytes(),
-		To: nil,
-		Value: value	,
-		Timestamp: time.Now().UnixNano(),
->>>>>>> 351505fb
 	}
 
 	return transaction
@@ -150,17 +136,10 @@
 	var tx_value1 = &TransactionValue{Price: 100000, GasLimit: 100000, Amount: 100, Payload: ([]byte)(sourcecode)}
 	value, _ := proto.Marshal(tx_value1)
 	transaction := &Transaction{
-<<<<<<< HEAD
 		From:      common.HexToAddress("0f572e5295c57f15886f9b263e2f6d2d6c7b5ec6").Bytes(),
 		To:        nil,
 		Value:     value,
 		TimeStamp: time.Now().UnixNano(),
-=======
-		From:	common.HexToAddress("0f572e5295c57f15886f9b263e2f6d2d6c7b5ec6").Bytes(),
-		To: nil,
-		Value: value	,
-		Timestamp: time.Now().UnixNano(),
->>>>>>> 351505fb
 	}
 
 	return transaction
@@ -179,17 +158,10 @@
 	var tx_value2 = &TransactionValue{Price: 100000, GasLimit: 100000, Amount: 100, Payload: input}
 	value, _ := proto.Marshal(tx_value2)
 	transaction := &Transaction{
-<<<<<<< HEAD
 		From:      common.HexToAddress("0f572e5295c57f15886f9b263e2f6d2d6c7b5ec6").Bytes(),
 		To:        common.HexToAddress("0x945304eb96065b2a98b57a48a06ae28d285a71b5").Bytes(),
 		Value:     value,
 		TimeStamp: time.Now().UnixNano(),
-=======
-		From:	common.HexToAddress("0f572e5295c57f15886f9b263e2f6d2d6c7b5ec6").Bytes(),
-		To: common.HexToAddress("0x945304eb96065b2a98b57a48a06ae28d285a71b5").Bytes(),
-		Value: 	value,
-		Timestamp: time.Now().UnixNano(),
->>>>>>> 351505fb
 	}
 
 	return transaction
