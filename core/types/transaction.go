package types

import (
	"fmt"
	"github.com/golang/protobuf/proto"
	"hyperchain/common"
	"hyperchain/crypto"
	"math/big"
	"time"
)

func (self *Transaction) BuildHash() common.Hash {
	ch := crypto.NewKeccak256Hash("keccak256")
	return ch.Hash(self)
}

func (self *Transaction) GetTransactionHash() common.Hash {
	if len(self.TransactionHash) == 0 {
		return self.BuildHash()
	}
	return common.BytesToHash(self.TransactionHash)
}

func (self *Transaction) Hash(ch crypto.CommonHash) common.Hash {
	return ch.Hash(self)
}

func (self *Transaction) SighHash(ch crypto.CommonHash) common.Hash {
	return ch.Hash([]interface{}{
		self.Value,
		self.Timestamp,
		self.From,
		self.To,
	})
}

func (self *Transaction) FString() string {
	return fmt.Sprintf(`
	From : %s
	To : %s
	Value : %s
	TimeStamp : %d
	Signature : %s`,
		self.From,
		self.To,
		self.Value,
		self.Timestamp,
		self.Signature)
}

//validates the signature
//if addr recovered from signature != tx.from return false
func (self *Transaction) ValidateSign(encryption crypto.Encryption, ch crypto.CommonHash) bool {

	hash := self.SighHash(ch)
	addr, _ := encryption.UnSign(hash[:], self.Signature)
	from := common.BytesToAddress(self.From)
	return addr == from
}

// NewTransaction returns a new transaction
//func NewTransaction(from []byte,to []byte,value []byte, signature []byte) *Transaction{
func NewTransaction(from []byte,to []byte,value []byte) *Transaction{

	transaction := &Transaction{
		From:      from,
		To:        to,
		Value:     value,
<<<<<<< HEAD
		Timestamp: time.Now().UnixNano(),
=======
		TimeStamp: time.Now().UnixNano(),
		//Signature: signature,
>>>>>>> 6912f5cd
	}

	return transaction
}

func NewTransactionValue(price, gasLimit, amount int64, payload []byte) *TransactionValue {
	return &TransactionValue{
		Price:    price,
		GasLimit: gasLimit,
		Amount:   amount,
		Payload:  payload,
	}
}

func NewTestCreateTransaction() *Transaction {
	// it is the code of hyperchain/core/vm/tests/solidity_files/example3.solc
	var code = "0x6000805463ffffffff1916815560a0604052600b6060527f68656c6c6f20776f726c6400000000000000000000000000000000000000000060805260018054918190527f68656c6c6f20776f726c6400000000000000000000000000000000000000001681559060be907fb10e2d527612073b26eecdfd717e6a320cf44b4afac2b0732d9fcbe2b7fa0cf66020600261010084871615026000190190931692909204601f01919091048101905b8082111560ce576000815560010160ac565b50506101b8806100d26000396000f35b509056606060405260e060020a60003504633ad14af3811461003c578063569c5f6d146100615780638da9b77214610071578063d09de08a146100da575b005b6000805460043563ffffffff8216016024350163ffffffff199190911617905561003a565b6100f960005463ffffffff165b90565b604080516020818101835260008252600180548451600261010083851615026000190190921691909104601f81018490048402820184019095528481526101139490928301828280156101ac5780601f10610181576101008083540402835291602001916101ac565b61003a6000805463ffffffff19811663ffffffff909116600101179055565b6040805163ffffffff929092168252519081900360200190f35b60405180806020018281038252838181518152602001915080519060200190808383829060006004602084601f0104600302600f01f150905090810190601f1680156101735780820380516001836020036101000a031916815260200191505b509250505060405180910390f35b820191906000526020600020905b81548152906001019060200180831161018f57829003601f168201915b5050505050905061006e56"
	// it is the code of hyperchain/core/vm/tests/solidity_files/example1.solc
	//var code = "0x60606040526000805463ffffffff191681557f6162636465666768696a6b6c6d6e6f707172737475767778797a00000000000060015560be90819061004390396000f3606060405260e060020a60003504633ad14af381146038578063569c5f6d14605c5780638da9b77214606b578063d09de08a146074575b005b6000805463ffffffff8116600435016024350163ffffffff19919091161790556036565b609260005463ffffffff165b90565b60ac6001546068565b60366000805463ffffffff19811663ffffffff909116600101179055565b6040805163ffffffff929092168252519081900360200190f35b60408051918252519081900360200190f3"
	var tx_value1 = &TransactionValue{Price: 100000, GasLimit: 100000, Amount: 100, Payload: common.FromHex(code)}
	value, _ := proto.Marshal(tx_value1)
	transaction := &Transaction{
		From:      common.HexToAddress("0f572e5295c57f15886f9b263e2f6d2d6c7b5ec6").Bytes(),
		To:        nil,
		Value:     value,
		Timestamp: time.Now().UnixNano(),
	}

	return transaction
}

func NewTestCreateTransactionSourceCode() *Transaction {
	var sourcecode = `
contract mortal {
     /* Define variable owner of the type address*/
     address owner;

     /* this function is executed at initialization and sets the owner of the contract */
     function mortal() {
         owner = msg.sender;
     }

     /* Function to recover the funds on the contract */
     function kill() {
         if (msg.sender == owner)
             selfdestruct(owner);
     }
 }


 contract greeter is mortal {
     /* define variable greeting of the type string */
     string greeting;
    uint32 sum;
     /* this runs when the contract is executed */
     function greeter(string _greeting) public {
         greeting = _greeting;
     }

     /* main function */
     function greet() constant returns (string) {
         return greeting;
     }
    function add(uint32 num1,uint32 num2) {
        sum = sum+num1+num2;
    }
 }`
	var tx_value1 = &TransactionValue{Price: 100000, GasLimit: 100000, Amount: 100, Payload: ([]byte)(sourcecode)}
	value, _ := proto.Marshal(tx_value1)
	transaction := &Transaction{
		From:      common.HexToAddress("0f572e5295c57f15886f9b263e2f6d2d6c7b5ec6").Bytes(),
		To:        nil,
		Value:     value,
		Timestamp: time.Now().UnixNano(),
	}

	return transaction
}

func NewTestCallTransaction() *Transaction {
	// it is the input of function add(uint32 num1,uint32 num2)
	var input = common.FromHex("0x8da9b772")

	// it is the input of function increment()
	//var input = common.FromHex("0xd09de08a")

	// it is the input of function getHello()
	//var input = common.FromHex("0x8da9b772")

	var tx_value2 = &TransactionValue{Price: 100000, GasLimit: 100000, Amount: 100, Payload: input}
	value, _ := proto.Marshal(tx_value2)
	transaction := &Transaction{
		From:      common.HexToAddress("0f572e5295c57f15886f9b263e2f6d2d6c7b5ec6").Bytes(),
		To:        common.HexToAddress("0x945304eb96065b2a98b57a48a06ae28d285a71b5").Bytes(),
		Value:     value,
		Timestamp: time.Now().UnixNano(),
	}

	return transaction
}
func (tx *Transaction) Payload() []byte {
	transactionValue := &TransactionValue{}
	proto.Unmarshal(tx.Value, transactionValue)
	return common.CopyBytes(transactionValue.Payload)
}
func (tx *Transaction) Gas() *big.Int {
	transactionValue := &TransactionValue{}
	proto.Unmarshal(tx.Value, transactionValue)
	return new(big.Int).Set(big.NewInt(transactionValue.GasLimit))
}
func (tx *Transaction) GasPrice() *big.Int {
	transactionValue := &TransactionValue{}
	proto.Unmarshal(tx.Value, transactionValue)
	return new(big.Int).Set(big.NewInt(transactionValue.Price))
}
func (tx *Transaction) Amount() *big.Int {
	transactionValue := &TransactionValue{}
	proto.Unmarshal(tx.Value, transactionValue)
	return new(big.Int).Set(big.NewInt(transactionValue.Amount))
}<|MERGE_RESOLUTION|>--- conflicted
+++ resolved
@@ -66,12 +66,7 @@
 		From:      from,
 		To:        to,
 		Value:     value,
-<<<<<<< HEAD
 		Timestamp: time.Now().UnixNano(),
-=======
-		TimeStamp: time.Now().UnixNano(),
-		//Signature: signature,
->>>>>>> 6912f5cd
 	}
 
 	return transaction
