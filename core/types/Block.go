--- conflicted
+++ resolved
@@ -3,12 +3,9 @@
 import (
 	"hyperchain-alpha/core/node"
 	"hyperchain-alpha/encrypt"
-<<<<<<< HEAD
-=======
 	"time"
 	"encoding/json"
 	"strconv"
->>>>>>> ed787b1c
 )
 
 type Block struct {
@@ -22,29 +19,6 @@
 
 //todo TimeStramp 写错了 应该该掉
 
-<<<<<<< HEAD
-func NewBlock(trans Transactions,node node.Node,timestamp int64,parentHash string) *Block{
-
-
-	var block = &Block{
-		ParentHash: parentHash,
-		Transactions: trans,
-		CoinBase: node,
-		TimeStramp: timestamp,
-		MerkleRoot: "test",
-	}
-
-	bHash := block.Hash()
-
-	block.BlockHash = bHash
-
-	return block
-}
-
-func (b *Block) Hash() string{
-	return string(encrypt.GetHash([]byte(b.ParentHash + b.Transactions + b.TimeStramp + b.CoinBase + b.MerkleRoot)))
-}
-=======
 //-- 根据Transactions 打包成一个block
 func NewBlock(trans Transactions, ParentHash string, coinBase node.Node) *Block {
 	//-- 打包创世块
@@ -57,7 +31,8 @@
 	}
 	txBStr, _ := json.Marshal(block.Transactions)
 	coinbaseBStr , _ := json.Marshal(block.CoinBase)
-	block.BlockHash = encrypt.GetHash([]byte(block.ParentHash + string(txBStr) + strconv.FormatInt(block.TimeStramp, 10) + string(coinbaseBStr)) + block.MerkleRoot)
+
+	block.BlockHash = string(encrypt.GetHash([]byte(block.ParentHash + string(txBStr) + strconv.FormatInt(block.TimeStramp, 10) + string(coinbaseBStr) + string(block.MerkleRoot))))
+
 	return &block
-}
->>>>>>> ed787b1c
+}