package types

import (
	"hyperchain-alpha/core/node"
	"hyperchain-alpha/encrypt"
	"time"
	"encoding/json"
	"strconv"
)

type Block struct {
	ParentHash string
	BlockHash string
	Transactions []Transaction
<<<<<<< HEAD
	TimeStramp int64 //unix时间戳
	CoinBase node.Node // 打包该Block的地址
	MerkleRoot string // merkleRoot 的hash值
=======
	TimeStramp int64
	CoinBase node.Node  // 打包该Block的地址
	MerkleRoot string   // merkleRoot 的hash值
>>>>>>> e4853f78
}

//todo TimeStramp 写错了 应该该掉

//-- 根据Transactions 打包成一个block
func NewBlock(trans Transactions, ParentHash string, coinBase node.Node) *Block {
	//-- 打包创世块
	block := Block{
		ParentHash: ParentHash,
		Transactions: trans,
		TimeStramp: time.Now().Unix(),
		CoinBase: coinBase,
		MerkleRoot: "root",
	}
	txBStr, _ := json.Marshal(block.Transactions)
	coinbaseBStr , _ := json.Marshal(block.CoinBase)
	block.BlockHash = string(encrypt.GetHash( []byte(block.ParentHash + string(txBStr) + strconv.FormatInt(block.TimeStramp, 10) + string(coinbaseBStr) + block.MerkleRoot)))
	return &block
}<|MERGE_RESOLUTION|>--- conflicted
+++ resolved
@@ -12,15 +12,9 @@
 	ParentHash string
 	BlockHash string
 	Transactions []Transaction
-<<<<<<< HEAD
 	TimeStramp int64 //unix时间戳
 	CoinBase node.Node // 打包该Block的地址
 	MerkleRoot string // merkleRoot 的hash值
-=======
-	TimeStramp int64
-	CoinBase node.Node  // 打包该Block的地址
-	MerkleRoot string   // merkleRoot 的hash值
->>>>>>> e4853f78
 }
 
 //todo TimeStramp 写错了 应该该掉
@@ -37,6 +31,6 @@
 	}
 	txBStr, _ := json.Marshal(block.Transactions)
 	coinbaseBStr , _ := json.Marshal(block.CoinBase)
-	block.BlockHash = string(encrypt.GetHash( []byte(block.ParentHash + string(txBStr) + strconv.FormatInt(block.TimeStramp, 10) + string(coinbaseBStr) + block.MerkleRoot)))
+	block.BlockHash = encrypt.GetHash([]byte(block.ParentHash + string(txBStr) + strconv.FormatInt(block.TimeStramp, 10) + string(coinbaseBStr)) + block.MerkleRoot)
 	return &block
 }