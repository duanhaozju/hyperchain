package types

import (
	"hyperchain-alpha/core/node"
	"hyperchain-alpha/encrypt"
)

type Block struct {
	ParentHash string
	BlockHash string
	Transactions []Transaction
	TimeStramp int64
	CoinBase node.Node  // 打包该Block的地址
	MerkleRoot string   // merkleRoot 的hash值
}

<<<<<<< HEAD
// TODO 构造一个新的区块
func NewBlock(trans Transactions,node node.Node,timestamp time.Time) *Block{


	return &Block{
		ParentHash: "",
		BlockHash: ,
		Transactions: trans,
		CoinBase: node,
		TimeStramp: timestamp,
	}
}

func (b *Block) Hash() string{
	return encrypt.GetHash([]byte(b.ParentHash + b.Transactions + b.TimeStramp + b.CoinBase + b.MerkleRoot))
}
=======
//todo TimeStramp 写错了 应该该掉
>>>>>>> 41c4ebc9
<|MERGE_RESOLUTION|>--- conflicted
+++ resolved
@@ -14,23 +14,25 @@
 	MerkleRoot string   // merkleRoot 的hash值
 }
 
-<<<<<<< HEAD
+//todo TimeStramp 写错了 应该该掉
 // TODO 构造一个新的区块
-func NewBlock(trans Transactions,node node.Node,timestamp time.Time) *Block{
+func NewBlock(trans Transactions,node node.Node,timestamp int64) *Block{
 
+	//TODO 得到最新区块HASH
 
-	return &Block{
+	var block = &Block{
 		ParentHash: "",
-		BlockHash: ,
+		BlockHash: "",
 		Transactions: trans,
 		CoinBase: node,
 		TimeStramp: timestamp,
 	}
+
+
+
+	return block
 }
 
 func (b *Block) Hash() string{
 	return encrypt.GetHash([]byte(b.ParentHash + b.Transactions + b.TimeStramp + b.CoinBase + b.MerkleRoot))
-}
-=======
-//todo TimeStramp 写错了 应该该掉
->>>>>>> 41c4ebc9
+}