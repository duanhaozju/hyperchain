--- conflicted
+++ resolved
@@ -58,20 +58,12 @@
 	self.nonce = nonce
 	self.dirty = true
 }
-<<<<<<< HEAD
-func (self *StateObject) Balance() *big.Int {
-	return nil
-=======
 
 func (self *StateObject) Balance() *big.Int {
 	return self.BalanceData
->>>>>>> c92a3f48
 }
 
 func (self *StateObject) Address() common.Address {
-<<<<<<< HEAD
-	return common.Address{}
-=======
 	return self.address
 }
 
@@ -102,7 +94,6 @@
 	self.code = code
 	self.codeHash = crypto.Keccak256(code)
 	self.dirty = true
->>>>>>> c92a3f48
 }
 
 func (self *StateObject) ForEachStorage(cb func(key, value common.Hash) bool) {
@@ -145,11 +136,6 @@
 	self.storage[key] = value
 	self.dirty = true
 }
-<<<<<<< HEAD
-func (self *StateObject) Value() *big.Int {
-	return nil
-}
-=======
 
 // TODO update the storage
 func (self *StateObject) Update() {
@@ -200,4 +186,3 @@
 	}
 	return cpy
 }
->>>>>>> c92a3f48
