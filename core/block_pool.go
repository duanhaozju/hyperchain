// implementblock pool
// author: Lizhong kuang
// date: 2016-08-29
// last modified:2016-09-01
package core

import (
	"hyperchain/event"
	"sync"

	"encoding/hex"
	"errors"
	"github.com/golang/protobuf/proto"

	//"fmt"
	"hyperchain/common"
	"hyperchain/consensus"
	"hyperchain/core/state"
	"hyperchain/core/types"
	"hyperchain/core/vm/params"
	"hyperchain/crypto"
	"hyperchain/hyperdb"
	"hyperchain/p2p"
	"hyperchain/recovery"
	"hyperchain/trie"
	"math/big"
	"strconv"
	"time"
)

const (
	maxQueued = 64 // max limit of queued block in pool
)

var (
	tempReceiptsMap map[uint64]types.Receipts
	public_batch    hyperdb.Batch
	batchsize       = 0
)

type BlockPool struct {
	demandNumber uint64
	demandSeqNo  uint64
	maxNum       uint64
	maxSeqNo     uint64

	queue           map[uint64]*types.Block
	validationQueue map[uint64]event.ExeTxsEvent

	consenter consensus.Consenter
	eventMux  *event.TypeMux
	events    event.Subscription
	mu        sync.RWMutex
	seqNoMu   sync.RWMutex
	stateLock sync.Mutex
	wg        sync.WaitGroup // for shutdown sync

	lastValidationState common.Hash
}

func (bp *BlockPool) SetDemandNumber(number uint64) {
	bp.demandNumber = number
}

func NewBlockPool(eventMux *event.TypeMux, consenter consensus.Consenter) *BlockPool {
	tempReceiptsMap = make(map[uint64]types.Receipts)

	pool := &BlockPool{
		eventMux:        eventMux,
		consenter:       consenter,
		queue:           make(map[uint64]*types.Block),
		validationQueue: make(map[uint64]event.ExeTxsEvent),
		events:          eventMux.Subscribe(event.NewBlockPoolEvent{}),
	}

	//pool.wg.Add(1)
	//go pool.eventLoop()

	currentChain := GetChainCopy()
	pool.demandNumber = currentChain.Height + 1
	pool.demandSeqNo = currentChain.Height + 1
	db, _ := hyperdb.GetLDBDatabase()
	blk, _ := GetBlock(db, currentChain.LatestBlockHash)
	pool.lastValidationState = common.BytesToHash(blk.MerkleRoot)
	return pool
}

// this method is used to Exec the transactions, if the err of one execution is not nil, we will
// abandon this transaction. And this method will return the new transactions and its' hash
func (pool *BlockPool) ExecTxs(sequenceNum uint64, transactions []types.Transaction) ([]types.Transaction, common.Hash, error) {
	var (
		receipts        types.Receipts
		env             = make(map[string]string)
		newTransactions []types.Transaction
	)

	// 1.prepare the current enviroment
	db, err := hyperdb.GetLDBDatabase()
	if err != nil {
		return nil, common.Hash{}, err
	}
	currentBlock, _ := GetBlock(db, GetLatestBlockHash())
	statedb, err := state.New(common.BytesToHash(currentBlock.MerkleRoot), db)
	if err != nil {
		return nil, common.Hash{}, err
	}
	env["currentNumber"] = strconv.FormatUint(currentBlock.Number, 10)
	env["currentGasLimit"] = "10000000"
	vmenv := NewEnvFromMap(RuleSet{params.MainNetHomesteadBlock, params.MainNetDAOForkBlock, true}, statedb, env)

	// 2.exec all the transactions, if the err is nil, save the tx and append to newTransactions
	for i, tx := range transactions {
		statedb.StartRecord(tx.GetTransactionHash(), common.Hash{}, i)
		receipt, _, _, err := ExecTransaction(tx, vmenv)
		if err == nil {
			newTransactions = append(newTransactions, tx)
			receipts = append(receipts, receipt)
		}
	}

	// 3.save the receipts to the tempReceiptsMap
	tempReceiptsMap[sequenceNum] = receipts
	return newTransactions, crypto.NewKeccak256Hash("Keccak256").Hash(newTransactions), nil
}

func (pool *BlockPool) CommitOrRollbackBlockEvent(sequenceNum uint64, transactions []types.Transaction,
	timestamp int64, commitTime int64, CommitStatus bool) error {
	// 1.init a new block
	newBlock := new(types.Block)
	for _, tx := range transactions {
		newBlock.Transactions = append(newBlock.Transactions, &tx)
	}
	newBlock.Timestamp = timestamp
	newBlock.Number = sequenceNum
	// 2. add the block to the chain
	pool.AddBlockWithoutExecTxs(newBlock, crypto.NewKeccak256Hash("Keccak256"), commitTime)

	// 3.if CommitStatus is true,save the receipts to database
	//   or reset the statedb
	if CommitStatus {
		// save the receipts to database
		receiptInst, _ := GetReceiptInst()
		for _, receipt := range tempReceiptsMap[newBlock.Number] {
			receiptInst.PutReceipt(common.BytesToHash(receipt.TxHash), receipt)
		}
	} else {
		// prepare the current enviroment
		db, err := hyperdb.GetLDBDatabase()
		if err != nil {
			return err
		}
		currentBlock, _ := GetBlock(db, GetLatestBlockHash())
		statedb, err := state.New(common.BytesToHash(currentBlock.MerkleRoot), db)

		// reset the statedb
		statedb.Reset(common.BytesToHash(currentBlock.BlockHash))
	}
	// 4.delete the receipts of newBlock.Number
	delete(tempReceiptsMap, newBlock.Number)

	return nil
}

func (pool *BlockPool) eventLoop() {
	defer pool.wg.Done()

	for ev := range pool.events.Chan() {
		switch ev.Data.(type) {
		case event.NewBlockPoolEvent:
			pool.mu.Lock()
			/*if ev.Block != nil && pool.config.IsHomestead(ev.Block.Number()) {
				pool.homestead = true
			}

			pool.resetState()*/
			pool.mu.Unlock()

		}
	}
}

//check block sequence and validate in chain
func (pool *BlockPool) AddBlock(block *types.Block, commonHash crypto.CommonHash) {
	if block.Number == 0 {
		WriteBlock(block, commonHash)
		return
	}

	if block.Number > pool.maxNum {
		pool.maxNum = block.Number
	}
	if _, ok := pool.queue[block.Number]; ok {
		log.Info("replated block number,number is: ", block.Number)
		return
	}

	log.Info("number is ", block.Number)

	currentChain := GetChainCopy()

	if currentChain.Height >= block.Number {
		//todo view change ,delete block and rewrite block

		db, err := hyperdb.GetLDBDatabase()
		if err != nil {
			log.Fatal(err)
		}

		block, _ := GetBlockByNumber(db, block.Number)
		//rollback chain height,latestHash
		UpdateChainByViewChange(block.Number-1, block.ParentHash)
		keyNum := strconv.FormatInt(int64(block.Number), 10)
		DeleteBlock(db, append(blockNumPrefix, keyNum...))
		WriteBlock(block, commonHash)
		pool.demandNumber = GetChainCopy().Height + 1
		log.Notice("replated block number,number is: ", block.Number)
		return
	}
	if pool.demandNumber == block.Number {
		pool.mu.RLock()
		pool.demandNumber += 1
		log.Info("current demandNumber is ", pool.demandNumber)
		WriteBlock(block, commonHash)
		pool.mu.RUnlock()

		for i := block.Number + 1; i <= pool.maxNum; i += 1 {
			if _, ok := pool.queue[i]; ok { //存在}

				pool.mu.RLock()
				pool.demandNumber += 1
				log.Info("current demandNumber is ", pool.demandNumber)
				WriteBlock(pool.queue[i], commonHash)
				delete(pool.queue, i)
				pool.mu.RUnlock()

			} else {
				break
			}
		}
		return
	} else {
		pool.queue[block.Number] = block
	}

}

// WriteBlock need:
// 1. Put block into db
// 2. Put transactions in block into db  (-- cancel --)
// 3. Update chain
// 4. Update balance
func WriteBlock(block *types.Block, commonHash crypto.CommonHash) {
	log.Info("block number is ", block.Number)

	currentChain := GetChainCopy()

	block.ParentHash = currentChain.LatestBlockHash
	db, _ := hyperdb.GetLDBDatabase()
	//batch := db.NewBatch()
	/*
		if err := ProcessBlock(block, commonHash, commitTime); err != nil {
			log.Fatal(err)
		}
	*/
	block.WriteTime = time.Now().UnixNano()
	block.EvmTime = time.Now().UnixNano()

	block.BlockHash = block.Hash(commonHash).Bytes()

	UpdateChain(block, false)

	// update our stateObject and statedb to blockchain

	newChain := GetChainCopy()
	log.Notice("Block number", newChain.Height)
	log.Notice("Block hash", hex.EncodeToString(newChain.LatestBlockHash))

	/*	block.WriteTime = time.Now().UnixNano()
		block.CommitTime = commitTime
		block.BlockHash = block.Hash(commonHash).Bytes()
		data, err := proto.Marshal(block)
		if err != nil {
			log.Critical(err)
			return
		}


		keyFact := append(blockPrefix, block.BlockHash...)
		err = db.Put(keyFact,data)
	*/ /*if err := db.Put(keyFact, data); err != nil {
		return err
	}*/ /*
		keyNum := strconv.FormatInt(int64(block.Number), 10)
		//err = db.Put(append(blockNumPrefix, keyNum...), t.BlockHash)

		err = db.Put(append(blockNumPrefix, keyNum...),block.BlockHash)*/

	PutBlockTx(db, commonHash, block.BlockHash, block)
	if block.Number%10 == 0 && block.Number != 0 {
		WriteChainChan()
	}
	//TxSum.Add(TxSum,big.NewInt(int64(len(block.Transactions))))
	//CommitStatedbToBlockchain()
}

func ProcessBlock(block *types.Block, commonHash crypto.CommonHash, commitTime int64) error {
	var (
		//receipts types.Receipts
		env = make(map[string]string)
	)
	db, err := hyperdb.GetLDBDatabase()
	if err != nil {
		return err
	}
	parentBlock, _ := GetBlock(db, block.ParentHash)
	statedb, e := state.New(common.BytesToHash(parentBlock.MerkleRoot), db)
	//fmt.Println("[Before Process %d] %s\n", block.Number, string(statedb.Dump()))
	if err != nil {
		return e
	}
	env["currentNumber"] = strconv.FormatUint(block.Number, 10)
	env["currentGasLimit"] = "10000000"
	vmenv := NewEnvFromMap(RuleSet{params.MainNetHomesteadBlock, params.MainNetDAOForkBlock, true}, statedb, env)

	//batch := db.NewBatch()
	public_batch = db.NewBatch()

	// todo run 20 ms in 500 tx
	// TODO just for sendContractTransactionTest
	var code = "0x6000805463ffffffff1916815560a0604052600b6060527f68656c6c6f20776f726c6400000000000000000000000000000000000000000060805260018054918190527f68656c6c6f20776f726c6400000000000000000000000000000000000000001681559060be907fb10e2d527612073b26eecdfd717e6a320cf44b4afac2b0732d9fcbe2b7fa0cf66020600261010084871615026000190190931692909204601f01919091048101905b8082111560ce576000815560010160ac565b50506101b8806100d26000396000f35b509056606060405260e060020a60003504633ad14af3811461003c578063569c5f6d146100615780638da9b77214610071578063d09de08a146100da575b005b6000805460043563ffffffff8216016024350163ffffffff199190911617905561003a565b6100f960005463ffffffff165b90565b604080516020818101835260008252600180548451600261010083851615026000190190921691909104601f81018490048402820184019095528481526101139490928301828280156101ac5780601f10610181576101008083540402835291602001916101ac565b61003a6000805463ffffffff19811663ffffffff909116600101179055565b6040805163ffffffff929092168252519081900360200190f35b60405180806020018281038252838181518152602001915080519060200190808383829060006004602084601f0104600302600f01f150905090810190601f1680156101735780820380516001836020036101000a031916815260200191505b509250505060405180910390f35b820191906000526020600020905b81548152906001019060200180831161018f57829003601f168201915b5050505050905061006e56"
	var tx_value1 = &types.TransactionValue{Price: 100000, GasLimit: 100000, Amount: 100, Payload: common.FromHex(code)}
	value, _ := proto.Marshal(tx_value1)
	//receipt, _, _, _ := ExecTransaction(*types.NewTestCreateTransaction(), vmenv)
	var addr common.Address
	for i, tx := range block.Transactions {
		//tx.To = addr.Bytes() //TODO just for test
		if i == 0 {
			tx.To = nil
			tx.Value = value
			_, _, addr, _ = ExecTransaction(*tx, vmenv)
		} else if i <= 125 {
			tx.To = addr.Bytes()
		} else {
			tx.Value = nil
		}

		statedb.StartRecord(tx.GetTransactionHash(), common.Hash{}, i)
		receipt, _, _, _ := ExecTransaction(*tx, vmenv)
		//ExecTransaction(*tx, vmenv)
		//receipts = append(receipts, receipt)

		txKey := tx.Hash(commonHash).Bytes()
		txKeyFact := append(transactionPrefix, txKey...)
		txValue, err := proto.Marshal(tx)
		if err != nil {
			return nil
		}
		data, err := proto.Marshal(receipt)

		if err := public_batch.Put(append(receiptsPrefix, receipt.TxHash...), data); err != nil {
			return err
		}

		public_batch.Put(txKeyFact, txValue)
		batchsize++
	}

	/*receiptInst, _ := GetReceiptInst()
	for _, receipt := range receipts {
		receiptInst.PutReceipt(common.BytesToHash(receipt.TxHash), receipt)
	}*/
	//WriteReceipts(receipts)

	begin := time.Now().UnixNano()
	root, _ := statedb.Commit()

	//batch := db.NewBatch()
	block.MerkleRoot = root.Bytes()

	/*block.WriteTime = time.Now().UnixNano()
	block.CommitTime = commitTime
	block.BlockHash = block.Hash(commonHash).Bytes()
	data, err := proto.Marshal(block)
	if err != nil {
		log.Critical(err)
		return err
	}

	keyFact := append(blockPrefix, block.BlockHash...)
	err = batch.Put(keyFact,data)
	*/ /*if err := db.Put(keyFact, data); err != nil {
		return err
	}*/ /*
		keyNum := strconv.FormatInt(int64(block.Number), 10)
		//err = db.Put(append(blockNumPrefix, keyNum...), t.BlockHash)

		err = batch.Put(append(blockNumPrefix, keyNum...),block.BlockHash)*/
	//batch.Write()
	end := time.Now().UnixNano()
	log.Notice("write time is ", (end-begin)/int64(time.Millisecond))
	//WriteBlockInDB(root,block,commitTime,commonHash)

	/*
		if(batchsize>=500){
			go public_batch.Write()
			batchsize = 0
			public_batch = db.NewBatch()
		}*/
	go public_batch.Write()

	//fmt.Println("[After Process %d] %s\n", block.Number, string(statedb.Dump()))
	return nil
}

func WriteBlockInDB(root common.Hash, block *types.Block, commitTime int64, commonHash crypto.CommonHash) {
	db, err := hyperdb.GetLDBDatabase()
	if err != nil {
		log.Critical(err)
		return
	}
	batch := db.NewBatch()
	block.MerkleRoot = root.Bytes()

	block.WriteTime = time.Now().UnixNano()
	block.CommitTime = commitTime
	block.BlockHash = block.Hash(commonHash).Bytes()
	data, err := proto.Marshal(block)
	if err != nil {
		log.Critical(err)
		return
	}

	keyFact := append(blockPrefix, block.BlockHash...)
	err = batch.Put(keyFact, data)
	/*if err := db.Put(keyFact, data); err != nil {
		return err
	}*/
	keyNum := strconv.FormatInt(int64(block.Number), 10)
	//err = db.Put(append(blockNumPrefix, keyNum...), t.BlockHash)

	err = batch.Put(append(blockNumPrefix, keyNum...), block.BlockHash)
	batch.Write()
}

func (pool *BlockPool) Validate(validationEvent event.ExeTxsEvent) {
	log.Debug("[Validate]begin")
	if validationEvent.SeqNo > pool.maxSeqNo {
		pool.maxSeqNo = validationEvent.SeqNo
	}
	// TODO Is necessary ?
	if _, ok := pool.validationQueue[validationEvent.SeqNo]; ok {
		log.Error("Receive Repeat ValidationEvent, ", validationEvent.SeqNo)
		return
	}
	// (1) Check SeqNo
	if validationEvent.SeqNo < pool.demandSeqNo {
		// receive repeat ValidationEvent
		log.Error("Receive Repeat ValidationEvent, ", validationEvent.SeqNo)
		return
	} else if validationEvent.SeqNo == pool.demandSeqNo {
		// Process
		pool.seqNoMu.RLock()
		if _, success := pool.PreProcess(validationEvent); success {
			pool.demandSeqNo += 1
			log.Notice("Current demandSeqNo is, ", pool.demandSeqNo)
		}
		pool.seqNoMu.RUnlock()
		// Process remain event
		for i := validationEvent.SeqNo + 1; i <= pool.maxSeqNo; i += 1 {
			if _, ok := pool.validationQueue[i]; ok {
				pool.seqNoMu.RLock()
				// Process
				if _, success := pool.PreProcess(pool.validationQueue[i]); success {
					pool.demandSeqNo += 1
					log.Notice("Current demandSeqNo is, ", pool.demandSeqNo)
				}
				delete(pool.validationQueue, i)
				pool.seqNoMu.RUnlock()
			} else {
				break
			}
		}
		return
	} else {
		log.Notice("Receive ValidationEvent which is not demand, ", validationEvent.SeqNo)
		pool.validationQueue[validationEvent.SeqNo] = validationEvent
	}
}

func (pool *BlockPool) PreProcess(validationEvent event.ExeTxsEvent) (error, bool) {
	var validTxSet []*types.Transaction
	var invalidTxSet []*types.InvalidTransactionRecord
	if validationEvent.IsPrimary {
		validTxSet, invalidTxSet = pool.PreCheck(validationEvent.Transactions)
	} else {
		validTxSet = validationEvent.Transactions
	}
	err, _, merkleRoot, txRoot, receiptRoot, validTxSet, invalidTxSet := pool.ProcessBlock1(validTxSet, invalidTxSet, validationEvent.SeqNo)
	if err != nil {
		return err, false
	}
<<<<<<< HEAD
=======
	hash := crypto.NewKeccak256Hash("Keccak256").Hash([]interface{}{
		merkleRoot,
		txRoot,
		receiptRoot,
	})
>>>>>>> 741c3cf7
	blockCache, _ := GetBlockCache()
	blockCache.Record(hash.Hex(), BlockRecord{
		TxRoot:      txRoot,
		ReceiptRoot: receiptRoot,
		MerkleRoot:  merkleRoot,
		InvalidTxs:  invalidTxSet,
		ValidTxs:    validTxSet,
		SeqNo:       validationEvent.SeqNo,
	})
	log.Info("Invalid Tx number: ", len(invalidTxSet))
	log.Info("Valid Tx number: ", len(validTxSet))
	// Communicate with PBFT
<<<<<<< HEAD
	hash := crypto.NewKeccak256Hash("Keccak256").Hash([]interface{}{
		merkleRoot,
		txRoot,
		receiptRoot,
	})
	pool.consenter.RecvValidatedResult(event.ValidatedTxs{
		Transactions: validTxSet,
		//Digest:       validationEvent.Digest,
=======
	pool.consenter.RecvValidatedResult(event.ValidatedTxs{
		Transactions: validTxSet,
>>>>>>> 741c3cf7
		SeqNo:        validationEvent.SeqNo,
		View:         validationEvent.View,
		Hash:         hash.Hex(),
	})
	return nil, true
}
func (pool *BlockPool) PreCheck(txs []*types.Transaction) ([]*types.Transaction, []*types.InvalidTransactionRecord) {
	var validTxSet []*types.Transaction
	var invalidTxSet []*types.InvalidTransactionRecord
	encryption := crypto.NewEcdsaEncrypto("ecdsa")
	kec256Hash := crypto.NewKeccak256Hash("keccak256")
	// (1) check signature for each transaction
	for _, tx := range txs {
		if !tx.ValidateSign(encryption, kec256Hash) {
			log.Info("Validation, found invalid signature, send from :", tx.Id)
			invalidTxSet = append(invalidTxSet, &types.InvalidTransactionRecord{
				Tx:      tx,
				ErrType: types.InvalidTransactionRecord_SIGFAILED,
			})
		} else {
			validTxSet = append(validTxSet, tx)
		}
	}
	return validTxSet, invalidTxSet
}

func (pool *BlockPool) ProcessBlock1(txs []*types.Transaction, invalidTxs []*types.InvalidTransactionRecord, seqNo uint64) (error, []byte, []byte, []byte, []byte, []*types.Transaction, []*types.InvalidTransactionRecord) {
<<<<<<< HEAD
	log.Debug("[ProcessBlock1] txs: ", len(txs))
=======
>>>>>>> 741c3cf7
	var validtxs []*types.Transaction
	var (
		//receipts types.Receipts
		env = make(map[string]string)
	)
	db, err := hyperdb.GetLDBDatabase()
	if err != nil {
		return err, nil, nil, nil, nil, nil, invalidTxs
	}
	txTrie, _ := trie.New(common.Hash{}, db)
	receiptTrie, _ := trie.New(common.Hash{}, db)
	statedb, err := state.New(pool.lastValidationState, db)
	if err != nil {
		return err, nil, nil, nil, nil, nil, invalidTxs
	}
	env["currentNumber"] = strconv.FormatUint(seqNo, 10)
	env["currentGasLimit"] = "10000000"
	vmenv := NewEnvFromMap(RuleSet{params.MainNetHomesteadBlock, params.MainNetDAOForkBlock, true}, statedb, env)

	public_batch = db.NewBatch()

	for i, tx := range txs {
		if !CanTransfer(common.BytesToAddress(tx.From), statedb, tx.Amount()) {
			invalidTxs = append(invalidTxs, &types.InvalidTransactionRecord{
				Tx:      tx,
				ErrType: types.InvalidTransactionRecord_OUTOFBALANCE,
			})
			continue
		}
		statedb.StartRecord(tx.GetTransactionHash(), common.Hash{}, i)
		receipt, _, _, _ := ExecTransaction(*tx, vmenv)

		// save to DB
		txValue, _ := proto.Marshal(tx)
		if err := public_batch.Put(append(transactionPrefix, tx.GetTransactionHash().Bytes()...), txValue); err != nil {
			return err, nil, nil, nil, nil, nil, invalidTxs
		}

		receiptValue, _ := proto.Marshal(receipt)
		if err := public_batch.Put(append(receiptsPrefix, receipt.TxHash...), receiptValue); err != nil {
			return err, nil, nil, nil, nil, nil, invalidTxs
		}

		// Update trie
		txTrie.Update(append(transactionPrefix, tx.GetTransactionHash().Bytes()...), txValue)
		receiptTrie.Update(append(receiptsPrefix, receipt.TxHash...), receiptValue)

		validtxs = append(validtxs, tx)
	}

	root, _ := statedb.Commit()

	merkleRoot := root.Bytes()
	txRoot := txTrie.Hash().Bytes()
	receiptRoot := receiptTrie.Hash().Bytes()

	pool.lastValidationState = root

	go public_batch.Write()

	return nil, nil, merkleRoot, txRoot, receiptRoot, validtxs, invalidTxs
}

func (pool *BlockPool) CommitBlock(ev event.CommitOrRollbackBlockEvent, peerManager p2p.PeerManager) {
	blockCache, _ := GetBlockCache()
	record := blockCache.Get(ev.Hash)
	if ev.Flag {
		// 1.init a new block
		newBlock := new(types.Block)
		for _, tx := range record.ValidTxs {
			newBlock.Transactions = append(newBlock.Transactions, tx)
		}
		newBlock.MerkleRoot = record.MerkleRoot
		newBlock.TxRoot = record.TxRoot
		newBlock.ReceiptRoot = record.ReceiptRoot
		newBlock.Timestamp = ev.Timestamp
		newBlock.CommitTime = ev.CommitTime
		newBlock.Number = ev.SeqNo
		// 2.save block and update chain
		pool.AddBlock(newBlock, crypto.NewKeccak256Hash("Keccak256"))
		// 3.throw invalid tx back to origin node if current peer is primary
		if ev.IsPrimary {
			for _, t := range record.InvalidTxs {
				payload, err := proto.Marshal(t)
				if err != nil {
					log.Error("Marshal tx error")
				}
				message := &recovery.Message{
					MessageType:  recovery.Message_INVALIDRESP,
					MsgTimeStamp: time.Now().UnixNano(),
					Payload:      payload,
				}
				broadcastMsg, err := proto.Marshal(message)
				if err != nil {
					log.Error("Marshal Message")
				}
				var peers []uint64
				peers = append(peers, t.Tx.Id)
				peerManager.SendMsgToPeers(broadcastMsg, peers, recovery.Message_INVALIDRESP)
			}
		}
	} else {
		db, _ := hyperdb.GetLDBDatabase()
		for _, t := range record.InvalidTxs {
			db.Delete(append(transactionPrefix, t.Tx.GetTransactionHash().Bytes()...))
			db.Delete(append(receiptsPrefix, t.Tx.GetTransactionHash().Bytes()...))
		}
		// TODO
	}
<<<<<<< HEAD
	blockCache.Delete(ev.SeqNo)
=======
	blockCache.Delete(ev.Hash)
>>>>>>> 741c3cf7
}

func (pool *BlockPool) StoreInvalidResp(ev event.RespInvalidTxsEvent) {
	msg := &recovery.Message{}
	invalidTx := &types.InvalidTransactionRecord{}
	err := proto.Unmarshal(ev.Payload, msg)
	err = proto.Unmarshal(msg.Payload, invalidTx)
	if err != nil {
		log.Error("Unmarshal Payload failed")
	}
	// save to db
	db, _ := hyperdb.GetLDBDatabase()
	db.Put(append(invalidTransactionPrefix, invalidTx.Tx.TransactionHash...), msg.Payload)
}

func BuildTree(prefix []byte, ctx []interface{}) ([]byte, error) {
	db, err := hyperdb.GetLDBDatabase()
	if err != nil {
		return nil, err
	}
	trie, err := trie.New(common.Hash{}, db)
	if err != nil {
		return nil, err
	}
	for _, item := range ctx {
		switch t := item.(type) {
		case *types.Receipt:
			data, err := proto.Marshal(t)
			if err != nil {
				return nil, err
			}
			trie.Update(append(receiptsPrefix, t.TxHash...), data)
		case *types.Transaction:
			data, err := proto.Marshal(t)
			if err != nil {
				return nil, err
			}
			trie.Update(append(transactionPrefix, t.GetTransactionHash().Bytes()...), data)
		default:
			return nil, errors.New("Invalid element type when build tree")
		}
	}
	return trie.Hash().Bytes(), nil
}

func convertR(receipts types.Receipts) (ret []interface{}) {
	ret = make([]interface{}, len(receipts))
	for idx, v := range receipts {
		ret[idx] = v
	}
	return
}
func convertT(txs []*types.Transaction) (ret []interface{}) {
	ret = make([]interface{}, len(txs))
	for idx, v := range txs {
		ret[idx] = v
	}
	//fmt.Printf("[After Process %d] %s\n", block.Number, string(statedb.Dump()))
	return nil
}

//check block sequence and validate in chain
func (pool *BlockPool) AddBlockWithoutExecTxs(block *types.Block, commonHash crypto.CommonHash, commitTime int64) {

	if block.Number == 0 {
		writeBlockWithoutExecTx(block, commonHash)
		return
	}

	if block.Number > pool.maxNum {
		pool.maxNum = block.Number
	}
	if _, ok := pool.queue[block.Number]; ok {
		log.Info("replated block number,number is: ", block.Number)
		return
	}

	log.Info("number is ", block.Number)

	currentChain := GetChainCopy()

	if currentChain.Height >= block.Number {
		//todo view change ,delete block and rewrite block

		db, err := hyperdb.GetLDBDatabase()
		if err != nil {
			log.Fatal(err)
		}

		block, _ := GetBlockByNumber(db, block.Number)
		//rollback chain height,latestHash
		UpdateChainByViewChange(block.Number-1, block.ParentHash)
		keyNum := strconv.FormatInt(int64(block.Number), 10)
		DeleteBlock(db, append(blockNumPrefix, keyNum...))
		writeBlockWithoutExecTx(block, commonHash)
		log.Notice("replated block number,number is: ", block.Number)
		return
	}

	if pool.demandNumber == block.Number {

		pool.mu.RLock()
		pool.demandNumber += 1
		log.Info("current demandNumber is ", pool.demandNumber)

		writeBlockWithoutExecTx(block, commonHash)

		pool.mu.RUnlock()

		for i := block.Number + 1; i <= pool.maxNum; i += 1 {
			if _, ok := pool.queue[i]; ok { //存在}

				pool.mu.RLock()
				pool.demandNumber += 1
				log.Info("current demandNumber is ", pool.demandNumber)
				writeBlockWithoutExecTx(pool.queue[i], commonHash)
				delete(pool.queue, i)
				pool.mu.RUnlock()

			} else {
				break
			}

		}
		return
	} else {
		pool.queue[block.Number] = block
	}
}

// write the block to db but don't exec the txs
func writeBlockWithoutExecTx(block *types.Block, commonHash crypto.CommonHash) {
	log.Info("block number is ", block.Number)
	currentChain := GetChainCopy()
	block.ParentHash = currentChain.LatestBlockHash
	block.WriteTime = time.Now().UnixNano()
	block.BlockHash = block.Hash(commonHash).Bytes()
	block.EvmTime = time.Now().UnixNano()
	UpdateChain(block, false)

	db, err := hyperdb.GetLDBDatabase()
	if err != nil {
		log.Fatal(err)
	}
	if err := PutBlock(db, block.BlockHash, block); err != nil {
		log.Fatal(err)
	}

	newChain := GetChainCopy()
	log.Notice("Block number", newChain.Height)
	log.Notice("Block hash", hex.EncodeToString(newChain.LatestBlockHash))

	if block.Number%10 == 0 && block.Number != 0 {
		WriteChainChan()
	}
}

func CanTransfer(from common.Address, statedb *state.StateDB, value *big.Int) bool {
	return statedb.GetBalance(from).Cmp(value) >= 0
}<|MERGE_RESOLUTION|>--- conflicted
+++ resolved
@@ -443,7 +443,7 @@
 }
 
 func (pool *BlockPool) Validate(validationEvent event.ExeTxsEvent) {
-	log.Debug("[Validate]begin")
+	log.Notice("[Validate]begin", validationEvent.SeqNo)
 	if validationEvent.SeqNo > pool.maxSeqNo {
 		pool.maxSeqNo = validationEvent.SeqNo
 	}
@@ -459,6 +459,7 @@
 		return
 	} else if validationEvent.SeqNo == pool.demandSeqNo {
 		// Process
+		log.Notice("Get Demand SeqNo")
 		pool.seqNoMu.RLock()
 		if _, success := pool.PreProcess(validationEvent); success {
 			pool.demandSeqNo += 1
@@ -499,14 +500,11 @@
 	if err != nil {
 		return err, false
 	}
-<<<<<<< HEAD
-=======
 	hash := crypto.NewKeccak256Hash("Keccak256").Hash([]interface{}{
 		merkleRoot,
 		txRoot,
 		receiptRoot,
 	})
->>>>>>> 741c3cf7
 	blockCache, _ := GetBlockCache()
 	blockCache.Record(hash.Hex(), BlockRecord{
 		TxRoot:      txRoot,
@@ -519,19 +517,8 @@
 	log.Info("Invalid Tx number: ", len(invalidTxSet))
 	log.Info("Valid Tx number: ", len(validTxSet))
 	// Communicate with PBFT
-<<<<<<< HEAD
-	hash := crypto.NewKeccak256Hash("Keccak256").Hash([]interface{}{
-		merkleRoot,
-		txRoot,
-		receiptRoot,
-	})
 	pool.consenter.RecvValidatedResult(event.ValidatedTxs{
 		Transactions: validTxSet,
-		//Digest:       validationEvent.Digest,
-=======
-	pool.consenter.RecvValidatedResult(event.ValidatedTxs{
-		Transactions: validTxSet,
->>>>>>> 741c3cf7
 		SeqNo:        validationEvent.SeqNo,
 		View:         validationEvent.View,
 		Hash:         hash.Hex(),
@@ -559,10 +546,6 @@
 }
 
 func (pool *BlockPool) ProcessBlock1(txs []*types.Transaction, invalidTxs []*types.InvalidTransactionRecord, seqNo uint64) (error, []byte, []byte, []byte, []byte, []*types.Transaction, []*types.InvalidTransactionRecord) {
-<<<<<<< HEAD
-	log.Debug("[ProcessBlock1] txs: ", len(txs))
-=======
->>>>>>> 741c3cf7
 	var validtxs []*types.Transaction
 	var (
 		//receipts types.Receipts
@@ -574,8 +557,10 @@
 	}
 	txTrie, _ := trie.New(common.Hash{}, db)
 	receiptTrie, _ := trie.New(common.Hash{}, db)
+	log.Notice("Before Process, lastValidationState", pool.lastValidationState.Hex())
 	statedb, err := state.New(pool.lastValidationState, db)
 	if err != nil {
+		log.Notice("New StateDB ERROR")
 		return err, nil, nil, nil, nil, nil, invalidTxs
 	}
 	env["currentNumber"] = strconv.FormatUint(seqNo, 10)
@@ -672,11 +657,7 @@
 		}
 		// TODO
 	}
-<<<<<<< HEAD
-	blockCache.Delete(ev.SeqNo)
-=======
 	blockCache.Delete(ev.Hash)
->>>>>>> 741c3cf7
 }
 
 func (pool *BlockPool) StoreInvalidResp(ev event.RespInvalidTxsEvent) {
