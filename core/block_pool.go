--- conflicted
+++ resolved
@@ -515,10 +515,6 @@
 		txRoot,
 		receiptRoot,
 	})
-<<<<<<< HEAD
-=======
-	log.Debug("enter recvValidateResult")
->>>>>>> cc062d55
 	pool.consenter.RecvValidatedResult(event.ValidatedTxs{
 		Transactions: validTxSet,
 		Digest:       validationEvent.Digest,
@@ -549,10 +545,6 @@
 }
 
 func (pool *BlockPool) ProcessBlock1(txs []*types.Transaction, invalidTxs []*types.InvalidTransactionRecord, seqNo uint64) (error, []byte, []byte, []byte, []byte, []*types.Transaction, []*types.InvalidTransactionRecord) {
-<<<<<<< HEAD
-=======
-	log.Debug("[ProcessBlock1] txs: ", len(txs))
->>>>>>> cc062d55
 	var validtxs []*types.Transaction
 	var (
 		//receipts types.Receipts
@@ -634,24 +626,25 @@
 		// 2.save block and update chain
 		pool.AddBlock(newBlock, crypto.NewKeccak256Hash("Keccak256"))
 		// 3.throw invalid tx back to origin node if current peer is primary
-		for _, t := range record.InvalidTxs {
-			payload, err := proto.Marshal(t)
-			if err != nil {
-				log.Error("Marshal tx error")
+		if ev.IsPrimary {
+			for _, t := range record.InvalidTxs {
+				payload, err := proto.Marshal(t)
+				if err != nil {
+					log.Error("Marshal tx error")
+				}
+				message := &recovery.Message{
+					MessageType:  recovery.Message_INVALIDRESP,
+					MsgTimeStamp: time.Now().UnixNano(),
+					Payload:      payload,
+				}
+				broadcastMsg, err := proto.Marshal(message)
+				if err != nil {
+					log.Error("Marshal Message")
+				}
+				var peers []uint64
+				peers = append(peers, t.Tx.Id)
+				peerManager.SendMsgToPeers(broadcastMsg, peers, recovery.Message_INVALIDRESP)
 			}
-			message := &recovery.Message{
-				MessageType:  recovery.Message_INVALIDRESP,
-				MsgTimeStamp: time.Now().UnixNano(),
-				Payload:      payload,
-			}
-			broadcastMsg, err := proto.Marshal(message)
-			if err != nil {
-				log.Error("Marshal Message")
-			}
-			var peers []uint64
-			peers = append(peers, t.Tx.Id)
-			log.Error("Peer", peers)
-			peerManager.SendMsgToPeers(broadcastMsg, peers, recovery.Message_INVALIDRESP)
 		}
 	} else {
 		db, _ := hyperdb.GetLDBDatabase()
