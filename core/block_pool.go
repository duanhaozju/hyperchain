// implementblock pool
// author: Lizhong kuang
// date: 2016-08-29
// last modified:2016-09-01
package core

import (
	"hyperchain/event"
	"sync"

	"encoding/hex"
	"errors"
	"github.com/golang/protobuf/proto"

	//"fmt"
	"hyperchain/common"
	"hyperchain/core/state"
	"hyperchain/core/types"
	"hyperchain/core/vm/params"
	"hyperchain/crypto"
	"hyperchain/hyperdb"
	"hyperchain/trie"
	"math/big"
	"strconv"
	"time"
)

const (
	maxQueued = 64 // max limit of queued block in pool
)

var (
	tempReceiptsMap map[uint64]types.Receipts
	public_batch    hyperdb.Batch
	batchsize       = 0
)

type BlockPool struct {
	demandNumber uint64
	demandSeqNo  uint64
	maxNum       uint64
	maxSeqNo     uint64

	queue           map[uint64]*types.Block
	validationQueue map[uint64]event.ExeTxsEvent
	eventMux        *event.TypeMux
	events          event.Subscription
	mu              sync.RWMutex
	seqNoMu         sync.RWMutex
	stateLock       sync.Mutex
	wg              sync.WaitGroup // for shutdown sync

	lastValidationState common.Hash
}

func (bp *BlockPool) SetDemandNumber(number uint64) {
	bp.demandNumber = number
}

func NewBlockPool(eventMux *event.TypeMux) *BlockPool {
	tempReceiptsMap = make(map[uint64]types.Receipts)

	pool := &BlockPool{
		eventMux: eventMux,

		queue:           make(map[uint64]*types.Block),
		validationQueue: make(map[uint64]event.ExeTxsEvent),
		events:          eventMux.Subscribe(event.NewBlockPoolEvent{}),
	}

	//pool.wg.Add(1)
	//go pool.eventLoop()

	currentChain := GetChainCopy()
	pool.demandNumber = currentChain.Height + 1
	pool.demandSeqNo = currentChain.Height + 1
	db, _ := hyperdb.GetLDBDatabase()
	blk, _ := GetBlock(db, currentChain.LatestBlockHash)
	pool.lastValidationState = common.BytesToHash(blk.MerkleRoot)
	return pool
}

// this method is used to Exec the transactions, if the err of one execution is not nil, we will
// abandon this transaction. And this method will return the new transactions and its' hash
func (pool *BlockPool) ExecTxs(sequenceNum uint64, transactions []types.Transaction) ([]types.Transaction, common.Hash, error) {
	var (
		receipts        types.Receipts
		env             = make(map[string]string)
		newTransactions []types.Transaction
	)

	// 1.prepare the current enviroment
	db, err := hyperdb.GetLDBDatabase()
	if err != nil {
		return nil, common.Hash{}, err
	}
	currentBlock, _ := GetBlock(db, GetLatestBlockHash())
	statedb, err := state.New(common.BytesToHash(currentBlock.MerkleRoot), db)
	if err != nil {
		return nil, common.Hash{}, err
	}
	env["currentNumber"] = strconv.FormatUint(currentBlock.Number, 10)
	env["currentGasLimit"] = "10000000"
	vmenv := NewEnvFromMap(RuleSet{params.MainNetHomesteadBlock, params.MainNetDAOForkBlock, true}, statedb, env)

	// 2.exec all the transactions, if the err is nil, save the tx and append to newTransactions
	for i, tx := range transactions {
		statedb.StartRecord(tx.GetTransactionHash(), common.Hash{}, i)
		receipt, _, _, err := ExecTransaction(tx, vmenv)
		if err == nil {
			newTransactions = append(newTransactions, tx)
			receipts = append(receipts, receipt)
		}
	}

	// 3.save the receipts to the tempReceiptsMap
	tempReceiptsMap[sequenceNum] = receipts
	return newTransactions, crypto.NewKeccak256Hash("Keccak256").Hash(newTransactions), nil
}

func (pool *BlockPool) CommitOrRollbackBlockEvent(sequenceNum uint64, transactions []types.Transaction,
	timestamp int64, commitTime int64, CommitStatus bool) error {
	// 1.init a new block
	newBlock := new(types.Block)
	for _, tx := range transactions {
		newBlock.Transactions = append(newBlock.Transactions, &tx)
	}
	newBlock.Timestamp = timestamp
	newBlock.Number = sequenceNum
	// 2. add the block to the chain
	pool.AddBlockWithoutExecTxs(newBlock, crypto.NewKeccak256Hash("Keccak256"), commitTime)

	// 3.if CommitStatus is true,save the receipts to database
	//   or reset the statedb
	if CommitStatus {
		// save the receipts to database
		receiptInst, _ := GetReceiptInst()
		for _, receipt := range tempReceiptsMap[newBlock.Number] {
			receiptInst.PutReceipt(common.BytesToHash(receipt.TxHash), receipt)
		}
	} else {
		// prepare the current enviroment
		db, err := hyperdb.GetLDBDatabase()
		if err != nil {
			return err
		}
		currentBlock, _ := GetBlock(db, GetLatestBlockHash())
		statedb, err := state.New(common.BytesToHash(currentBlock.MerkleRoot), db)

		// reset the statedb
		statedb.Reset(common.BytesToHash(currentBlock.BlockHash))
	}
	// 4.delete the receipts of newBlock.Number
	delete(tempReceiptsMap, newBlock.Number)
	return nil
}

func (pool *BlockPool) eventLoop() {
	defer pool.wg.Done()

	for ev := range pool.events.Chan() {
		switch ev.Data.(type) {
		case event.NewBlockPoolEvent:
			pool.mu.Lock()
			/*if ev.Block != nil && pool.config.IsHomestead(ev.Block.Number()) {
				pool.homestead = true
			}

			pool.resetState()*/
			pool.mu.Unlock()

		}
	}
}

//check block sequence and validate in chain
func (pool *BlockPool) AddBlock(block *types.Block, commonHash crypto.CommonHash, commitTime int64) {
	if block.Number == 0 {
		WriteBlock(block, commonHash, commitTime)
		return
	}

	if block.Number > pool.maxNum {
		pool.maxNum = block.Number
	}
	if _, ok := pool.queue[block.Number]; ok {
		log.Info("replated block number,number is: ", block.Number)
		return
	}

	log.Info("number is ", block.Number)

	currentChain := GetChainCopy()

	if currentChain.Height >= block.Number {
		//todo view change ,delete block and rewrite block

		db, err := hyperdb.GetLDBDatabase()
		if err != nil {
			log.Fatal(err)
		}

		block, _ := GetBlockByNumber(db, block.Number)
		//rollback chain height,latestHash
		UpdateChainByViewChange(block.Number-1, block.ParentHash)
		keyNum := strconv.FormatInt(int64(block.Number), 10)
		DeleteBlock(db, append(blockNumPrefix, keyNum...))
		WriteBlock(block, commonHash, commitTime)
		pool.demandNumber = GetChainCopy().Height + 1
		log.Notice("replated block number,number is: ", block.Number)
		return
	}

	if pool.demandNumber == block.Number {

		pool.mu.RLock()
		pool.demandNumber += 1
		log.Info("current demandNumber is ", pool.demandNumber)

		WriteBlock(block, commonHash, commitTime)

		pool.mu.RUnlock()

		for i := block.Number + 1; i <= pool.maxNum; i += 1 {
			if _, ok := pool.queue[i]; ok { //存在}

				pool.mu.RLock()
				pool.demandNumber += 1
				log.Info("current demandNumber is ", pool.demandNumber)
				WriteBlock(pool.queue[i], commonHash, commitTime)
				delete(pool.queue, i)
				pool.mu.RUnlock()

			} else {
				break
			}

		}

		return
	} else {

		pool.queue[block.Number] = block

	}

}

// WriteBlock need:
// 1. Put block into db
// 2. Put transactions in block into db  (-- cancel --)
// 3. Update chain
// 4. Update balance
func WriteBlock(block *types.Block, commonHash crypto.CommonHash, commitTime int64) {
	log.Info("block number is ", block.Number)

	currentChain := GetChainCopy()

	block.ParentHash = currentChain.LatestBlockHash
	db, _ := hyperdb.GetLDBDatabase()
	//batch := db.NewBatch()
	if err := ProcessBlock(block, commonHash, commitTime); err != nil {
		log.Fatal(err)
	}
	block.WriteTime = time.Now().UnixNano()
	block.CommitTime = commitTime
	block.BlockHash = block.Hash(commonHash).Bytes()

	UpdateChain(block, false)

	// update our stateObject and statedb to blockchain
	block.EvmTime = time.Now().UnixNano()

	newChain := GetChainCopy()
	log.Notice("Block number", newChain.Height)
	log.Notice("Block hash", hex.EncodeToString(newChain.LatestBlockHash))

	/*	block.WriteTime = time.Now().UnixNano()
		block.CommitTime = commitTime
		block.BlockHash = block.Hash(commonHash).Bytes()
		data, err := proto.Marshal(block)
		if err != nil {
			log.Critical(err)
			return
		}


		keyFact := append(blockPrefix, block.BlockHash...)
		err = db.Put(keyFact,data)
	*/ /*if err := db.Put(keyFact, data); err != nil {
		return err
	}*/ /*
		keyNum := strconv.FormatInt(int64(block.Number), 10)
		//err = db.Put(append(blockNumPrefix, keyNum...), t.BlockHash)

		err = db.Put(append(blockNumPrefix, keyNum...),block.BlockHash)*/

	PutBlockTx(db, commonHash, block.BlockHash, block)
	if block.Number%10 == 0 && block.Number != 0 {
		WriteChainChan()
	}
	//TxSum.Add(TxSum,big.NewInt(int64(len(block.Transactions))))
	//CommitStatedbToBlockchain()
}

func ProcessBlock(block *types.Block, commonHash crypto.CommonHash, commitTime int64) error {
	var (
		//receipts types.Receipts
		env = make(map[string]string)
	)
	db, err := hyperdb.GetLDBDatabase()
	if err != nil {
		return err
	}
	parentBlock, _ := GetBlock(db, block.ParentHash)
	statedb, e := state.New(common.BytesToHash(parentBlock.MerkleRoot), db)
	//fmt.Println("[Before Process %d] %s\n", block.Number, string(statedb.Dump()))
	if err != nil {
		return e
	}
	env["currentNumber"] = strconv.FormatUint(block.Number, 10)
	env["currentGasLimit"] = "10000000"
	vmenv := NewEnvFromMap(RuleSet{params.MainNetHomesteadBlock, params.MainNetDAOForkBlock, true}, statedb, env)

	//batch := db.NewBatch()
	public_batch = db.NewBatch()

	// todo run 20 ms in 500 tx
	// TODO just for sendContractTransactionTest
	var code = "0x6000805463ffffffff1916815560a0604052600b6060527f68656c6c6f20776f726c6400000000000000000000000000000000000000000060805260018054918190527f68656c6c6f20776f726c6400000000000000000000000000000000000000001681559060be907fb10e2d527612073b26eecdfd717e6a320cf44b4afac2b0732d9fcbe2b7fa0cf66020600261010084871615026000190190931692909204601f01919091048101905b8082111560ce576000815560010160ac565b50506101b8806100d26000396000f35b509056606060405260e060020a60003504633ad14af3811461003c578063569c5f6d146100615780638da9b77214610071578063d09de08a146100da575b005b6000805460043563ffffffff8216016024350163ffffffff199190911617905561003a565b6100f960005463ffffffff165b90565b604080516020818101835260008252600180548451600261010083851615026000190190921691909104601f81018490048402820184019095528481526101139490928301828280156101ac5780601f10610181576101008083540402835291602001916101ac565b61003a6000805463ffffffff19811663ffffffff909116600101179055565b6040805163ffffffff929092168252519081900360200190f35b60405180806020018281038252838181518152602001915080519060200190808383829060006004602084601f0104600302600f01f150905090810190601f1680156101735780820380516001836020036101000a031916815260200191505b509250505060405180910390f35b820191906000526020600020905b81548152906001019060200180831161018f57829003601f168201915b5050505050905061006e56"
	var tx_value1 = &types.TransactionValue{Price: 100000, GasLimit: 100000, Amount: 100, Payload: common.FromHex(code)}
	value, _ := proto.Marshal(tx_value1)
	//receipt, _, _, _ := ExecTransaction(*types.NewTestCreateTransaction(), vmenv)
	var addr common.Address
	begin_exectx:=time.Now().UnixNano()
	for i, tx := range block.Transactions {
		//tx.To = addr.Bytes() //TODO just for test
		if i == 0 {
			tx.To = nil
			tx.Value = value
			_, _, addr, _ = ExecTransaction(*tx, vmenv)
<<<<<<< HEAD
			continue
		}else if(i<140) {
=======
		} else if i <= 125 {
>>>>>>> d3da9265
			tx.To = addr.Bytes()
		} else {
			tx.Value = nil
		}

		statedb.StartRecord(tx.GetTransactionHash(), common.Hash{}, i)
		receipt, _, _, _ := ExecTransaction(*tx, vmenv)
		//log.Notice("------------ret",ret)
		//ExecTransaction(*tx, vmenv)
		//receipts = append(receipts, receipt)

		txKey := tx.Hash(commonHash).Bytes()
		txKeyFact := append(transactionPrefix, txKey...)
		txValue, err := proto.Marshal(tx)
		if err != nil {
			return nil
		}
		data, err := proto.Marshal(receipt)

		if err := public_batch.Put(append(receiptsPrefix, receipt.TxHash...), data); err != nil {
			return err
		}

		public_batch.Put(txKeyFact, txValue)
		batchsize++
	}
	end_exectx:=time.Now().UnixNano()
	log.Notice("exec tx time is ",(end_exectx-begin_exectx)/int64(time.Millisecond))
	/*receiptInst, _ := GetReceiptInst()
	for _, receipt := range receipts {
		receiptInst.PutReceipt(common.BytesToHash(receipt.TxHash), receipt)
	}*/
	//WriteReceipts(receipts)

	begin := time.Now().UnixNano()
	root, _ := statedb.Commit()

	//batch := db.NewBatch()
	block.MerkleRoot = root.Bytes()

	/*block.WriteTime = time.Now().UnixNano()
	block.CommitTime = commitTime
	block.BlockHash = block.Hash(commonHash).Bytes()
	data, err := proto.Marshal(block)
	if err != nil {
		log.Critical(err)
		return err
	}

	keyFact := append(blockPrefix, block.BlockHash...)
	err = batch.Put(keyFact,data)
	*/ /*if err := db.Put(keyFact, data); err != nil {
		return err
	}*/ /*
		keyNum := strconv.FormatInt(int64(block.Number), 10)
		//err = db.Put(append(blockNumPrefix, keyNum...), t.BlockHash)

		err = batch.Put(append(blockNumPrefix, keyNum...),block.BlockHash)*/
	//batch.Write()
	end := time.Now().UnixNano()
	log.Notice("write time is ", (end-begin)/int64(time.Millisecond))
	//WriteBlockInDB(root,block,commitTime,commonHash)

	/*
		if(batchsize>=500){
			go public_batch.Write()
			batchsize = 0
			public_batch = db.NewBatch()
		}*/
	go public_batch.Write()

	//fmt.Println("[After Process %d] %s\n", block.Number, string(statedb.Dump()))
	return nil
}

func WriteBlockInDB(root common.Hash, block *types.Block, commitTime int64, commonHash crypto.CommonHash) {
	db, err := hyperdb.GetLDBDatabase()
	if err != nil {
		log.Critical(err)
		return
	}
	batch := db.NewBatch()
	block.MerkleRoot = root.Bytes()

	block.WriteTime = time.Now().UnixNano()
	block.CommitTime = commitTime
	block.BlockHash = block.Hash(commonHash).Bytes()
	data, err := proto.Marshal(block)
	if err != nil {
		log.Critical(err)
		return
	}

	keyFact := append(blockPrefix, block.BlockHash...)
	err = batch.Put(keyFact, data)
	/*if err := db.Put(keyFact, data); err != nil {
		return err
	}*/
	keyNum := strconv.FormatInt(int64(block.Number), 10)
	//err = db.Put(append(blockNumPrefix, keyNum...), t.BlockHash)

	err = batch.Put(append(blockNumPrefix, keyNum...), block.BlockHash)
	batch.Write()
}

func (pool *BlockPool) Validate(validationEvent event.ExeTxsEvent) {
	log.Notice("[Validate]begin")
	if validationEvent.SeqNo > pool.maxSeqNo {
		pool.maxSeqNo = validationEvent.SeqNo
	}
	// TODO Is necessary ?
	if _, ok := pool.validationQueue[validationEvent.SeqNo]; ok {
		log.Error("Receive Repeat ValidationEvent, ", validationEvent.SeqNo)
		return
	}
	// (1) Check SeqNo
	if validationEvent.SeqNo < pool.demandSeqNo {
		// receive repeat ValidationEvent
		log.Error("Receive Repeat ValidationEvent, ", validationEvent.SeqNo)
		return
	} else if validationEvent.SeqNo == pool.demandSeqNo {
		// Process
		pool.seqNoMu.RLock()
		pool.PreProcess(validationEvent)
		log.Notice("Current demandSeqNo is, ", pool.demandSeqNo)
		pool.seqNoMu.RUnlock()
		// Process remain event
		for i := validationEvent.SeqNo + 1; i <= pool.maxSeqNo; i += 1 {
			if _, ok := pool.validationQueue[i]; ok {
				pool.seqNoMu.RLock()
				pool.demandSeqNo += 1
				log.Notice("Current demandSeqNo is, ", pool.demandSeqNo)
				// Process
				pool.PreProcess(pool.validationQueue[i])
				delete(pool.validationQueue, i)
				pool.seqNoMu.RUnlock()
			} else {
				break
			}
		}
		return
	} else {
		log.Notice("Receive ValidationEvent which is not demand, ", validationEvent.SeqNo)
		pool.validationQueue[validationEvent.SeqNo] = validationEvent
	}
}

func (pool *BlockPool) PreProcess(validationEvent event.ExeTxsEvent) error {
	log.Notice("PreProcess validationEvent, ", validationEvent.SeqNo)
	var validTxSet []*types.Transaction
	//var invalidTxSet []types.InvalidTransactionRecord
	if validationEvent.IsPrimary {
		validTxSet, _ = pool.PreCheck(validationEvent.Transactions)
	} else {
		validTxSet = validationEvent.Transactions
	}
	err, _, merkleRoot, txRoot, receiptRoot := pool.ProcessBlock1(validTxSet, validationEvent.SeqNo)
	if err != nil {
		return err
	}

	log.Notice("PreProcess Result : ", common.BytesToHash(merkleRoot).Hex(), common.BytesToHash(txRoot).Hex(), common.BytesToHash(receiptRoot).Hex())
	log.Notice("Total Transaction Number: ", len(validTxSet))
	// Communicate with PBFT
	return nil
}
func (pool *BlockPool) PreCheck(txs []*types.Transaction) ([]*types.Transaction, []*types.InvalidTransactionRecord) {
	log.Notice("Init len", len(txs))
	var validTxSet []*types.Transaction
	var tmp []*types.Transaction
	var invalidTxSet []*types.InvalidTransactionRecord
	encryption := crypto.NewEcdsaEncrypto("ecdsa")
	kec256Hash := crypto.NewKeccak256Hash("keccak256")
	// (1) check signature for each transaction
	for _, tx := range txs {
		if !tx.ValidateSign(encryption, kec256Hash) {
			log.Info("Validation, found invalid signature, send from :", tx.Id)
			invalidTxSet = append(invalidTxSet, &types.InvalidTransactionRecord{
				Tx:      tx,
				ErrType: types.InvalidTransactionRecord_SIGFAILED,
			})
		} else {
			tmp = append(tmp, tx)
		}
	}
	log.Notice("Step1 len", len(tmp))
	// (2) check sender account balance for each valid transaction
	db, _ := hyperdb.GetLDBDatabase()
	log.Notice("lastValidationState", pool.lastValidationState.Hex())
	statedb, _ := state.New(pool.lastValidationState, db)
	for _, tx := range tmp {
		if !CanTransfer(common.BytesToAddress(tx.From), statedb, tx.Amount()) {
			invalidTxSet = append(invalidTxSet, &types.InvalidTransactionRecord{
				Tx:      tx,
				ErrType: types.InvalidTransactionRecord_OUTOFBALANCE,
			})
			validTxSet = append(validTxSet, tx)
		}
	}
	log.Notice("Step2 len", len(validTxSet))
	return validTxSet, invalidTxSet
}

func (pool *BlockPool) ProcessBlock1(txs []*types.Transaction, seqNo uint64) (error, []byte, []byte, []byte, []byte) {
	log.Notice("[ProcessBlock1] txs: ", len(txs))
	var (
		//receipts types.Receipts
		env = make(map[string]string)
	)
	db, err := hyperdb.GetLDBDatabase()
	if err != nil {
		return err, nil, nil, nil, nil
	}
	txTrie, _ := trie.New(common.Hash{}, db)
	receiptTrie, _ := trie.New(common.Hash{}, db)
	statedb, err := state.New(pool.lastValidationState, db)
	//fmt.Println("[Before Process %d] %s\n", block.Number, string(statedb.Dump()))
	if err != nil {
		return err, nil, nil, nil, nil
	}
	env["currentNumber"] = strconv.FormatUint(seqNo, 10)
	env["currentGasLimit"] = "10000000"
	vmenv := NewEnvFromMap(RuleSet{params.MainNetHomesteadBlock, params.MainNetDAOForkBlock, true}, statedb, env)

	//batch := db.NewBatch()
	public_batch = db.NewBatch()

	for i, tx := range txs {
		statedb.StartRecord(tx.GetTransactionHash(), common.Hash{}, i)
		receipt, _, _, _ := ExecTransaction(*tx, vmenv)

		// save to DB
		txValue, _ := proto.Marshal(tx)
		if err := public_batch.Put(append(transactionPrefix, tx.GetTransactionHash().Bytes()...), txValue); err != nil {
			return err, nil, nil, nil, nil
		}

		receiptValue, _ := proto.Marshal(receipt)
		if err := public_batch.Put(append(receiptsPrefix, receipt.TxHash...), receiptValue); err != nil {
			return err, nil, nil, nil, nil
		}

		// Update trie
		txTrie.Update(append(transactionPrefix, tx.GetTransactionHash().Bytes()...), txValue)
		receiptTrie.Update(append(receiptsPrefix, receipt.TxHash...), receiptValue)
	}

	root, _ := statedb.Commit()

	merkleRoot := root.Bytes()
	txRoot := txTrie.Hash().Bytes()
	receiptRoot := receiptTrie.Hash().Bytes()

	pool.lastValidationState = root
	// Communicate with PBFT

	go public_batch.Write()

	//fmt.Println("[After Process %d] %s\n", block.Number, string(statedb.Dump()))
	return nil, nil, merkleRoot, txRoot, receiptRoot
}

func BuildTree(prefix []byte, ctx []interface{}) ([]byte, error) {
	db, err := hyperdb.GetLDBDatabase()
	if err != nil {
		return nil, err
	}
	trie, err := trie.New(common.Hash{}, db)
	if err != nil {
		return nil, err
	}
	for _, item := range ctx {
		switch t := item.(type) {
		case *types.Receipt:
			data, err := proto.Marshal(t)
			if err != nil {
				return nil, err
			}
			trie.Update(append(receiptsPrefix, t.TxHash...), data)
		case *types.Transaction:
			data, err := proto.Marshal(t)
			if err != nil {
				return nil, err
			}
			trie.Update(append(transactionPrefix, t.GetTransactionHash().Bytes()...), data)
		default:
			return nil, errors.New("Invalid element type when build tree")
		}
	}
	return trie.Hash().Bytes(), nil
}

func convertR(receipts types.Receipts) (ret []interface{}) {
	ret = make([]interface{}, len(receipts))
	for idx, v := range receipts {
		ret[idx] = v
	}
	return
}
func convertT(txs []*types.Transaction) (ret []interface{}) {
	ret = make([]interface{}, len(txs))
	for idx, v := range txs {
		ret[idx] = v
	}
	//fmt.Printf("[After Process %d] %s\n", block.Number, string(statedb.Dump()))
	return nil
}

//check block sequence and validate in chain
func (pool *BlockPool) AddBlockWithoutExecTxs(block *types.Block, commonHash crypto.CommonHash, commitTime int64) {

	if block.Number == 0 {
		WriteBlockWithoutExecTx(block, commonHash, commitTime)
		return
	}

	if block.Number > pool.maxNum {
		pool.maxNum = block.Number
	}
	if _, ok := pool.queue[block.Number]; ok {
		log.Info("replated block number,number is: ", block.Number)
		return
	}

	log.Info("number is ", block.Number)

	currentChain := GetChainCopy()

	if currentChain.Height >= block.Number {
		//todo view change ,delete block and rewrite block

		db, err := hyperdb.GetLDBDatabase()
		if err != nil {
			log.Fatal(err)
		}

		block, _ := GetBlockByNumber(db, block.Number)
		//rollback chain height,latestHash
		UpdateChainByViewChange(block.Number-1, block.ParentHash)
		keyNum := strconv.FormatInt(int64(block.Number), 10)
		DeleteBlock(db, append(blockNumPrefix, keyNum...))
		WriteBlockWithoutExecTx(block, commonHash, commitTime)
		log.Notice("replated block number,number is: ", block.Number)
		return
	}

	if pool.demandNumber == block.Number {

		pool.mu.RLock()
		pool.demandNumber += 1
		log.Info("current demandNumber is ", pool.demandNumber)

		WriteBlockWithoutExecTx(block, commonHash, commitTime)

		pool.mu.RUnlock()

		for i := block.Number + 1; i <= pool.maxNum; i += 1 {
			if _, ok := pool.queue[i]; ok { //存在}

				pool.mu.RLock()
				pool.demandNumber += 1
				log.Info("current demandNumber is ", pool.demandNumber)
				WriteBlockWithoutExecTx(pool.queue[i], commonHash, commitTime)
				delete(pool.queue, i)
				pool.mu.RUnlock()

			} else {
				break
			}

		}

		return
	} else {

		pool.queue[block.Number] = block

	}

}

// write the block to db but don't exec the txs
func WriteBlockWithoutExecTx(block *types.Block, commonHash crypto.CommonHash, commitTime int64) {
	log.Info("block number is ", block.Number)
	currentChain := GetChainCopy()
	block.ParentHash = currentChain.LatestBlockHash
	block.WriteTime = time.Now().UnixNano()
	block.CommitTime = commitTime
	block.BlockHash = block.Hash(commonHash).Bytes()
	block.EvmTime = time.Now().UnixNano()
	UpdateChain(block, false)

	db, err := hyperdb.GetLDBDatabase()
	if err != nil {
		log.Fatal(err)
	}
	if err := PutBlock(db, block.BlockHash, block); err != nil {
		log.Fatal(err)
	}

	newChain := GetChainCopy()
	log.Notice("Block number", newChain.Height)
	log.Notice("Block hash", hex.EncodeToString(newChain.LatestBlockHash))

	if block.Number%10 == 0 && block.Number != 0 {
		WriteChainChan()
	}
}

func CanTransfer(from common.Address, statedb *state.StateDB, value *big.Int) bool {
	return statedb.GetBalance(from).Cmp(value) >= 0
}<|MERGE_RESOLUTION|>--- conflicted
+++ resolved
@@ -332,19 +332,13 @@
 	value, _ := proto.Marshal(tx_value1)
 	//receipt, _, _, _ := ExecTransaction(*types.NewTestCreateTransaction(), vmenv)
 	var addr common.Address
-	begin_exectx:=time.Now().UnixNano()
 	for i, tx := range block.Transactions {
 		//tx.To = addr.Bytes() //TODO just for test
 		if i == 0 {
 			tx.To = nil
 			tx.Value = value
 			_, _, addr, _ = ExecTransaction(*tx, vmenv)
-<<<<<<< HEAD
-			continue
-		}else if(i<140) {
-=======
 		} else if i <= 125 {
->>>>>>> d3da9265
 			tx.To = addr.Bytes()
 		} else {
 			tx.Value = nil
@@ -352,7 +346,6 @@
 
 		statedb.StartRecord(tx.GetTransactionHash(), common.Hash{}, i)
 		receipt, _, _, _ := ExecTransaction(*tx, vmenv)
-		//log.Notice("------------ret",ret)
 		//ExecTransaction(*tx, vmenv)
 		//receipts = append(receipts, receipt)
 
@@ -371,8 +364,7 @@
 		public_batch.Put(txKeyFact, txValue)
 		batchsize++
 	}
-	end_exectx:=time.Now().UnixNano()
-	log.Notice("exec tx time is ",(end_exectx-begin_exectx)/int64(time.Millisecond))
+
 	/*receiptInst, _ := GetReceiptInst()
 	for _, receipt := range receipts {
 		receiptInst.PutReceipt(common.BytesToHash(receipt.TxHash), receipt)
