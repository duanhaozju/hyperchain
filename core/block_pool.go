--- conflicted
+++ resolved
@@ -305,17 +305,10 @@
 		       err = db.Put(append(blockNumPrefix, keyNum...),block.BlockHash)*/
 
 	PutBlockTx(db, commonHash, block.BlockHash, block)
-<<<<<<< HEAD
-	/*log.Error("blocl num is ",block.Number)
-	log.Error("blocl merkle root is ",block.MerkleRoot)
-	log.Error("blocl Timestamp is ",block.Timestamp)
-	log.Error("blocl hash is ",block.BlockHash)*/
-=======
 	//log.Error("blocl num is ",block.Number)
 	//log.Error("blocl merkle root is ",block.MerkleRoot)
 	//log.Error("blocl Timestamp is ",block.Timestamp)
 	//log.Error("blocl hash is ",block.BlockHash)
->>>>>>> 586e276a
 
 	if block.Number % 10 == 0 && block.Number != 0 {
 		WriteChainChan()
@@ -526,11 +519,7 @@
 		log.Notice("Receive ValidationEvent which is not demand, ", validationEvent.SeqNo, "save into cache temperarily")
 		pool.validationQueueMu.Lock()
 		pool.validationQueue[validationEvent.SeqNo] = validationEvent
-<<<<<<< HEAD
-		pool.seqNoMu.RUnlock()
-=======
 		pool.validationQueueMu.Unlock()
->>>>>>> 586e276a
 	}
 }
 
@@ -735,7 +724,6 @@
 func (pool *BlockPool) ResetStatus(ev event.VCResetEvent) {
 
 
-	pool.seqNoMu.RLock()
 	tmpDemandNumber := pool.demandNumber
 	// 1. Reset demandNumber , demandSeqNo and lastValidationState
 	pool.demandNumber = ev.SeqNo
@@ -790,7 +778,6 @@
 	// 4. Reset chain
 	isGenesis := (block.Number == 0)
 	UpdateChain(block, isGenesis)
-	pool.seqNoMu.RUnlock()
 
 }
 
