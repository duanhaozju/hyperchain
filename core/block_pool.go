// implementblock pool
// author: Lizhong kuang
// date: 2016-08-29
// last modified:2016-09-01
package core

import (
	"hyperchain/event"
	"sync"

	"encoding/hex"
	"errors"
	"github.com/golang/protobuf/proto"

	//"fmt"
	"hyperchain/common"
	"hyperchain/consensus"
	"hyperchain/core/state"
	"hyperchain/core/types"
	"hyperchain/core/vm/params"
	"hyperchain/crypto"
	"hyperchain/hyperdb"
	"hyperchain/p2p"
	"hyperchain/recovery"
	"hyperchain/trie"
	"math/big"
	"strconv"
	"time"
)

const (
	maxQueued = 64 // max limit of queued block in pool
)

var (
	tempReceiptsMap map[uint64]types.Receipts
	public_batch    hyperdb.Batch
	batchsize       = 0
)

type BlockPool struct {
	demandNumber uint64
	demandSeqNo  uint64
	maxNum       uint64
	maxSeqNo     uint64

	queue           map[uint64]*types.Block
	validationQueue map[uint64]event.ExeTxsEvent

	consenter consensus.Consenter
	eventMux  *event.TypeMux
	events    event.Subscription
	mu        sync.RWMutex
	seqNoMu   sync.RWMutex
	stateLock sync.Mutex
	wg        sync.WaitGroup // for shutdown sync

	lastValidationState common.Hash
}

func (bp *BlockPool) SetDemandNumber(number uint64) {
	bp.demandNumber = number
}

func NewBlockPool(eventMux *event.TypeMux, consenter consensus.Consenter) *BlockPool {
	tempReceiptsMap = make(map[uint64]types.Receipts)

	pool := &BlockPool{
		eventMux:        eventMux,
		consenter:       consenter,
		queue:           make(map[uint64]*types.Block),
		validationQueue: make(map[uint64]event.ExeTxsEvent),
		events:          eventMux.Subscribe(event.NewBlockPoolEvent{}),
	}

	//pool.wg.Add(1)
	//go pool.eventLoop()

	currentChain := GetChainCopy()
	pool.demandNumber = currentChain.Height + 1
	pool.demandSeqNo = currentChain.Height + 1
	db, _ := hyperdb.GetLDBDatabase()
	blk, _ := GetBlock(db, currentChain.LatestBlockHash)
	pool.lastValidationState = common.BytesToHash(blk.MerkleRoot)
	return pool
}

// this method is used to Exec the transactions, if the err of one execution is not nil, we will
// abandon this transaction. And this method will return the new transactions and its' hash
func (pool *BlockPool) ExecTxs(sequenceNum uint64, transactions []types.Transaction) ([]types.Transaction, common.Hash, error) {
	var (
		receipts        types.Receipts
		env             = make(map[string]string)
		newTransactions []types.Transaction
	)

	// 1.prepare the current enviroment
	db, err := hyperdb.GetLDBDatabase()
	if err != nil {
		return nil, common.Hash{}, err
	}
	currentBlock, _ := GetBlock(db, GetLatestBlockHash())
	statedb, err := state.New(common.BytesToHash(currentBlock.MerkleRoot), db)
	if err != nil {
		return nil, common.Hash{}, err
	}
	env["currentNumber"] = strconv.FormatUint(currentBlock.Number, 10)
	env["currentGasLimit"] = "10000000"
	vmenv := NewEnvFromMap(RuleSet{params.MainNetHomesteadBlock, params.MainNetDAOForkBlock, true}, statedb, env)

	// 2.exec all the transactions, if the err is nil, save the tx and append to newTransactions
	for i, tx := range transactions {
		statedb.StartRecord(tx.GetTransactionHash(), common.Hash{}, i)
		receipt, _, _, err := ExecTransaction(tx, vmenv)
		if err == nil {
			newTransactions = append(newTransactions, tx)
			receipts = append(receipts, receipt)
		}
	}

	// 3.save the receipts to the tempReceiptsMap
	tempReceiptsMap[sequenceNum] = receipts
	return newTransactions, crypto.NewKeccak256Hash("Keccak256").Hash(newTransactions), nil
}

func (pool *BlockPool) CommitOrRollbackBlockEvent(sequenceNum uint64, transactions []types.Transaction,
	timestamp int64, commitTime int64, CommitStatus bool) error {
	// 1.init a new block
	newBlock := new(types.Block)
	for _, tx := range transactions {
		newBlock.Transactions = append(newBlock.Transactions, &tx)
	}
	newBlock.Timestamp = timestamp
	newBlock.Number = sequenceNum
	// 2. add the block to the chain
	pool.AddBlockWithoutExecTxs(newBlock, crypto.NewKeccak256Hash("Keccak256"), commitTime)

	// 3.if CommitStatus is true,save the receipts to database
	//   or reset the statedb
	if CommitStatus {
		// save the receipts to database
		receiptInst, _ := GetReceiptInst()
		for _, receipt := range tempReceiptsMap[newBlock.Number] {
			receiptInst.PutReceipt(common.BytesToHash(receipt.TxHash), receipt)
		}
	} else {
		// prepare the current enviroment
		db, err := hyperdb.GetLDBDatabase()
		if err != nil {
			return err
		}
		currentBlock, _ := GetBlock(db, GetLatestBlockHash())
		statedb, err := state.New(common.BytesToHash(currentBlock.MerkleRoot), db)

		// reset the statedb
		statedb.Reset(common.BytesToHash(currentBlock.BlockHash))
	}
	// 4.delete the receipts of newBlock.Number
	delete(tempReceiptsMap, newBlock.Number)

	return nil
}

func (pool *BlockPool) eventLoop() {
	defer pool.wg.Done()

	for ev := range pool.events.Chan() {
		switch ev.Data.(type) {
		case event.NewBlockPoolEvent:
			pool.mu.Lock()
			/*if ev.Block != nil && pool.config.IsHomestead(ev.Block.Number()) {
				pool.homestead = true
			}

			pool.resetState()*/
			pool.mu.Unlock()

		}
	}
}

//check block sequence and validate in chain
func (pool *BlockPool) AddBlock(block *types.Block, commonHash crypto.CommonHash) {
	if block.Number == 0 {
		WriteBlock(block, commonHash)
		return
	}

	if block.Number > pool.maxNum {
		pool.maxNum = block.Number
	}
	if _, ok := pool.queue[block.Number]; ok {
		log.Info("replated block number,number is: ", block.Number)
		return
	}

	log.Info("number is ", block.Number)

	currentChain := GetChainCopy()

	if currentChain.Height >= block.Number {
		//todo view change ,delete block and rewrite block

		db, err := hyperdb.GetLDBDatabase()
		if err != nil {
			log.Fatal(err)
		}

		block, _ := GetBlockByNumber(db, block.Number)
		//rollback chain height,latestHash
		UpdateChainByViewChange(block.Number-1, block.ParentHash)
		keyNum := strconv.FormatInt(int64(block.Number), 10)
		DeleteBlock(db, append(blockNumPrefix, keyNum...))
		WriteBlock(block, commonHash)
		pool.demandNumber = GetChainCopy().Height + 1
		log.Notice("replated block number,number is: ", block.Number)
		return
	}
	if pool.demandNumber == block.Number {
		pool.mu.RLock()
		pool.demandNumber += 1
		log.Info("current demandNumber is ", pool.demandNumber)
		WriteBlock(block, commonHash)
		pool.mu.RUnlock()

		for i := block.Number + 1; i <= pool.maxNum; i += 1 {
			if _, ok := pool.queue[i]; ok { //存在}

				pool.mu.RLock()
				pool.demandNumber += 1
				log.Info("current demandNumber is ", pool.demandNumber)
				WriteBlock(pool.queue[i], commonHash)
				delete(pool.queue, i)
				pool.mu.RUnlock()

			} else {
				break
			}
		}
		return
	} else {
		pool.queue[block.Number] = block
	}

}

// WriteBlock need:
// 1. Put block into db
// 2. Put transactions in block into db  (-- cancel --)
// 3. Update chain
// 4. Update balance
func WriteBlock(block *types.Block, commonHash crypto.CommonHash) {
	log.Info("block number is ", block.Number)

	currentChain := GetChainCopy()

	block.ParentHash = currentChain.LatestBlockHash
	db, _ := hyperdb.GetLDBDatabase()
	//batch := db.NewBatch()
	/*
		if err := ProcessBlock(block, commonHash, commitTime); err != nil {
			log.Fatal(err)
		}
	*/
	block.WriteTime = time.Now().UnixNano()
	block.EvmTime = time.Now().UnixNano()

	block.BlockHash = block.Hash(commonHash).Bytes()

	UpdateChain(block, false)

	// update our stateObject and statedb to blockchain

	newChain := GetChainCopy()
	log.Notice("Block number", newChain.Height)
	log.Notice("Block hash", hex.EncodeToString(newChain.LatestBlockHash))

	/*	block.WriteTime = time.Now().UnixNano()
		block.CommitTime = commitTime
		block.BlockHash = block.Hash(commonHash).Bytes()
		data, err := proto.Marshal(block)
		if err != nil {
			log.Critical(err)
			return
		}


		keyFact := append(blockPrefix, block.BlockHash...)
		err = db.Put(keyFact,data)
	*/ /*if err := db.Put(keyFact, data); err != nil {
		return err
	}*/ /*
		keyNum := strconv.FormatInt(int64(block.Number), 10)
		//err = db.Put(append(blockNumPrefix, keyNum...), t.BlockHash)

		err = db.Put(append(blockNumPrefix, keyNum...),block.BlockHash)*/

	PutBlockTx(db, commonHash, block.BlockHash, block)
	if block.Number%10 == 0 && block.Number != 0 {
		WriteChainChan()
	}
	//TxSum.Add(TxSum,big.NewInt(int64(len(block.Transactions))))
	//CommitStatedbToBlockchain()
}

func ProcessBlock(block *types.Block, commonHash crypto.CommonHash, commitTime int64) error {
	var (
		//receipts types.Receipts
		env = make(map[string]string)
	)
	db, err := hyperdb.GetLDBDatabase()
	if err != nil {
		return err
	}
	parentBlock, _ := GetBlock(db, block.ParentHash)
	statedb, e := state.New(common.BytesToHash(parentBlock.MerkleRoot), db)
	//fmt.Println("[Before Process %d] %s\n", block.Number, string(statedb.Dump()))
	if err != nil {
		return e
	}
	env["currentNumber"] = strconv.FormatUint(block.Number, 10)
	env["currentGasLimit"] = "10000000"
	vmenv := NewEnvFromMap(RuleSet{params.MainNetHomesteadBlock, params.MainNetDAOForkBlock, true}, statedb, env)

	//batch := db.NewBatch()
	public_batch = db.NewBatch()

	// todo run 20 ms in 500 tx
	// TODO just for sendContractTransactionTest
	var code = "0x6000805463ffffffff1916815560a0604052600b6060527f68656c6c6f20776f726c6400000000000000000000000000000000000000000060805260018054918190527f68656c6c6f20776f726c6400000000000000000000000000000000000000001681559060be907fb10e2d527612073b26eecdfd717e6a320cf44b4afac2b0732d9fcbe2b7fa0cf66020600261010084871615026000190190931692909204601f01919091048101905b8082111560ce576000815560010160ac565b50506101b8806100d26000396000f35b509056606060405260e060020a60003504633ad14af3811461003c578063569c5f6d146100615780638da9b77214610071578063d09de08a146100da575b005b6000805460043563ffffffff8216016024350163ffffffff199190911617905561003a565b6100f960005463ffffffff165b90565b604080516020818101835260008252600180548451600261010083851615026000190190921691909104601f81018490048402820184019095528481526101139490928301828280156101ac5780601f10610181576101008083540402835291602001916101ac565b61003a6000805463ffffffff19811663ffffffff909116600101179055565b6040805163ffffffff929092168252519081900360200190f35b60405180806020018281038252838181518152602001915080519060200190808383829060006004602084601f0104600302600f01f150905090810190601f1680156101735780820380516001836020036101000a031916815260200191505b509250505060405180910390f35b820191906000526020600020905b81548152906001019060200180831161018f57829003601f168201915b5050505050905061006e56"
	var tx_value1 = &types.TransactionValue{Price: 100000, GasLimit: 100000, Amount: 100, Payload: common.FromHex(code)}
	value, _ := proto.Marshal(tx_value1)
	//receipt, _, _, _ := ExecTransaction(*types.NewTestCreateTransaction(), vmenv)
	var addr common.Address
	for i, tx := range block.Transactions {
		//tx.To = addr.Bytes() //TODO just for test
		if i == 0 {
			tx.To = nil
			tx.Value = value
			_, _, addr, _ = ExecTransaction(*tx, vmenv)
		} else if i <= 125 {
			tx.To = addr.Bytes()
		} else {
			tx.Value = nil
		}

		statedb.StartRecord(tx.GetTransactionHash(), common.Hash{}, i)
		receipt, _, _, _ := ExecTransaction(*tx, vmenv)
		//ExecTransaction(*tx, vmenv)
		//receipts = append(receipts, receipt)

		txKey := tx.Hash(commonHash).Bytes()
		txKeyFact := append(transactionPrefix, txKey...)
		txValue, err := proto.Marshal(tx)
		if err != nil {
			return nil
		}
		data, err := proto.Marshal(receipt)

		if err := public_batch.Put(append(receiptsPrefix, receipt.TxHash...), data); err != nil {
			return err
		}

		public_batch.Put(txKeyFact, txValue)
		batchsize++
	}

	/*receiptInst, _ := GetReceiptInst()
	for _, receipt := range receipts {
		receiptInst.PutReceipt(common.BytesToHash(receipt.TxHash), receipt)
	}*/
	//WriteReceipts(receipts)

	begin := time.Now().UnixNano()
	root, _ := statedb.Commit()

	//batch := db.NewBatch()
	block.MerkleRoot = root.Bytes()

	/*block.WriteTime = time.Now().UnixNano()
	block.CommitTime = commitTime
	block.BlockHash = block.Hash(commonHash).Bytes()
	data, err := proto.Marshal(block)
	if err != nil {
		log.Critical(err)
		return err
	}

	keyFact := append(blockPrefix, block.BlockHash...)
	err = batch.Put(keyFact,data)
	*/ /*if err := db.Put(keyFact, data); err != nil {
		return err
	}*/ /*
		keyNum := strconv.FormatInt(int64(block.Number), 10)
		//err = db.Put(append(blockNumPrefix, keyNum...), t.BlockHash)

		err = batch.Put(append(blockNumPrefix, keyNum...),block.BlockHash)*/
	//batch.Write()
	end := time.Now().UnixNano()
	log.Notice("write time is ", (end-begin)/int64(time.Millisecond))
	//WriteBlockInDB(root,block,commitTime,commonHash)

	/*
		if(batchsize>=500){
			go public_batch.Write()
			batchsize = 0
			public_batch = db.NewBatch()
		}*/
	go public_batch.Write()

	//fmt.Println("[After Process %d] %s\n", block.Number, string(statedb.Dump()))
	return nil
}

func WriteBlockInDB(root common.Hash, block *types.Block, commitTime int64, commonHash crypto.CommonHash) {
	db, err := hyperdb.GetLDBDatabase()
	if err != nil {
		log.Critical(err)
		return
	}
	batch := db.NewBatch()
	block.MerkleRoot = root.Bytes()

	block.WriteTime = time.Now().UnixNano()
	block.CommitTime = commitTime
	block.BlockHash = block.Hash(commonHash).Bytes()
	data, err := proto.Marshal(block)
	if err != nil {
		log.Critical(err)
		return
	}

	keyFact := append(blockPrefix, block.BlockHash...)
	err = batch.Put(keyFact, data)
	/*if err := db.Put(keyFact, data); err != nil {
		return err
	}*/
	keyNum := strconv.FormatInt(int64(block.Number), 10)
	//err = db.Put(append(blockNumPrefix, keyNum...), t.BlockHash)

	err = batch.Put(append(blockNumPrefix, keyNum...), block.BlockHash)
	batch.Write()
}

func (pool *BlockPool) Validate(validationEvent event.ExeTxsEvent) {
	log.Notice("[Validate]begin", validationEvent.SeqNo)
	if validationEvent.SeqNo > pool.maxSeqNo {
		pool.maxSeqNo = validationEvent.SeqNo
	}
	// TODO Is necessary ?
	if _, ok := pool.validationQueue[validationEvent.SeqNo]; ok {
		log.Error("Receive Repeat ValidationEvent, ", validationEvent.SeqNo)
		return
	}
	// (1) Check SeqNo
	if validationEvent.SeqNo < pool.demandSeqNo {
		// receive repeat ValidationEvent
		log.Error("Receive Repeat ValidationEvent, ", validationEvent.SeqNo)
		return
	} else if validationEvent.SeqNo == pool.demandSeqNo {
		// Process
		log.Notice("Get Demand SeqNo")
		pool.seqNoMu.RLock()
<<<<<<< HEAD
		if _, success := pool.PreProcess(validationEvent); success {
			pool.demandSeqNo += 1
			log.Notice("Current demandSeqNo is, ", pool.demandSeqNo)
		}
=======
		log.Notice("Unlock")
		pool.PreProcess(validationEvent)
		pool.demandSeqNo += 1
		log.Notice("Current demandSeqNo is, ", pool.demandSeqNo)
>>>>>>> 727068f2
		pool.seqNoMu.RUnlock()
		// Process remain event
		for i := validationEvent.SeqNo + 1; i <= pool.maxSeqNo; i += 1 {
			if _, ok := pool.validationQueue[i]; ok {
				pool.seqNoMu.RLock()
				// Process
				if _, success := pool.PreProcess(pool.validationQueue[i]); success {
					pool.demandSeqNo += 1
					log.Notice("Current demandSeqNo is, ", pool.demandSeqNo)
				}
				delete(pool.validationQueue, i)
				pool.seqNoMu.RUnlock()
			} else {
				break
			}
		}
		return
	} else {
		log.Notice("Receive ValidationEvent which is not demand, ", validationEvent.SeqNo)
		pool.validationQueue[validationEvent.SeqNo] = validationEvent
	}
}

func (pool *BlockPool) PreProcess(validationEvent event.ExeTxsEvent) (error, bool) {
	var validTxSet []*types.Transaction
	var invalidTxSet []*types.InvalidTransactionRecord
	if validationEvent.IsPrimary {
		validTxSet, invalidTxSet = pool.PreCheck(validationEvent.Transactions)
	} else {
		validTxSet = validationEvent.Transactions
	}
	log.Notice("TX NUM", len(validTxSet))
	err, _, merkleRoot, txRoot, receiptRoot, validTxSet, invalidTxSet := pool.ProcessBlock1(validTxSet, invalidTxSet, validationEvent.SeqNo)
	if err != nil {
		return err, false
	}
	log.Notice("PreProcess Result ",common.BytesToHash(merkleRoot).Hex(), common.BytesToHash(txRoot).Hex())
	blockCache, _ := GetBlockCache()
	blockCache.Record(validationEvent.SeqNo, BlockRecord{
		TxRoot:      txRoot,
		ReceiptRoot: receiptRoot,
		MerkleRoot:  merkleRoot,
		InvalidTxs:  invalidTxSet,
		ValidTxs:    validTxSet,
	})
	log.Info("Invalid Tx number: ", len(invalidTxSet))
	log.Info("Valid Tx number: ", len(validTxSet))
	// Communicate with PBFT
	hash := crypto.NewKeccak256Hash("Keccak256").Hash([]interface{}{
		merkleRoot,
		txRoot,
		receiptRoot,
	})
	pool.consenter.RecvValidatedResult(event.ValidatedTxs{
		Transactions: validTxSet,
		Digest:       validationEvent.Digest,
		SeqNo:        validationEvent.SeqNo,
		View:         validationEvent.View,
		Hash:         hash.Bytes(),
	})
	return nil, true
}
func (pool *BlockPool) PreCheck(txs []*types.Transaction) ([]*types.Transaction, []*types.InvalidTransactionRecord) {
	var validTxSet []*types.Transaction
	var invalidTxSet []*types.InvalidTransactionRecord
	encryption := crypto.NewEcdsaEncrypto("ecdsa")
	kec256Hash := crypto.NewKeccak256Hash("keccak256")
	// (1) check signature for each transaction
	for _, tx := range txs {
		if !tx.ValidateSign(encryption, kec256Hash) {
			log.Info("Validation, found invalid signature, send from :", tx.Id)
			invalidTxSet = append(invalidTxSet, &types.InvalidTransactionRecord{
				Tx:      tx,
				ErrType: types.InvalidTransactionRecord_SIGFAILED,
			})
		} else {
			validTxSet = append(validTxSet, tx)
		}
	}
	return validTxSet, invalidTxSet
}

func (pool *BlockPool) ProcessBlock1(txs []*types.Transaction, invalidTxs []*types.InvalidTransactionRecord, seqNo uint64) (error, []byte, []byte, []byte, []byte, []*types.Transaction, []*types.InvalidTransactionRecord) {
<<<<<<< HEAD
=======
	log.Notice("[ProcessBlock1] txs: ", len(txs))
>>>>>>> 727068f2
	var validtxs []*types.Transaction
	var (
		//receipts types.Receipts
		env = make(map[string]string)
	)
	db, err := hyperdb.GetLDBDatabase()
	if err != nil {
		return err, nil, nil, nil, nil, nil, invalidTxs
	}
	txTrie, _ := trie.New(common.Hash{}, db)
	receiptTrie, _ := trie.New(common.Hash{}, db)
	log.Notice("Before Process, lastValidationState", pool.lastValidationState.Hex())
	statedb, err := state.New(pool.lastValidationState, db)
	if err != nil {
		log.Notice("New StateDB ERROR")
		return err, nil, nil, nil, nil, nil, invalidTxs
	}
	env["currentNumber"] = strconv.FormatUint(seqNo, 10)
	env["currentGasLimit"] = "10000000"
	vmenv := NewEnvFromMap(RuleSet{params.MainNetHomesteadBlock, params.MainNetDAOForkBlock, true}, statedb, env)

	public_batch = db.NewBatch()

	for i, tx := range txs {
		if !CanTransfer(common.BytesToAddress(tx.From), statedb, tx.Amount()) {
			invalidTxs = append(invalidTxs, &types.InvalidTransactionRecord{
				Tx:      tx,
				ErrType: types.InvalidTransactionRecord_OUTOFBALANCE,
			})
			continue
		}
		statedb.StartRecord(tx.GetTransactionHash(), common.Hash{}, i)
		receipt, _, _, _ := ExecTransaction(*tx, vmenv)

		// save to DB
		txValue, _ := proto.Marshal(tx)
		if err := public_batch.Put(append(transactionPrefix, tx.GetTransactionHash().Bytes()...), txValue); err != nil {
			log.Notice("Put TX")
			return err, nil, nil, nil, nil, nil, invalidTxs
		}

		receiptValue, _ := proto.Marshal(receipt)
		if err := public_batch.Put(append(receiptsPrefix, receipt.TxHash...), receiptValue); err != nil {
			log.Notice("Put recp")
			return err, nil, nil, nil, nil, nil, invalidTxs
		}

		// Update trie
		txTrie.Update(append(transactionPrefix, tx.GetTransactionHash().Bytes()...), txValue)
		receiptTrie.Update(append(receiptsPrefix, receipt.TxHash...), receiptValue)

		validtxs = append(validtxs, tx)
	}

	root, _ := statedb.Commit()

	merkleRoot := root.Bytes()
	txRoot := txTrie.Hash().Bytes()
	receiptRoot := receiptTrie.Hash().Bytes()

	pool.lastValidationState = root
	log.Notice("After Process, lastValidationState", root.Hex())

	go public_batch.Write()

	return nil, nil, merkleRoot, txRoot, receiptRoot, validtxs, invalidTxs
}

func (pool *BlockPool) CommitBlock(ev event.CommitOrRollbackBlockEvent, peerManager p2p.PeerManager) {
	blockCache, _ := GetBlockCache()
	record := blockCache.Get(ev.SeqNo)
	if ev.Flag {
		// 1.init a new block
		newBlock := new(types.Block)
		for _, tx := range record.ValidTxs {
			newBlock.Transactions = append(newBlock.Transactions, tx)
		}
		newBlock.MerkleRoot = record.MerkleRoot
		newBlock.TxRoot = record.TxRoot
		newBlock.ReceiptRoot = record.ReceiptRoot
		newBlock.Timestamp = ev.Timestamp
		newBlock.CommitTime = ev.CommitTime
		newBlock.Number = ev.SeqNo
		log.Notice(common.BytesToHash(newBlock.MerkleRoot).Hex(), common.BytesToHash(newBlock.TxRoot).Hex(), newBlock.Timestamp, newBlock.Number)
		// 2.save block and update chain
		pool.AddBlock(newBlock, crypto.NewKeccak256Hash("Keccak256"))
		// 3.throw invalid tx back to origin node if current peer is primary
		if ev.IsPrimary {
			for _, t := range record.InvalidTxs {
				payload, err := proto.Marshal(t)
				if err != nil {
					log.Error("Marshal tx error")
				}
				message := &recovery.Message{
					MessageType:  recovery.Message_INVALIDRESP,
					MsgTimeStamp: time.Now().UnixNano(),
					Payload:      payload,
				}
				broadcastMsg, err := proto.Marshal(message)
				if err != nil {
					log.Error("Marshal Message")
				}
				var peers []uint64
				peers = append(peers, t.Tx.Id)
				peerManager.SendMsgToPeers(broadcastMsg, peers, recovery.Message_INVALIDRESP)
			}
		}
	} else {
		db, _ := hyperdb.GetLDBDatabase()
		for _, t := range record.InvalidTxs {
			db.Delete(append(transactionPrefix, t.Tx.GetTransactionHash().Bytes()...))
			db.Delete(append(receiptsPrefix, t.Tx.GetTransactionHash().Bytes()...))
		}
		// TODO
	}
	blockCache.Delete(ev.SeqNo)
}

func (pool *BlockPool) StoreInvalidResp(ev event.RespInvalidTxsEvent) {
	msg := &recovery.Message{}
	invalidTx := &types.InvalidTransactionRecord{}
	err := proto.Unmarshal(ev.Payload, msg)
	err = proto.Unmarshal(msg.Payload, invalidTx)
	if err != nil {
		log.Error("Unmarshal Payload failed")
	}
	// save to db
	db, _ := hyperdb.GetLDBDatabase()
	db.Put(append(invalidTransactionPrefix, invalidTx.Tx.TransactionHash...), msg.Payload)
}

func BuildTree(prefix []byte, ctx []interface{}) ([]byte, error) {
	db, err := hyperdb.GetLDBDatabase()
	if err != nil {
		return nil, err
	}
	trie, err := trie.New(common.Hash{}, db)
	if err != nil {
		return nil, err
	}
	for _, item := range ctx {
		switch t := item.(type) {
		case *types.Receipt:
			data, err := proto.Marshal(t)
			if err != nil {
				return nil, err
			}
			trie.Update(append(receiptsPrefix, t.TxHash...), data)
		case *types.Transaction:
			data, err := proto.Marshal(t)
			if err != nil {
				return nil, err
			}
			trie.Update(append(transactionPrefix, t.GetTransactionHash().Bytes()...), data)
		default:
			return nil, errors.New("Invalid element type when build tree")
		}
	}
	return trie.Hash().Bytes(), nil
}

func convertR(receipts types.Receipts) (ret []interface{}) {
	ret = make([]interface{}, len(receipts))
	for idx, v := range receipts {
		ret[idx] = v
	}
	return
}
func convertT(txs []*types.Transaction) (ret []interface{}) {
	ret = make([]interface{}, len(txs))
	for idx, v := range txs {
		ret[idx] = v
	}
	//fmt.Printf("[After Process %d] %s\n", block.Number, string(statedb.Dump()))
	return nil
}

//check block sequence and validate in chain
func (pool *BlockPool) AddBlockWithoutExecTxs(block *types.Block, commonHash crypto.CommonHash, commitTime int64) {

	if block.Number == 0 {
		writeBlockWithoutExecTx(block, commonHash)
		return
	}

	if block.Number > pool.maxNum {
		pool.maxNum = block.Number
	}
	if _, ok := pool.queue[block.Number]; ok {
		log.Info("replated block number,number is: ", block.Number)
		return
	}

	log.Info("number is ", block.Number)

	currentChain := GetChainCopy()

	if currentChain.Height >= block.Number {
		//todo view change ,delete block and rewrite block

		db, err := hyperdb.GetLDBDatabase()
		if err != nil {
			log.Fatal(err)
		}

		block, _ := GetBlockByNumber(db, block.Number)
		//rollback chain height,latestHash
		UpdateChainByViewChange(block.Number-1, block.ParentHash)
		keyNum := strconv.FormatInt(int64(block.Number), 10)
		DeleteBlock(db, append(blockNumPrefix, keyNum...))
		writeBlockWithoutExecTx(block, commonHash)
		log.Notice("replated block number,number is: ", block.Number)
		return
	}

	if pool.demandNumber == block.Number {

		pool.mu.RLock()
		pool.demandNumber += 1
		log.Info("current demandNumber is ", pool.demandNumber)

		writeBlockWithoutExecTx(block, commonHash)

		pool.mu.RUnlock()

		for i := block.Number + 1; i <= pool.maxNum; i += 1 {
			if _, ok := pool.queue[i]; ok { //存在}

				pool.mu.RLock()
				pool.demandNumber += 1
				log.Info("current demandNumber is ", pool.demandNumber)
				writeBlockWithoutExecTx(pool.queue[i], commonHash)
				delete(pool.queue, i)
				pool.mu.RUnlock()

			} else {
				break
			}

		}
		return
	} else {
		pool.queue[block.Number] = block
	}
}

// write the block to db but don't exec the txs
func writeBlockWithoutExecTx(block *types.Block, commonHash crypto.CommonHash) {
	log.Info("block number is ", block.Number)
	currentChain := GetChainCopy()
	block.ParentHash = currentChain.LatestBlockHash
	block.WriteTime = time.Now().UnixNano()
	block.BlockHash = block.Hash(commonHash).Bytes()
	block.EvmTime = time.Now().UnixNano()
	UpdateChain(block, false)

	db, err := hyperdb.GetLDBDatabase()
	if err != nil {
		log.Fatal(err)
	}
	if err := PutBlock(db, block.BlockHash, block); err != nil {
		log.Fatal(err)
	}

	newChain := GetChainCopy()
	log.Notice("Block number", newChain.Height)
	log.Notice("Block hash", hex.EncodeToString(newChain.LatestBlockHash))

	if block.Number%10 == 0 && block.Number != 0 {
		WriteChainChan()
	}
}

func CanTransfer(from common.Address, statedb *state.StateDB, value *big.Int) bool {
	return statedb.GetBalance(from).Cmp(value) >= 0
}<|MERGE_RESOLUTION|>--- conflicted
+++ resolved
@@ -443,7 +443,7 @@
 }
 
 func (pool *BlockPool) Validate(validationEvent event.ExeTxsEvent) {
-	log.Notice("[Validate]begin", validationEvent.SeqNo)
+	log.Debug("[Validate]begin")
 	if validationEvent.SeqNo > pool.maxSeqNo {
 		pool.maxSeqNo = validationEvent.SeqNo
 	}
@@ -459,19 +459,11 @@
 		return
 	} else if validationEvent.SeqNo == pool.demandSeqNo {
 		// Process
-		log.Notice("Get Demand SeqNo")
 		pool.seqNoMu.RLock()
-<<<<<<< HEAD
 		if _, success := pool.PreProcess(validationEvent); success {
 			pool.demandSeqNo += 1
 			log.Notice("Current demandSeqNo is, ", pool.demandSeqNo)
 		}
-=======
-		log.Notice("Unlock")
-		pool.PreProcess(validationEvent)
-		pool.demandSeqNo += 1
-		log.Notice("Current demandSeqNo is, ", pool.demandSeqNo)
->>>>>>> 727068f2
 		pool.seqNoMu.RUnlock()
 		// Process remain event
 		for i := validationEvent.SeqNo + 1; i <= pool.maxSeqNo; i += 1 {
@@ -503,12 +495,10 @@
 	} else {
 		validTxSet = validationEvent.Transactions
 	}
-	log.Notice("TX NUM", len(validTxSet))
 	err, _, merkleRoot, txRoot, receiptRoot, validTxSet, invalidTxSet := pool.ProcessBlock1(validTxSet, invalidTxSet, validationEvent.SeqNo)
 	if err != nil {
 		return err, false
 	}
-	log.Notice("PreProcess Result ",common.BytesToHash(merkleRoot).Hex(), common.BytesToHash(txRoot).Hex())
 	blockCache, _ := GetBlockCache()
 	blockCache.Record(validationEvent.SeqNo, BlockRecord{
 		TxRoot:      txRoot,
@@ -555,10 +545,7 @@
 }
 
 func (pool *BlockPool) ProcessBlock1(txs []*types.Transaction, invalidTxs []*types.InvalidTransactionRecord, seqNo uint64) (error, []byte, []byte, []byte, []byte, []*types.Transaction, []*types.InvalidTransactionRecord) {
-<<<<<<< HEAD
-=======
-	log.Notice("[ProcessBlock1] txs: ", len(txs))
->>>>>>> 727068f2
+	log.Debug("[ProcessBlock1] txs: ", len(txs))
 	var validtxs []*types.Transaction
 	var (
 		//receipts types.Receipts
@@ -570,10 +557,8 @@
 	}
 	txTrie, _ := trie.New(common.Hash{}, db)
 	receiptTrie, _ := trie.New(common.Hash{}, db)
-	log.Notice("Before Process, lastValidationState", pool.lastValidationState.Hex())
 	statedb, err := state.New(pool.lastValidationState, db)
 	if err != nil {
-		log.Notice("New StateDB ERROR")
 		return err, nil, nil, nil, nil, nil, invalidTxs
 	}
 	env["currentNumber"] = strconv.FormatUint(seqNo, 10)
@@ -596,13 +581,11 @@
 		// save to DB
 		txValue, _ := proto.Marshal(tx)
 		if err := public_batch.Put(append(transactionPrefix, tx.GetTransactionHash().Bytes()...), txValue); err != nil {
-			log.Notice("Put TX")
 			return err, nil, nil, nil, nil, nil, invalidTxs
 		}
 
 		receiptValue, _ := proto.Marshal(receipt)
 		if err := public_batch.Put(append(receiptsPrefix, receipt.TxHash...), receiptValue); err != nil {
-			log.Notice("Put recp")
 			return err, nil, nil, nil, nil, nil, invalidTxs
 		}
 
@@ -620,7 +603,6 @@
 	receiptRoot := receiptTrie.Hash().Bytes()
 
 	pool.lastValidationState = root
-	log.Notice("After Process, lastValidationState", root.Hex())
 
 	go public_batch.Write()
 
@@ -642,7 +624,6 @@
 		newBlock.Timestamp = ev.Timestamp
 		newBlock.CommitTime = ev.CommitTime
 		newBlock.Number = ev.SeqNo
-		log.Notice(common.BytesToHash(newBlock.MerkleRoot).Hex(), common.BytesToHash(newBlock.TxRoot).Hex(), newBlock.Timestamp, newBlock.Number)
 		// 2.save block and update chain
 		pool.AddBlock(newBlock, crypto.NewKeccak256Hash("Keccak256"))
 		// 3.throw invalid tx back to origin node if current peer is primary
