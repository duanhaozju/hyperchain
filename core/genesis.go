--- conflicted
+++ resolved
@@ -93,22 +93,17 @@
 }
 
 // WriteBlock need:
-<<<<<<< HEAD
 // 1. Put block into db
 // 2. Put transactions in block into db
 // 3. Update chain
 // 4. Update balance
-func WriteBlock(block types.Block)  {
-=======
-// 1. put block db
-// 2. update chain
-// 3. update balance
 func WriteBlock(block types.Block, commonHash crypto.CommonHash)  {
 	currentChain := GetChainCopy()
 	log.Println("block number is ",block.Number)
 	block.ParentHash = currentChain.LatestBlockHash
 	block.BlockHash = block.Hash(commonHash).Bytes()
->>>>>>> 1f94102f
+
+func WriteBlock(block types.Block)  {
 	db, err := hyperdb.GetLDBDatabase()
 	if err != nil {
 		log.Fatal(err)
