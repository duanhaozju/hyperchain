// fetcher implements block operate
// author: Lizhong kuang
// date: 2016-08-29
// last modified:2016-08-29
package core

import (
	"hyperchain/core/types"
	"io/ioutil"
	"encoding/json"

	"hyperchain/common"

	"hyperchain/hyperdb"

	"hyperchain/crypto"
	"time"
	"encoding/hex"
	//"hyperchain/core/vm/api"

	"github.com/ethereum/go-ethereum/core"
)


func CreateInitBlock(filename string)  {
	log.Info("genesis start")

	if(GetHeightOfChain()>0){
		log.Info("already genesis")
		return
	}
	type Genesis struct {
		Timestamp  int64
		ParentHash string
		BlockHash  string
		Coinbase   string
		Number     uint64
		Alloc      map[string]string
	}

	var genesis = map[string]Genesis{}

	bytes, err := ioutil.ReadFile(filename)

	if err != nil {
		log.Error("ReadFile: ", err.Error())
		return
	}

	if err := json.Unmarshal(bytes, &genesis); err != nil {
		log.Error("Unmarshal: ", err.Error())
		return
	}
	
	balanceIns, err := GetBalanceIns()
	if err != nil {
		log.Fatalf("GetBalanceIns error, %v", err)
	}
	for addr, account := range genesis["test1"].Alloc {
		//address := common.HexToAddress(addr)

		//value, err := strconv.ParseInt(account.Balance, 10, 64)
		//fmt.Println(addr)
		//fmt.Println([]byte(addr))
		//fmt.Println(common.BytesToHash([]byte(addr)))
		//fmt.Println(common.BytesToAddress([]byte("0000000000000000000000000000000000000002")))
		/*balance:=types.Balance{
			AccountPublicKeyHash:[]byte(addr),
			Value:account,
		}*/

		balanceIns.PutCacheBalance(common.HexToAddress(addr),[]byte(account))
		balanceIns.PutDBBalance(common.HexToAddress(addr),[]byte(account))


	}
	db,err:=hyperdb.GetLDBDatabase()
	PutDBBalance(db,balanceIns.dbBalance)
	if err!=nil{
		log.Fatal(err)
	}


	block := types.Block{
		ParentHash: common.FromHex(genesis["test1"].ParentHash),
		Timestamp:   genesis["test1"].Timestamp,
		BlockHash: common.FromHex(genesis["test1"].BlockHash),
		Number:   genesis["test1"].Number,
		//MerkleRoot:       "root",
	}



	log.Debug("构造创世区块")

	UpdateChain(&block,true)
	log.Info("current chain block number is",GetChainCopy().Height)

}

// WriteBlock need:
// 1. Put block into db
// 2. Put transactions in block into db  (-- cancel --)
// 3. Update chain
// 4. Update balance
func WriteBlock(block *types.Block, commonHash crypto.CommonHash,commitTime int64)  {

	log.Info("block number is ",block.Number)

	currentChain := GetChainCopy()
	block.ParentHash = currentChain.LatestBlockHash
	block.BlockHash = block.Hash(commonHash).Bytes()
	block.WriteTime = time.Now().UnixNano()
	block.CommitTime = commitTime
	db, err := hyperdb.GetLDBDatabase()
	if err != nil {
		log.Fatal(err)
	}
	err = PutBlock(db, block.BlockHash, block)
	// write transaction
	//PutTransactions(db, commonHash, block.Transactions)
	if err != nil {
		log.Fatal(err)
	}
	UpdateChain(block, false)
	balance, err := GetBalanceIns()
	if err != nil {
		log.Fatal(err)
	}

	newChain := GetChainCopy()
	log.Notice("Block number",newChain.Height)
	log.Notice("Block hash",hex.EncodeToString(newChain.LatestBlockHash))
	balance.UpdateDBBalance(block)
<<<<<<< HEAD

	if block.Number%10==0 && block.Number!=0{
		WriteChainChan()

	}
=======
	if block.Number % 10 == 0 && block.Number != 0 {
		WriteChainChan()
	}
	// update our stateObject and statedb to blockchain
	//api.ExecBlock(block)
	//api.CommitStatedbToBlockchain()
>>>>>>> 0d2fdefb
}<|MERGE_RESOLUTION|>--- conflicted
+++ resolved
@@ -18,7 +18,6 @@
 	"encoding/hex"
 	//"hyperchain/core/vm/api"
 
-	"github.com/ethereum/go-ethereum/core"
 )
 
 
@@ -132,18 +131,16 @@
 	log.Notice("Block number",newChain.Height)
 	log.Notice("Block hash",hex.EncodeToString(newChain.LatestBlockHash))
 	balance.UpdateDBBalance(block)
-<<<<<<< HEAD
+
 
 	if block.Number%10==0 && block.Number!=0{
 		WriteChainChan()
 
 	}
-=======
-	if block.Number % 10 == 0 && block.Number != 0 {
-		WriteChainChan()
-	}
+
+
 	// update our stateObject and statedb to blockchain
 	//api.ExecBlock(block)
 	//api.CommitStatedbToBlockchain()
->>>>>>> 0d2fdefb
+
 }