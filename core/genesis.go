// fetcher implements block operate
// author: Lizhong kuang
// date: 2016-08-29
// last modified:2016-09-12
// last moditier: Chen Quan
// last moditier content: change the config read method
package core

import (
	"hyperchain/core/types"
	"io/ioutil"

	"hyperchain/common"

	"hyperchain/hyperdb"

	"fmt"
	"github.com/buger/jsonparser"
	"hyperchain/core/state"
	"hyperchain/crypto"
	"math/big"
<<<<<<< HEAD
=======
	"strconv"
	"time"
>>>>>>> 7b060e14
)

func CreateInitBlock(filename string) {
	log.Info("genesis start")

	if GetHeightOfChain() > 0 {
		log.Info("already genesis")
		return
	}
	type Genesis struct {
		Timestamp  int64
		ParentHash string
		BlockHash  string
		Coinbase   string
		Number     uint64
		Alloc      map[string]int64
	}

	//var genesis = map[string]Genesis{}

	bytes, err := ioutil.ReadFile(filename)

	if err != nil {
		log.Error("ReadFile: ", err.Error())
		return
	}

	// start  the parse genesis content

	db, err := hyperdb.GetLDBDatabase()
	if err != nil {
		log.Fatal(err)
	}

	stateDB, _ := state.New(common.Hash{}, db)

	// You can use `ObjectEach` helper to iterate objects { "key1":object1, "key2":object2, .... "keyN":objectN }
	jsonparser.ObjectEach(bytes, func(key []byte, value []byte, dataType jsonparser.ValueType, offset int) error {
		fmt.Printf("Key: '%s'\n Value: '%s'\n Type: %s\n", string(key), string(value), dataType)
		object := stateDB.CreateAccount(common.HexToAddress(string(key)))
		account, _ := strconv.ParseInt(string(value), 10, 64)
		object.AddBalance(big.NewInt(account))
		return nil
	}, "genesis", "alloc")

	root, _ := stateDB.Commit()
	log.Notice("Genesis", root.Hex())

	block := types.Block{
		ParentHash: common.FromHex("0x0000000000000000000000000000000000000000000000000000000000000000"),
		Timestamp:  time.Now().Unix(),
		BlockHash:  common.FromHex("0x0000000000000000000000000000000000000000000000000000000000000000"),
		Number:     uint64(0),
		MerkleRoot: root.Bytes(),
	}

	log.Debug("构造创世区块")
	//if err := PutBlock(db, block.BlockHash, &block); err != nil {
	commonHash := crypto.NewKeccak256Hash("keccak256")
	if err := PutBlockTx(db, commonHash, block.BlockHash, &block); err != nil {
		log.Fatal(err)
	}
	UpdateChain(&block, true)
	log.Info("current chain block number is", GetChainCopy().Height)

}<|MERGE_RESOLUTION|>--- conflicted
+++ resolved
@@ -19,11 +19,8 @@
 	"hyperchain/core/state"
 	"hyperchain/crypto"
 	"math/big"
-<<<<<<< HEAD
-=======
 	"strconv"
 	"time"
->>>>>>> 7b060e14
 )
 
 func CreateInitBlock(filename string) {
@@ -70,7 +67,6 @@
 	}, "genesis", "alloc")
 
 	root, _ := stateDB.Commit()
-	log.Notice("Genesis", root.Hex())
 
 	block := types.Block{
 		ParentHash: common.FromHex("0x0000000000000000000000000000000000000000000000000000000000000000"),
