--- conflicted
+++ resolved
@@ -20,15 +20,7 @@
 
 
 func CreateInitBlock(filename string)  {
-<<<<<<< HEAD
-	log.Println("genesis start")
-	if(GetChainCopy().Height>0){
-		log.Println("already genesis")
-		return
-	}
-=======
 	log.Info("genesis start")
->>>>>>> 7914d244
 
 	type Genesis struct {
 		Timestamp  int64
@@ -58,6 +50,17 @@
 		log.Fatalf("GetBalanceIns error, %v", err)
 	}
 	for addr, account := range genesis["test1"].Alloc {
+		//address := common.HexToAddress(addr)
+
+		//value, err := strconv.ParseInt(account.Balance, 10, 64)
+		//fmt.Println(addr)
+		//fmt.Println([]byte(addr))
+		//fmt.Println(common.BytesToHash([]byte(addr)))
+		//fmt.Println(common.BytesToAddress([]byte("0000000000000000000000000000000000000002")))
+		/*balance:=types.Balance{
+			AccountPublicKeyHash:[]byte(addr),
+			Value:account,
+		}*/
 
 		balanceIns.PutCacheBalance(common.BytesToAddress([]byte(addr)),[]byte(account))
 		balanceIns.PutDBBalance(common.BytesToAddress([]byte(addr)),[]byte(account))
