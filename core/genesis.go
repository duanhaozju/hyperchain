--- conflicted
+++ resolved
@@ -132,9 +132,6 @@
 
 	}
 	// update our stateObject and statedb to blockchain
-<<<<<<< HEAD
-	//ExecBlock(block)
-=======
 	ExecBlock(block)
 	block.EvmTime=time.Now().UnixNano()
 	err = PutBlock(db, block.BlockHash, block)
@@ -143,6 +140,5 @@
 	if err != nil {
 		log.Fatal(err)
 	}
->>>>>>> dc27aed2
 	//CommitStatedbToBlockchain()
 }