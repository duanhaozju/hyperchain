package hyperstate

import (
	"bytes"
	"encoding/binary"
	"fmt"
	checker "gopkg.in/check.v1"
	"hyperchain/common"
	tutil "hyperchain/core/test_util"
	//"hyperchain/core/vm"
	"hyperchain/hyperdb/mdb"
	"math"
	//"math/big"
	"github.com/op/go-logging"
	"hyperchain/core/vm"
	"math/big"
	"math/rand"
	"reflect"
	"strings"
	"testing"
	"testing/quick"
<<<<<<< HEAD
=======
	"github.com/op/go-logging"
	"math/big"
	"hyperchain/core/evm"
>>>>>>> 115b2269
)

var (
	configPath = "../../configuration/namespaces/global/config/global.yaml"
	logger     *logging.Logger
)

func init() {
	common.InitHyperLoggerManager(tutil.InitConfig(configPath))
	logger = common.GetLogger("test", "state")
	logger.IsEnabledFor(logging.CRITICAL)
}

type JournalSuite struct {
}

func TestJournal(t *testing.T) {
	checker.TestingT(t)
}

var _ = checker.Suite(&JournalSuite{})

// Run once when the suite starts running.
func (suite *JournalSuite) SetUpSuite(c *checker.C) {
}

// Run before each test or benchmark starts running.
func (suite *JournalSuite) SetUpTest(c *checker.C) {
}

// Run after each test or benchmark runs.
func (suite *JournalSuite) TearDownTest(c *checker.C) {
}

// Run once after all tests or benchmarks have finished running.
func (suite *JournalSuite) TearDownSuite(c *checker.C) {
}

func (suite *JournalSuite) TestSnapshotRandom(c *checker.C) {
	config := &quick.Config{MaxCount: 30}
	err := quick.Check((*snapshotTest).run, config)
	if cerr, ok := err.(*quick.CheckError); ok {
		test := cerr.In[0].(*snapshotTest)
		c.Errorf("%v:\n%s", test.err, test)
	} else if err != nil {
		c.Error(err)
	}
}

// The test works as follows:
//
// A new state is created and all actions are applied to it. Several snapshots are taken
// in between actions. The test then reverts each snapshot. For each snapshot the actions
// leading up to it are replayed on a fresh, empty state. The behaviour of all public
// accessor methods on the reverted state must match the return value of the equivalent
// methods on the replayed state.
type snapshotTest struct {
	addrs     []common.Address // all account addresses
	actions   []testAction     // modifications to the state
	snapshots []int            // actions indexes at which snapshot is taken
	err       error            // failure details are reported through this field
}

type testAction struct {
	name   string
	fn     func(testAction, *StateDB)
	args   []int64
	noAddr bool
}

// newTestAction creates a random action that changes state.
func newTestAction(addr common.Address, r *rand.Rand) testAction {
	actions := []testAction{
		{
			name: "SetBalance",
			fn: func(a testAction, s *StateDB) {
				s.SetBalance(addr, big.NewInt(a.args[0]))
			},
			args: make([]int64, 1),
		},
		{
			name: "AddBalance",
			fn: func(a testAction, s *StateDB) {
				s.AddBalance(addr, big.NewInt(a.args[0]))
			},
			args: make([]int64, 1),
		},
		{
			name: "SetNonce",
			fn: func(a testAction, s *StateDB) {
				s.SetNonce(addr, uint64(a.args[0]))
			},
			args: make([]int64, 1),
		},
		{
			name: "SetState",
			fn: func(a testAction, s *StateDB) {
				var key, val common.Hash
				binary.BigEndian.PutUint16(key[:], uint16(a.args[0]))
				binary.BigEndian.PutUint16(val[:], uint16(a.args[1]))
				s.SetState(addr, key, val, 0)
			},
			args: make([]int64, 2),
		},
		{
			name: "SetCode",
			fn: func(a testAction, s *StateDB) {
				code := make([]byte, 16)
				binary.BigEndian.PutUint64(code, uint64(a.args[0]))
				binary.BigEndian.PutUint64(code[8:], uint64(a.args[1]))
				s.SetCode(addr, code)
			},
			args: make([]int64, 2),
		},
		{
			name: "SetCreator",
			fn: func(a testAction, s *StateDB) {
				creator := make([]byte, 16)
				binary.BigEndian.PutUint64(creator, uint64(a.args[0]))
				binary.BigEndian.PutUint64(creator[8:], uint64(a.args[1]))
				s.SetCreator(addr, common.BytesToAddress(creator))
			},
			args: make([]int64, 2),
		},
		{
			name: "SetStatus",
			fn: func(a testAction, s *StateDB) {
				if a.args[0] < 10000/2 {
					s.SetStatus(addr, STATEOBJECT_STATUS_NORMAL)
				} else {
					s.SetStatus(addr, STATEOBJECT_STATUS_FROZON)
				}
			},
			args: make([]int64, 1),
		},
		{
			name: "DeployedContractChange",
			fn: func(a testAction, s *StateDB) {
				contract := make([]byte, 16)
				binary.BigEndian.PutUint64(contract, uint64(a.args[0]))
				binary.BigEndian.PutUint64(contract[8:], uint64(a.args[1]))
				s.AddDeployedContract(addr, common.BytesToAddress(contract))
			},
			args: make([]int64, 2),
		},
		{
			name: "SetCreateTime",
			fn: func(a testAction, s *StateDB) {
				s.SetCreateTime(addr, uint64(a.args[0]))
			},
			args: make([]int64, 1),
		},
		{
			name: "CreateAccount",
			fn: func(a testAction, s *StateDB) {
				s.CreateAccount(addr)
			},
		},
		{
			name: "Suicide",
			fn: func(a testAction, s *StateDB) {
				s.Delete(addr)
			},
		},
		{
			name: "AddLog",
			fn: func(a testAction, s *StateDB) {
				data := make([]byte, 16)
				binary.BigEndian.PutUint64(data, uint64(a.args[0]))
				binary.BigEndian.PutUint64(data[8:], uint64(a.args[1]))
				s.AddLog(&evm.Log{Address: addr, Data: data})
			},
			args: make([]int64, 2),
		},
	}
	action := actions[r.Intn(len(actions))]
	var nameargs []string
	if !action.noAddr {
		nameargs = append(nameargs, addr.Hex())
	}
	for _, i := range action.args {
		action.args[i] = rand.Int63n(10000)
		nameargs = append(nameargs, fmt.Sprint(action.args[i]))
	}
	action.name += "\t"
	action.name += strings.Join(nameargs, ", ")
	return action
}

// Generate returns a new snapshot test of the given size. All randomness is
// derived from r.
func (*snapshotTest) Generate(r *rand.Rand, size int) reflect.Value {
	// Generate random actions.
	addrs := make([]common.Address, 10)
	for i := range addrs {
		addrs[i] = common.HexToAddress(RandomString(40))
	}
	actions := make([]testAction, size)
	for i := range actions {
		addr := addrs[r.Intn(len(addrs))]
		actions[i] = newTestAction(addr, r)
	}
	// Generate snapshot indexes.
	nsnapshots := int(math.Sqrt(float64(size)))
	if size > 0 && nsnapshots == 0 {
		nsnapshots = 1
	}
	snapshots := make([]int, nsnapshots)
	snaplen := len(actions) / nsnapshots
	for i := range snapshots {
		// Try to place the snapshots some number of actions apart from each other.
		snapshots[i] = (i * snaplen) + r.Intn(snaplen)
	}
	return reflect.ValueOf(&snapshotTest{addrs, actions, snapshots, nil})
}

func (test *snapshotTest) String() string {
	out := new(bytes.Buffer)
	sindex := 0
	for i, action := range test.actions {
		if len(test.snapshots) > sindex && i == test.snapshots[sindex] {
			fmt.Fprintf(out, "---- snapshot %d ----\n", sindex)
			sindex++
		}
		fmt.Fprintf(out, "%4d: %s\n", i, action.name)
	}
	return out.String()
}

func (test *snapshotTest) run() bool {
	// Run all actions and create snapshots.
	var (
		db, _        = mdb.NewMemDatabase()
		state, _     = New(common.Hash{}, db, db, tutil.InitConfig(configPath), 10, "test")
		snapshotRevs = make([]int, len(test.snapshots))
		sindex       = 0
	)
	// Test snapshot
	for i, action := range test.actions {
		if len(test.snapshots) > sindex && i == test.snapshots[sindex] {
			snapshotRevs[sindex] = state.Snapshot().(int)
			sindex++
		}
		action.fn(action, state)
	}

	// Revert all snapshots in reverse order. Each revert must yield a state
	// that is equivalent to fresh state with all actions up the snapshot applied.
	for sindex--; sindex >= 0; sindex-- {
		checkstate, _ := New(common.Hash{}, db, db, tutil.InitConfig(configPath), 10, "test")
		for _, action := range test.actions[:test.snapshots[sindex]] {
			action.fn(action, checkstate)
		}
		state.RevertToSnapshot(snapshotRevs[sindex])
		if err := test.checkEqual(state, checkstate); err != nil {
			test.err = fmt.Errorf("state mismatch after revert to snapshot %d\n%v", sindex, err)
			return false
		}
	}
	return true
}

// checkEqual checks that methods of state and checkstate return the same values.
func (test *snapshotTest) checkEqual(state, checkstate *StateDB) error {
	for _, addr := range test.addrs {
		var err error
		checkeq := func(op string, a, b interface{}) bool {
			if err == nil && !reflect.DeepEqual(a, b) {
				err = fmt.Errorf("got %s(%s) == %v, want %v", op, addr.Hex(), a, b)
				return false
			}
			return true
		}
		// Check basic accessor methods.
		checkeq("Exist", state.Exist(addr), checkstate.Exist(addr))
		checkeq("IsDeleted", state.IsDeleted(addr), checkstate.IsDeleted(addr))
		checkeq("GetBalance", state.GetBalance(addr), checkstate.GetBalance(addr))
		checkeq("GetNonce", state.GetNonce(addr), checkstate.GetNonce(addr))
		checkeq("GetCode", state.GetCode(addr), checkstate.GetCode(addr))
		checkeq("GetCodeHash", state.GetCodeHash(addr), checkstate.GetCodeHash(addr))
		checkeq("GetCodeSize", state.GetCodeSize(addr), checkstate.GetCodeSize(addr))
		// Check storage.
		if obj := state.GetStateObject(addr); obj != nil {
			for key, val := range obj.cachedStorage {
				_, checkvalue := checkstate.GetState(addr, key)
				checkeq("GetState("+key.Hex()+")", val, checkvalue)
			}
		}
		if obj := checkstate.GetStateObject(addr); obj != nil {
			for key, val := range obj.cachedStorage {
				_, value := state.GetState(addr, key)
				checkeq("GetState("+key.Hex()+")", val, value)
			}
		}
		if err != nil {
			return err
		}
	}

	if !reflect.DeepEqual(state.GetLogs(common.Hash{}), checkstate.GetLogs(common.Hash{})) {
		return fmt.Errorf("got GetLogs(common.Hash{}) == %v, want GetLogs(common.Hash{}) == %v",
			state.GetLogs(common.Hash{}), checkstate.GetLogs(common.Hash{}))
	}
	return nil
}

func RandomString(length int) string {
	var letters = []byte("abcdef0123456789")
	b := make([]byte, length)
	for i := 0; i < length; i += 1 {
		b[i] = letters[rand.Intn(len(letters))]
	}
	return string(b)
}<|MERGE_RESOLUTION|>--- conflicted
+++ resolved
@@ -12,19 +12,13 @@
 	"math"
 	//"math/big"
 	"github.com/op/go-logging"
-	"hyperchain/core/vm"
 	"math/big"
 	"math/rand"
 	"reflect"
 	"strings"
 	"testing"
 	"testing/quick"
-<<<<<<< HEAD
-=======
-	"github.com/op/go-logging"
-	"math/big"
-	"hyperchain/core/evm"
->>>>>>> 115b2269
+	"hyperchain/core/types"
 )
 
 var (
@@ -195,7 +189,7 @@
 				data := make([]byte, 16)
 				binary.BigEndian.PutUint64(data, uint64(a.args[0]))
 				binary.BigEndian.PutUint64(data[8:], uint64(a.args[1]))
-				s.AddLog(&evm.Log{Address: addr, Data: data})
+				s.AddLog(&types.Log{Address: addr, Data: data})
 			},
 			args: make([]int64, 2),
 		},
