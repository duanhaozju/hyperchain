package hyperstate

import (
	"fmt"
	"math/big"
	"sort"
	"sync"

	"bytes"
	"encoding/json"
	"github.com/deckarep/golang-set"
	lru "github.com/hashicorp/golang-lru"
	"github.com/op/go-logging"
	"github.com/pkg/errors"
	"hyperchain/common"
<<<<<<< HEAD
	cm "hyperchain/core/common"
	"hyperchain/core/vm/evm"
=======
>>>>>>> 99284ac7
	"hyperchain/crypto"
	"hyperchain/hyperdb/db"
	"hyperchain/tree/bucket"
	"sync/atomic"
	"hyperchain/core/types"
	"hyperchain/core/vm"
)

const (
	// Number of codehash->size associations to keep.
	codeSizeCacheSize = 100000
	// whether turn on fake hash function
	enableFakeHashFn = false
	// whether to remove empty stateObject
	deleteEmptyObjects = true
)

type revision struct {
	id           int
	journalIndex int
}

// StateDBs within the hyperchain protocol are used to store anything
// * Contracts
// * Accounts
type StateDB struct {
	db            db.Database
	archieveDb    db.Database
	root          common.Hash
	codeSizeCache *lru.Cache

	// This map holds 'live' objects, which will get modified while processing a state transition.
	stateObjects      map[common.Address]*StateObject
	stateObjectsDirty map[common.Address]struct{}
	// The refund counter, also used by state transitioning.
	refund *big.Int

	thash, bhash common.Hash
	txIndex      int
	logs         map[common.Hash]types.Logs
	logSize      uint

	// Journal of state modifications. This is the backbone of
	// Snapshot and RevertToSnapshot.
	journal        Journal
	validRevisions []revision
	nextRevisionId int

	// bucket tree related
	bktConf    *common.Config
	bucketTree *bucket.BucketTree
	lock       sync.Mutex
	// current block pool status
	curSeqNo    uint64 // current seqNo in process
	oldestSeqNo uint64 // oldest seqNo in content cache cache
	// atomic related
	batchCache    *common.Cache // use to store batch handler for different block process
	archieveCache *common.Cache // use to store batch handler for different block process
	contentCache  *common.Cache // use to store modification set for different block process

	logger *logging.Logger
}

// New - Create a new state from a given root
func New(root common.Hash, db db.Database, archieveDb db.Database, bktConf *common.Config, height uint64, namespace string) (*StateDB, error) {
	logger := common.GetLogger(namespace, "state")
	csc, _ := lru.New(codeSizeCacheSize)
	// initialize global cache of bucket tree
	bucket.NewGlobalDataNodeCache(bktConf.GetInt(GlobalDataNodeCacheLength),bktConf.GetInt(GlobalDataNodeCacheSize))
	// initialize bucket tree
	bucketPrefix, _ := CompositeStateBucketPrefix()
	bucketTree := bucket.NewBucketTree(db, string(bucketPrefix))
	// initialize cache
	batchCache, _ := common.NewCache()
	contentCache, _ := common.NewCache()
	archieveCache, _ := common.NewCache()
	state := &StateDB{
		db:                db,
		archieveDb:        archieveDb,
		root:              root,
		codeSizeCache:     csc,
		stateObjects:      make(map[common.Address]*StateObject),
		stateObjectsDirty: make(map[common.Address]struct{}),
		refund:            new(big.Int),
		logs:              make(map[common.Hash]types.Logs),
		bktConf:           bktConf,
		bucketTree:        bucketTree,
		batchCache:        batchCache,
		contentCache:      contentCache,
		archieveCache:     archieveCache,
		logger:            logger,
	}
	err := bucketTree.Initialize(SetupBucketConfig(state.GetBucketSize(STATEDB), state.GetBucketLevelGroup(STATEDB), state.GetBucketCacheSize(STATEDB), state.GetDataNodeCacheSize(STATEDB)))
	curHash, err := bucketTree.ComputeCryptoHash()
	logger.Debugf("latest state root %s", common.Bytes2Hex(curHash))
	if err != nil {
		logger.Errorf("new state db failed, error message %s", err.Error())
		return nil, err
	}
	if !validateRoot(root, common.BytesToHash(curHash)) {
		logger.Errorf("invalid root, correct root hash of state bucket tree is %s", common.Bytes2Hex(curHash))
		return nil, errors.New("invalid state bucket tree root")
	}
	// set oldest seqNo
	logger.Debugf("oldest height when initialize %d", height+1)
	state.setLatest(height + 1)
	return state, nil
}

// New - New creates a new statedb by reusing journalled data to avoid costly
// disk io.
// Deprecated
func (self *StateDB) New(root common.Hash) (*StateDB, error) {
	self.lock.Lock()
	defer self.lock.Unlock()
	bucketPrefix, _ := CompositeStateBucketPrefix()
	bucketTree := bucket.NewBucketTree(self.db, string(bucketPrefix))
	state := &StateDB{
		db:                self.db,
		codeSizeCache:     self.codeSizeCache,
		root:              root,
		stateObjects:      make(map[common.Address]*StateObject),
		stateObjectsDirty: make(map[common.Address]struct{}),
		refund:            new(big.Int),
		logs:              make(map[common.Hash]types.Logs),
		bktConf:           self.bktConf,
		bucketTree:        bucketTree,
	}
	bucketTree.Initialize(SetupBucketConfig(self.GetBucketSize(STATEDB), self.GetBucketLevelGroup(STATEDB), self.GetBucketCacheSize(STATEDB), self.GetDataNodeCacheSize(STATEDB)))
	return state, nil
}

// Reset - clears out all emphemeral state objects from the state db, but keeps
// the underlying state trie to avoid reloading data for the next operations.
func (self *StateDB) Reset() error {
	self.lock.Lock()
	defer self.lock.Unlock()
	// save modification set to content cache
	if self.curSeqNo == 0 {
		self.logger.Warning("make sure current seqNo is zero during the state reset")
	}
	// IMPORTANT reset obj.onDirty callback function and bucket tree
	dirtyCopy := make(map[common.Address]*StateObject)
	for _, obj := range self.stateObjects {
		if _, dirty := self.stateObjectsDirty[obj.address]; dirty == true && !isPrecompiledAccount(obj.address) {
			obj.onDirty = self.MarkStateObjectDirty
			dirtyCopy[obj.address] = obj
		}
	}
	self.contentCache.Add(self.curSeqNo, dirtyCopy)
	if len(dirtyCopy) > 0 {
		self.logger.Debugf("save validation result to content cache, with %d element", len(dirtyCopy))
	}
	// clear all stuff
	self.stateObjects = make(map[common.Address]*StateObject)
	self.stateObjectsDirty = make(map[common.Address]struct{})
	self.thash = common.Hash{}
	self.bhash = common.Hash{}
	self.txIndex = 0
	self.logs = make(map[common.Hash]types.Logs)
	self.logSize = 0
	return nil
}

// MarkProcessStart - mark a block's process is begin
// initialize some stuff.
func (self *StateDB) MarkProcessStart(seqNo uint64) {
	// set current seqNo
	self.logger.Debugf("current process seqNo #%d", seqNo)
	atomic.StoreUint64(&self.curSeqNo, seqNo)
}

// MarkProcessFinish - mark a block's process has finished
// remove some stuff in cache to avoid of memory leak.
func (self *StateDB) MarkProcessFinish(seqNo uint64) {
	// remove all batch handler with related seqNo less than `seqNo`
	// because if empty valiation event happen(no validate transaction in a batch), this type of validation event
	// doesn't have commit event. Which can lead to memory leak if just remove seqNo related batch and content
	judge := func(key interface{}, iterKey interface{}) bool {
		id := key.(uint64)
		iterId := iterKey.(uint64)
		if id >= iterId {
			return true
		}
		return false
	}
	self.batchCache.RemoveWithCond(seqNo, judge)
	// remove content
	self.logger.Debugf("finish seqNo #%d processing, move oldest from #%d to #%d", seqNo, atomic.LoadUint64(&self.oldestSeqNo), seqNo+1)
	atomic.StoreUint64(&self.oldestSeqNo, seqNo+1)
	// remove all content with related seqNo less than `seqNo`
	self.contentCache.RemoveWithCond(seqNo, judge)
}

// setLatest - set oldest when state been initialize
// seqNo should be the chain's height.
func (self *StateDB) setLatest(seqNo uint64) {
	atomic.StoreUint64(&self.oldestSeqNo, seqNo)
}

// Purge - clear out all uncommitted data
func (self *StateDB) Purge() {
	self.batchCache.Purge()
	self.contentCache.Purge()
	self.archieveCache.Purge()

	self.stateObjects = make(map[common.Address]*StateObject)
	self.stateObjectsDirty = make(map[common.Address]struct{})
	self.thash = common.Hash{}
	self.bhash = common.Hash{}
	self.txIndex = 0
	self.logs = make(map[common.Hash]types.Logs)
	self.logSize = 0
}

// ResetToTarget - reset oldest seqNo and root to target.
func (self *StateDB) ResetToTarget(oldest uint64, root common.Hash) {
	atomic.StoreUint64(&self.oldestSeqNo, oldest)
	self.root = root
}

// FetchBatch - batch cache related
// fetch a batch from batch cache with correspondent seqNo
// create a new batch if not exist in cache.
func (self *StateDB) FetchBatch(seqNo uint64) db.Batch {
	if self.batchCache.Contains(seqNo) {
		// already exist
		self.logger.Debugf("fetch batch for #%d exist in batch cache", seqNo)
		batch, _ := self.batchCache.Get(seqNo)
		return batch.(db.Batch)
	} else {
		// not exist right now
		self.logger.Debugf("create one batch for #%d", seqNo)
		batch := self.db.NewBatch()
		self.batchCache.Add(seqNo, batch)
		return batch
	}
}

func (self *StateDB) FetchArchieveBatch(seqNo uint64) db.Batch {
	if self.archieveCache.Contains(seqNo) {
		// already exist
		self.logger.Debugf("fetch archieve batch for #%d exist in batch cache", seqNo)
		batch, _ := self.archieveCache.Get(seqNo)
		return batch.(db.Batch)
	} else {
		// not exist right now
		self.logger.Debugf("create one archieve batch for #%d", seqNo)
		batch := self.archieveDb.NewBatch()
		self.archieveCache.Add(seqNo, batch)
		return batch
	}
}

func (self *StateDB) MakeArchive(seqNo uint64) {
	batch := self.FetchArchieveBatch(seqNo)
	self.archieveCache.Remove(seqNo)
	self.logger.Debugf("make archieve seqNo %d, totally %d elements contained.", seqNo, batch.Len())
	go batch.Write()
}

// DeleteBatch - delete a batch handler in cache with correspondent seqNo
// avoid memory leak.
func (self *StateDB) DeleteBatch(seqNo uint64) {
	self.logger.Criticalf("remove batch for #%d from batch cache", seqNo)
	self.batchCache.Remove(seqNo)
}

// CompareRoot - compare the current state root value with the input
func (self *StateDB) CompareRoot(root common.Hash) bool {
	return bytes.Compare(root.Bytes(), self.root.Bytes()) == 0
}

// StartRecord - mark a transaction process's beginning.
func (self *StateDB) StartRecord(thash, bhash common.Hash, ti int) {
	self.thash = thash
	self.bhash = bhash
	self.txIndex = ti
}

// add logs generated in vm to state
// doesn't assign block hash now
// because the blcok hash hasn't been calculated
// correctly block  hash will be assigned in the commit phase
func (self *StateDB) AddLog(log *types.Log) {
	self.journal.JournalList = append(self.journal.JournalList, &AddLogChange{Txhash: self.thash})
	log.TxHash = self.thash
	log.TxIndex = uint(self.txIndex)
	log.Index = self.logSize
	self.logs[self.thash] = append(self.logs[self.thash], log)
	self.logSize++
}

// obtain logs by transaction hash
func (self *StateDB) GetLogs(hash common.Hash) types.Logs {
	return self.logs[hash]
}

// get all logs in state
func (self *StateDB) Logs() types.Logs {
	var logs types.Logs
	for _, lgs := range self.logs {
		logs = append(logs, lgs...)
	}
	return logs
}

// add refund to state temporarily
// Deprecated
func (self *StateDB) AddRefund(gas *big.Int) {
	self.journal.JournalList = append(self.journal.JournalList, &RefundChange{Prev: new(big.Int).Set(self.refund)})
	self.refund.Add(self.refund, gas)
}

// Exist reports whether the given account address exists in the state.
// Notably this also returns true for suicided accounts.
func (self *StateDB) Exist(addr common.Address) bool {
	return self.GetStateObject(addr) != nil
}

// Empty returns whether the state object is either non-existant
// or empty according to the EIP161 specification (balance = nonce = code = 0)
func (self *StateDB) Empty(addr common.Address) bool {
	so := self.GetStateObject(addr)
	return so == nil || so.empty()
}

// Get account by address
func (self *StateDB) GetAccount(addr common.Address) vm.Account {
	ret := self.GetStateObject(addr)
	if ret != nil {
		return ret
	} else {
		return nil
	}
}

// Get all account in database
func (self *StateDB) GetAccounts() map[string]vm.Account {
	ret := make(map[string]vm.Account)
	iter := self.db.NewIterator([]byte(accountIdentifier))
	for iter.Next() {
		addr, ok := SplitCompositeAccountKey(iter.Key())
		if ok == false {
			continue
		}
		address := common.BytesToAddress(addr)
		var account Account
		json.Unmarshal(iter.Value(), &account)
		newobj := newObject(self, address, account, self.MarkStateObjectDirty, false, nil, self.logger)
		ret[address.Hex()] = newobj
	}
	return ret
}

// Retrieve the balance from the given address or 0 if object not found
func (self *StateDB) GetBalance(addr common.Address) *big.Int {
	stateObject := self.GetStateObject(addr)
	if stateObject != nil {
		return stateObject.Balance()
	}
	return common.Big0
}

// Nonce is the contract number state object has deployed
func (self *StateDB) GetNonce(addr common.Address) uint64 {
	stateObject := self.GetStateObject(addr)
	if stateObject != nil {
		return stateObject.Nonce()
	}

	return 0
}

// code is the contract's code
func (self *StateDB) GetCode(addr common.Address) []byte {
	stateObject := self.GetStateObject(addr)
	if stateObject != nil {
		code := stateObject.Code(self.db)
		key := common.BytesToHash(stateObject.CodeHash())
		self.codeSizeCache.Add(key, len(code))
		return code
	}
	return nil
}

// Get code len
func (self *StateDB) GetCodeSize(addr common.Address) int {
	stateObject := self.GetStateObject(addr)
	if stateObject == nil {
		return 0
	}
	key := common.BytesToHash(stateObject.CodeHash())
	if cached, ok := self.codeSizeCache.Get(key); ok {
		return cached.(int)
	}
	size := len(stateObject.Code(self.db))
	if stateObject.dbErr == nil {
		self.codeSizeCache.Add(key, size)
	}
	return size
}

// Get code hash
func (self *StateDB) GetCodeHash(addr common.Address) common.Hash {
	stateObject := self.GetStateObject(addr)
	if stateObject == nil {
		return common.Hash{}
	}
	return common.BytesToHash(stateObject.CodeHash())
}

// get a storage entry in stateObject
func (self *StateDB) GetState(a common.Address, b common.Hash) (bool, []byte) {
	// Prefer `live` object
	var liveObj *StateObject
	if obj := self.stateObjects[a]; obj != nil {
		liveObj = obj
		if obj.suicided {
			return false, nil
		} else {
			existed, value := obj.GetState(b)
			// if storage entry exist in live object's storage cache
			if existed {
				self.logger.Debugf("get state for %s in live objects, key %s, value %s", a.Hex(), b.Hex(), common.Bytes2Hex(value))
				return true, value
			}
		}
	}
	// find in content cache
	if self.curSeqNo > 0 {
		for i := self.curSeqNo - 1; i >= atomic.LoadUint64(&self.oldestSeqNo); i -= 1 {
			res, existed := self.contentCache.Get(i)
			if existed == false {
				self.logger.Error("load content from content cache failed")
				continue
			}
			content := res.(map[common.Address]*StateObject)
			if obj := content[a]; obj != nil {
				if obj.suicided {
					return false, nil
				} else {
					existed, value := obj.GetState(b)
					if existed {
						self.logger.Debugf("get state for %s in content cache, key %s, value %s", a.Hex(), b.Hex(), common.Bytes2Hex(value))
						if liveObj == nil {
							// save obj itself to current cache
							self.setStateObject(obj)
						} else {
							// save into live obj's cache storage avoid disk cost for next fetch
							liveObj.cachedStorage[b] = value
						}
						return true, value
					}
				}
			}
		}
	}
	// load from database
	existed, value := GetStateFromDB(self.db, a, b)
	if existed {
		// add related obj to live cache
		if liveObj == nil {
			self.logger.Debugf("get state for %s in database, key %s, value %s, add to live state object's storage cache", a.Hex(), b.Hex(), common.Bytes2Hex(value))
			// Load the object from the database.
			data, err := self.db.Get(CompositeAccountKey(a.Bytes()))
			if err != nil {
				return false, nil
			}
			var account Account
			err = Unmarshal(data, &account)
			if err != nil {
				return false, nil
			}
			// Insert into the live set.
			obj := newObject(self, a, account, self.MarkStateObjectDirty, true, SetupBucketConfig(self.GetBucketSize(STATEOBJECT), self.GetBucketLevelGroup(STATEOBJECT), self.GetBucketCacheSize(STATEOBJECT), self.GetDataNodeCacheSize(STATEOBJECT)), self.logger)
			obj.cachedStorage[b] = value
			self.setStateObject(obj)
		} else {
			// save into live obj's cache storage avoid disk cost for next fetch
			self.logger.Debugf("get state for %s in database, key %s, value %s, add %s to live objects", a.Hex(), b.Hex(), common.Bytes2Hex(value), a.Hex())
			liveObj.cachedStorage[b] = value
		}
		return true, value
	}
	self.logger.Debugf("find state for %s %s failed", a.Hex(), b.Hex())
	return false, nil
}

// GetDeployedContract return deployed contract list.
func (self *StateDB) GetDeployedContract(addr common.Address) []string {
	obj := self.GetStateObject(addr)
	if obj != nil {
		return obj.DeployedContracts()
	}
	return nil
}

// AddDeployedContract - add a new created contract address to the maintain list.
func (self *StateDB) AddDeployedContract(addr common.Address, contract common.Address) {
	self.logger.Debugf("state object %s add contract %s to deployed list", addr.Hex(), contract.Hex())
	creator := self.GetStateObject(addr)
	if creator == nil {
		self.logger.Errorf("no state object %s found", addr.Hex())
		return
	}
	creator.AppendDeployedContract(contract)
}

func (self *StateDB) GetCreator(addr common.Address) common.Address {
	obj := self.GetStateObject(addr)
	if obj != nil {
		return obj.Creator()
	}
	return common.Address{}
}

// SetCreator - set creator.
func (self *StateDB) SetCreator(addr common.Address, creator common.Address) {
	self.logger.Debugf("state object %s set creator as %s", addr.Hex(), creator.Hex())
	obj := self.GetStateObject(addr)
	if obj == nil {
		self.logger.Errorf("no state object %s found", addr.Hex())
		return
	}
	obj.SetCreator(creator)
}

// GetStatus - get state object current status
func (self *StateDB) GetStatus(address common.Address) int {
	obj := self.GetStateObject(address)
	if obj != nil {
		return obj.Status()
	}
	return -1
}

// SetStatus - set specific account's status with given one.
func (self *StateDB) SetStatus(address common.Address, status int) {
	obj := self.GetStateObject(address)
	if obj == nil {
		self.logger.Warningf("no state object %s found", address.Hex())
		return
	}
	obj.SetStatus(status)
}

// GetCreateTime - return the brith block number of object.
func (self *StateDB) GetCreateTime(address common.Address) uint64 {
	obj := self.GetStateObject(address)
	if obj != nil {
		return obj.CreateTime()
	}
	return 0
}

// SetCreateTime - set the brith block number of object.
func (self *StateDB) SetCreateTime(address common.Address, time uint64) {
	obj := self.GetStateObject(address)
	if obj == nil {
		self.logger.Warningf("no state object %s found", address.Hex())
		return
	}
	obj.SetCreateTime(time)
}

// check whether an account has been suicide
func (self *StateDB) IsDeleted(addr common.Address) bool {
	stateObject := self.GetStateObject(addr)
	if stateObject != nil {
		return stateObject.suicided
	}
	return false
}

// GetTree - implement database interface, get bucket tree instance
func (self *StateDB) GetTree() interface{} {
	return self.bucketTree
}

func (self *StateDB) GetCurrentTxHash() common.Hash {
	return self.thash
}

/*
 * SETTERS
 */
// add balance to an account
func (self *StateDB) AddBalance(addr common.Address, amount *big.Int) {
	stateObject := self.GetStateObject(addr)
	if stateObject != nil {
		stateObject.AddBalance(amount)
	} else {
		self.logger.Warningf("state object %s doesn't exist or has been suicide", addr.Hex())
	}
}

// set balance
func (self *StateDB) SetBalance(addr common.Address, amount *big.Int) {
	stateObject := self.GetStateObject(addr)
	if stateObject != nil {
		stateObject.SetBalance(amount)
	} else {
		self.logger.Warningf("state object %s doesn't exist or has been suicide", addr.Hex())
	}
}

// set nonce
func (self *StateDB) SetNonce(addr common.Address, nonce uint64) {
	stateObject := self.GetStateObject(addr)
	if stateObject != nil {
		stateObject.SetNonce(nonce)
	} else {
		self.logger.Warningf("state object %s doesn't exist or has been suicide", addr.Hex())
	}
}

// set code
func (self *StateDB) SetCode(addr common.Address, code []byte) {
	stateObject := self.GetStateObject(addr)
	if stateObject != nil {
		stateObject.SetCode(common.BytesToHash(crypto.Keccak256(code)), code)
	} else {
		self.logger.Warningf("state object %s doesn't exist or has been suicide", addr.Hex())
	}
}

// set a storage entry to a state object
func (self *StateDB) SetState(addr common.Address, key common.Hash, value []byte, opcode int32) {
	stateObject := self.GetStateObject(addr)
	if stateObject != nil {
		self.logger.Debug("hyper statedb set state find state object in live objects")
		stateObject.SetState(self.db, key, value, opcode)
	} else {
		self.logger.Warningf("state object %s doesn't exist or has been suicide", addr.Hex())
	}
}

// Suicide marks the given account as suicided.
// This clears the account balance.
//
// The account's state object is still available until the state is committed,
// GetStateObject will return a non-nil account after Suicide.
func (self *StateDB) Delete(addr common.Address) bool {
	stateObject := self.GetStateObject(addr)
	if stateObject == nil {
		return false
	}
	self.journal.JournalList = append(self.journal.JournalList, &SuicideChange{
		Account:     &addr,
		Prev:        stateObject.suicided,
		Prevbalance: new(big.Int).Set(stateObject.Balance()),
		PreObject:   stateObject,
	})
	stateObject.markSuicided()
	stateObject.data.Balance = new(big.Int)
	return true
}

//
// Setting, updating & deleting state object methods
//

// updateStateObject writes the given object to the trie.
func (self *StateDB) updateStateObject(batch db.Batch, stateObject *StateObject) []byte {
	addr := stateObject.Address()
	data, err := stateObject.Marshal()
	if err != nil {
		self.logger.Error("marshal stateobject failed", addr.Hex())
	}
	batch.Put(CompositeAccountKey(addr.Bytes()), data)
	return data
}

// deleteStateObject removes the given object from the database
func (self *StateDB) deleteStateObject(batch db.Batch, stateObject *StateObject) {
	self.logger.Debugf("delete state object %s during state commit, seqNo #%d", stateObject.address.Hex(), self.curSeqNo)
	stateObject.deleted = true
	addr := stateObject.Address()
	batch.Delete(CompositeAccountKey(addr.Bytes()))
	// delete related storage content
	iter := self.db.NewIterator(GetStorageKeyPrefix(stateObject.address.Bytes()))
	for iter.Next() {
		batch.Delete(iter.Key())
	}
}

// Retrieve a state object given my the address. Returns nil if not found.
func (self *StateDB) GetStateObject(addr common.Address) *StateObject {
	// Prefer 'live' objects.
	if obj := self.stateObjects[addr]; obj != nil {
		if obj.suicided {
			self.logger.Debugf("search state object %x in the live objects, but it has been suicide", addr)
			return nil
		}
		self.logger.Debugf("search state object %x in the live objects", addr)
		return obj
	}
	// Load from the content cache
	if self.curSeqNo != 0 {
		for i := self.curSeqNo - 1; i >= atomic.LoadUint64(&self.oldestSeqNo); i -= 1 {
			res, existed := self.contentCache.Get(i)
			if existed == false {
				self.logger.Error("load content from content cache failed")
				continue
			}
			content := res.(map[common.Address]*StateObject)
			if obj := content[addr]; obj != nil {
				if obj.suicided {
					self.logger.Noticef("search state object %x in the content cache, but it has been suicide", addr)
					return nil
				}
				self.logger.Debugf("search state object %x in the content cache, add it to live objects", addr)
				self.logger.Debugf("obj found from cached collection. totally with %d elements", len(obj.cachedStorage))
				self.setStateObject(obj)
				return obj
			}
		}
	}
	// Load the object from the database.
	data, err := self.db.Get(CompositeAccountKey(addr.Bytes()))
	if err != nil {
		self.logger.Debugf("no state object been find")
		return nil
	}
	var account Account
	err = Unmarshal(data, &account)
	if err != nil {
		return nil
	}
	// Insert into the live set.
	self.logger.Debugf("find state object %x in database, add it to live objects", addr)
	obj := newObject(self, addr, account, self.MarkStateObjectDirty, true, SetupBucketConfig(self.GetBucketSize(STATEOBJECT), self.GetBucketLevelGroup(STATEOBJECT), self.GetBucketCacheSize(STATEOBJECT), self.GetDataNodeCacheSize(STATEOBJECT)), self.logger)
	self.setStateObject(obj)
	return obj
}

func (self *StateDB) setStateObject(object *StateObject) {
	self.stateObjects[object.Address()] = object
}

// Retrieve a state object or create a new state object if nil
func (self *StateDB) GetOrNewStateObject(addr common.Address) *StateObject {
	stateObject := self.GetStateObject(addr)
	if stateObject == nil || stateObject.suicided {
		stateObject, _ = self.createObject(addr)
	}
	return stateObject
}

// MarkStateObjectDirty adds the specified object to the dirty map to avoid costly
// state object cache iteration to find a handful of modified ones.
func (self *StateDB) MarkStateObjectDirty(addr common.Address) {
	self.stateObjectsDirty[addr] = struct{}{}
}

// createObject creates a new state object. If there is an existing account with
// the given address, it is overwritten and returned as the second return value.
func (self *StateDB) createObject(addr common.Address) (newobj, prev *StateObject) {
	prev = self.GetStateObject(addr)
	newobj = newObject(self, addr, Account{}, self.MarkStateObjectDirty, true, SetupBucketConfig(self.GetBucketSize(STATEOBJECT), self.GetBucketLevelGroup(STATEOBJECT), self.GetBucketCacheSize(STATEOBJECT), self.GetDataNodeCacheSize(STATEOBJECT)), self.logger)
	newobj.setNonce(0) // sets the object to dirty
	if prev == nil {
		self.logger.Infof("(+) %x\n", addr)
		self.journal.JournalList = append(self.journal.JournalList, &CreateObjectChange{Account: &addr})
	} else {
		self.journal.JournalList = append(self.journal.JournalList, &ResetObjectChange{Prev: prev})
	}
	self.setStateObject(newobj)
	return newobj, prev
}

// CreateAccount explicitly creates a state object. If a state object with the address
// already exists the balance is carried over to the new account.
//
// CreateAccount is called during the EVM CREATE operation. The situation might arise that
// a contract does the following:
//
//   1. sends funds to sha(account ++ (nonce + 1))
//   2. tx_create(sha(account ++ nonce)) (note that this gets the address of 1)
//
// Carrying over the balance ensures that Ether doesn't disappear.
func (self *StateDB) CreateAccount(addr common.Address) vm.Account {
	new, prev := self.createObject(addr)
	if prev != nil {
		new.setBalance(prev.data.Balance)
	}
	return new
}

// Copy creates a deep, independent copy of the state.
// Snapshots of the copied state cannot be applied to the copy.
func (self *StateDB) Copy() *StateDB {
	self.lock.Lock()
	defer self.lock.Unlock()

	// Copy all the basic fields, initialize the memory ones
	state := &StateDB{
		db:                self.db,
		root:              self.root,
		codeSizeCache:     self.codeSizeCache,
		stateObjects:      make(map[common.Address]*StateObject, len(self.stateObjectsDirty)),
		stateObjectsDirty: make(map[common.Address]struct{}, len(self.stateObjectsDirty)),
		refund:            new(big.Int).Set(self.refund),
		logs:              make(map[common.Hash]types.Logs, len(self.logs)),
		logSize:           self.logSize,
	}
	// Copy the dirty states and logs
	for addr := range self.stateObjectsDirty {
		state.stateObjects[addr] = self.stateObjects[addr].deepCopy(state, state.MarkStateObjectDirty)
		state.stateObjectsDirty[addr] = struct{}{}
	}
	for hash, logs := range self.logs {
		state.logs[hash] = make(types.Logs, len(logs))
		copy(state.logs[hash], logs)
	}
	return state
}

// Snapshot returns an identifier for the current revision of the state.
func (self *StateDB) Snapshot() interface{} {
	id := self.nextRevisionId
	self.nextRevisionId++
	self.validRevisions = append(self.validRevisions, revision{id, len(self.journal.JournalList)})
	return id
}

// RevertToSnapshot reverts all state changes made since the given revision.
func (self *StateDB) RevertToSnapshot(copy interface{}) {
	// Find the snapshot in the stack of valid snapshots.
	revid, ok := copy.(int)
	if ok == false {
		self.logger.Error("Revert to snapshot", copy, "failed")
		return
	}
	idx := sort.Search(len(self.validRevisions), func(i int) bool {
		return self.validRevisions[i].id >= revid
	})
	if idx == len(self.validRevisions) || self.validRevisions[idx].id != revid {
		panic(fmt.Errorf("revision id %v cannot be reverted", revid))
	}
	snapshot := self.validRevisions[idx].journalIndex

	// Replay the journal to undo changes.
	for i := len(self.journal.JournalList) - 1; i >= snapshot; i-- {
		// undo in memory
		// parameters *stateDB, batch, writeThrough, flush, sync
		self.journal.JournalList[i].Undo(self, nil, nil, false)
		self.logger.Infof("undo operation: %s", self.journal.JournalList[i])
	}
	self.journal.JournalList = self.journal.JournalList[:snapshot]

	// Remove invalidated snapshots from the stack.
	self.validRevisions = self.validRevisions[:idx]
}

// RevertToJournal reverts all state changes made since the target height.
func (self *StateDB) RevertToJournal(targetHeight uint64, currentHeight uint64, targetRoot []byte, batch db.Batch) error {
	dirtyStateObjectSet := mapset.NewSet()
	stateObjectStorageHashs := make(map[common.Address][]byte)

	journalCache := NewJournalCache(self.db, self.logger)
	for i := currentHeight; i >= targetHeight+1; i -= 1 {
		self.logger.Debugf("undo changes for #%d", i)
		j, err := self.db.Get(CompositeJournalKey(uint64(i)))
		if err != nil {
			self.logger.Warningf("get journal in database for #%d failed. make sure #%d doesn't have state change",
				i, i)
			continue
		}
		journal, err := UnmarshalJournal(j)
		if err != nil {
			self.logger.Errorf("unmarshal journal for #%d failed", i)
			continue
		}
		// undo journal in reverse
		for j := len(journal.JournalList) - 1; j >= 0; j -= 1 {
			self.logger.Debugf("journal %s", journal.JournalList[j].String())
			journal.JournalList[j].Undo(self, journalCache, batch, true)
			if journal.JournalList[j].GetType() == StorageHashChangeType {
				tmp := journal.JournalList[j].(*StorageHashChange)
				dirtyStateObjectSet.Add(*tmp.Account)
				stateObjectStorageHashs[*tmp.Account] = tmp.Prev
			}
		}
		// remove persisted journals
		batch.Delete(CompositeJournalKey(uint64(i)))
	}
	if err := journalCache.Flush(batch); err != nil {
		self.logger.Errorf("flush modified content failed. %s", err.Error())
		return err
	}
	// revert related stateObject storage bucket tree
	for addr := range dirtyStateObjectSet.Iter() {
		address := addr.(common.Address)
		prefix, _ := CompositeStorageBucketPrefix(address.Hex())
		bucketTree := bucket.NewBucketTree(self.db, string(prefix))
		bucketTree.Initialize(SetupBucketConfig(self.GetBucketSize(STATEOBJECT), self.GetBucketLevelGroup(STATEOBJECT), self.GetBucketCacheSize(STATEOBJECT), self.GetDataNodeCacheSize(STATEOBJECT)))
		bucketTree.ClearAllCache()
		// don't flush into disk util all operations finish
		bucketTree.PrepareWorkingSet(journalCache.GetWorkingSet(WORKINGSET_TYPE_STATEOBJECT, address), big.NewInt(0))
		//bucketTree.RevertToTargetBlock(batch, big.NewInt(currentNumber), big.NewInt(targetNumber), false, false)
		hash, _ := bucketTree.ComputeCryptoHash()
		bucketTree.AddChangesForPersistence(batch, big.NewInt(int64(targetHeight)))
		self.logger.Debugf("re-compute %s storage hash %s", address.Hex(), common.Bytes2Hex(hash))
		stateObjectHash := stateObjectStorageHashs[address]
		if common.BytesToHash(hash).Hex() != common.BytesToHash(stateObjectHash).Hex() {
			self.logger.Errorf("after revert to #%d, state object %s revert failed, required storage hash %s, got %s",
				targetHeight, address.Hex(), common.Bytes2Hex(stateObjectHash), common.Bytes2Hex(hash))
			return errors.New("revert state failed.")
		}
	}
	// revert state bucket tree
	tree := self.bucketTree
	tree.Initialize(SetupBucketConfig(self.GetBucketSize(STATEDB), self.GetBucketLevelGroup(STATEDB), self.GetBucketCacheSize(STATEDB), self.GetDataNodeCacheSize(STATEDB)))
	tree.ClearAllCache()
	// don't flush into disk util all operations finish
	tree.PrepareWorkingSet(journalCache.GetWorkingSet(WORKINGSET_TYPE_STATE, common.Address{}), big.NewInt(0))
	currentRootHash, err := tree.ComputeCryptoHash()
	if err != nil {
		self.logger.Errorf("re-compute state bucket tree hash failed, error :%s", err.Error())
		return err
	}
	tree.AddChangesForPersistence(batch, big.NewInt(int64(targetHeight)))
	self.logger.Debugf("re-compute state hash %s", common.Bytes2Hex(currentRootHash))
	if bytes.Compare(currentRootHash, targetRoot) != 0 {
		self.logger.Errorf("revert to a different state, required %s, but current state %s",
			common.Bytes2Hex(targetRoot), common.Bytes2Hex(currentRootHash))
		return errors.New("revert state failed")
	}
	// revert state instance oldest and root
	self.ResetToTarget(uint64(targetHeight+1), common.BytesToHash(targetRoot))
	self.logger.Debugf("revert state from #%d to #%d success", currentHeight, targetHeight)
	return nil

}

// GetRefund returns the current value of the refund counter.
// The return value must not be modified by the caller and will become
// invalid at the next call to AddRefund.
func (self *StateDB) GetRefund() *big.Int {
	return self.refund
}

// IntermediateRoot computes the current root hash of the state trie.
// It is called in between transactions to get the root hash that
// goes into transaction receipts.
// Deprecated
func (s *StateDB) IntermediateRoot(deleteEmptyObjects bool) common.Hash {
	return common.Hash{}
}

// DeleteSuicides flags the suicided objects for deletion so that it
// won't be referenced again when called / queried up on.
//
// DeleteSuicides should not be used for consensus related updates
// under any circumstances.
// Deprecated
func (s *StateDB) DeleteSuicides() {
	// Reset refund so that any used-gas calculations can use this method.
	// s.clearJournalAndRefund()

	for addr := range s.stateObjectsDirty {
		stateObject := s.stateObjects[addr]

		// If the object has been removed by a suicide
		// flag the object as deleted.
		if stateObject.suicided {
			stateObject.deleted = true
		}
		delete(s.stateObjectsDirty, addr)
	}
}

// Commit commits all state changes to the database.
func (s *StateDB) Commit() (common.Hash, error) {
	root, _ := s.CommitBatch(deleteEmptyObjects)
	// IMPORTANT doesn't flush batch util recv commit event for atomic assurance
	return root, nil
}

// CommitBatch commits all state changes to a write batch but does not
// execute the batch. It is used to validate state changes against
// the root hash stored in a block.
func (s *StateDB) CommitBatch(deleteEmptyObjects bool) (root common.Hash, batch db.Batch) {
	curSeqNo := atomic.LoadUint64(&s.curSeqNo)
	batch = s.FetchBatch(curSeqNo)
	archieveBatch := s.FetchArchieveBatch(curSeqNo)
	root, _ = s.commit(batch, archieveBatch, deleteEmptyObjects)
	return root, batch
}

func (s *StateDB) clearJournalAndRefund() {
	// 1. persist current journal to disk
	batch := s.db.NewBatch()
	curSeqNo := atomic.LoadUint64(&s.curSeqNo)
	if len(s.journal.JournalList) != 0 {
		if curSeqNo == 0 {
			s.logger.Warningf("make sure the seqNo of journal is [%d]", curSeqNo)
		}
		journal, err := s.journal.Marshal()
		if err != nil {
			s.logger.Errorf("marshal seqNo [%d] journal failed", curSeqNo)
		}
		batch.Put(CompositeJournalKey(curSeqNo), journal)
	}
	// 2. clear journal
	s.journal = Journal{}
	s.validRevisions = s.validRevisions[:0]
	// 3. clear refund
	s.refund = new(big.Int)
	batch.Write()
}

func (s *StateDB) commit(dbw db.Batch, archieveDb db.Batch, deleteEmptyObjects bool) (root common.Hash, err error) {
	defer s.clearJournalAndRefund()
	var set ChangeSet
	workingSet := bucket.NewKVMap()
	// Commit objects to the trie.
	for addr, stateObject := range s.stateObjects {
		_, isDirty := s.stateObjectsDirty[addr]
		switch {
		case stateObject.suicided || (isDirty && deleteEmptyObjects && stateObject.empty()):
			s.logger.Debugf("seqNo #%d, state object %s been suicide or clearing out for empty", s.curSeqNo, stateObject.address.Hex())
			// If the object has been removed, don't bother syncing it
			// and just mark it for deletion in the trie.
			s.deleteStateObject(dbw, stateObject)
			if enableFakeHashFn {
				d := stateObject.address.Bytes()
				set = append(set, d)
			} else {
				workingSet[stateObject.address.Hex()] = nil
			}
		case isDirty:
			// Write any contract code associated with the state object
			s.logger.Debugf("seqNo #%d, state object %s been updated", s.curSeqNo, stateObject.address.Hex())
			if stateObject.code != nil && stateObject.dirtyCode {
				if err := dbw.Put(CompositeCodeHash(stateObject.Address().Bytes(), stateObject.CodeHash()), stateObject.code); err != nil {
					return common.Hash{}, err
				}
				stateObject.dirtyCode = false
			}
			// Write any storage changes in the state object to its storage trie.
			if err := stateObject.Flush(dbw, archieveDb); err != nil {
				return common.Hash{}, err
			}
			// Update the object in the main account trie.
			d := s.updateStateObject(dbw, stateObject)
			// Add to change set
			if enableFakeHashFn {
				c := append(stateObject.address.Bytes(), d...)
				set = append(set, c)
			} else {
				d, _ := stateObject.MarshalJSON()
				workingSet[stateObject.address.Hex()] = d
			}
		}
	}
	// Write trie changes.
	// Calculate Hash
	if enableFakeHashFn {
		s.root = SimpleHashFn(s.root, set)
	} else {
		// Use bucket tree instead
		s.logger.Debugf("begin to calculate state db root hash for #%d", s.curSeqNo)

		s.bucketTree.PrepareWorkingSet(workingSet, big.NewInt(int64(s.curSeqNo)))

		hash, err := s.bucketTree.ComputeCryptoHash()
		if err != nil {
			s.logger.Error("calculate hash for statedb failed")
			return common.Hash{}, err
		}
		s.root = common.BytesToHash(hash)
		s.bucketTree.AddChangesForPersistence(dbw, big.NewInt(int64(s.curSeqNo)))
	}
	return s.root, err
}

// check bucket root validation
func validateRoot(root common.Hash, curRoot common.Hash) bool {
	if root != curRoot {
		return false
	} else {
		return true
	}
}

func isPrecompiledAccount(address common.Address) bool {
	if address.Hex() == common.BytesToAddress(common.LeftPadBytes([]byte{1}, 20)).Hex() || address.Hex() == common.BytesToAddress(common.LeftPadBytes([]byte{2}, 20)).Hex() ||
		address.Hex() == common.BytesToAddress(common.LeftPadBytes([]byte{3}, 20)).Hex() || address.Hex() == common.BytesToAddress(common.LeftPadBytes([]byte{4}, 20)).Hex() {
		return true
	} else {
		return false
	}
}

func (self *StateDB) ShowArchive(address common.Address, date string) map[string]map[string]string {
	storages := make(map[string]map[string]string)
	iter := self.archieveDb.NewIterator(GetArchieveStorageKeyWithDatePrefix(address.Bytes(), []byte(date)))
	defer iter.Release()
	for iter.Next() {
		d, ok := GetArchieveDate(address.Bytes(), iter.Key())
		if ok == false {
			continue
		}
		k, ok := SplitCompositeArchieveStorageKey(address.Bytes(), iter.Key())
		if ok == false {
			continue
		}
		m, existed := storages[string(d)]
		if existed == false {
			m = make(map[string]string)
			storages[string(d)] = m
		}
		m[common.Bytes2Hex(k)] = common.Bytes2Hex(iter.Value())
	}
	return storages
}

<<<<<<< HEAD
func (s *StateDB) RecomputeCryptoHash() (common.Hash, error) {
	dirtyStateObjects := bucket.NewKVMap()
	accountIter := s.db.NewIterator([]byte(accountIdentifier))
	defer accountIter.Release()
	for accountIter.Next() {
		addr, ok := SplitCompositeAccountKey(accountIter.Key())
		if ok == false {
			continue
		}
		address := common.BytesToAddress(addr)
		var account Account
		err := json.Unmarshal(accountIter.Value(), &account)
		if err != nil {
			return common.Hash{}, err
		}
		stateObject := newObject(s, address, account, s.MarkStateObjectDirty, true, SetupBucketConfig(s.GetBucketSize(STATEOBJECT), s.GetBucketLevelGroup(STATEOBJECT), s.GetBucketCacheSize(STATEOBJECT)), s.logger)
		dirtyStorage := bucket.NewKVMap()
		iter := stateObject.db.db.NewIterator(GetStorageKeyPrefix(stateObject.address.Bytes()))
		for iter.Next() {
			key, ok := SplitCompositeStorageKey(stateObject.address.Bytes(), iter.Key())
			if ok == false {
				continue
			}
			valueCopy := make([]byte, len(iter.Value()))
			copy(valueCopy, iter.Value())
			dirtyStorage[common.BytesToHash(key).Hex()] = valueCopy
		}
		stateObject.bucketTree.PrepareWorkingSet(dirtyStorage, big.NewInt(0))
		hash, err := stateObject.bucketTree.ComputeCryptoHash()
		if err != nil {
			return common.Hash{}, err
		}
		stateObject.SetRoot(common.BytesToHash(hash))
		valueOfStateObject, _ := stateObject.MarshalJSON()
		dirtyStateObjects[stateObject.address.Hex()] = valueOfStateObject
		iter.Release()
	}
	s.bucketTree.PrepareWorkingSet(dirtyStateObjects, big.NewInt(0))
	hash, err := s.bucketTree.ComputeCryptoHash()
	if err != nil {
		return common.Hash{}, err
	}
	return common.BytesToHash(hash), nil
}

func (s *StateDB) Apply(db db.Database, batch db.Batch, expect common.Hash) error {
	entryPrefixes := cm.RetrieveSnapshotFileds()
	for _, entry := range entryPrefixes {
		if entry == "-account" {
			iter := db.NewIterator([]byte(entry))
			for iter.Next() {
				blob, success := SplitCompositeAccountKey(iter.Key())
				if !success {
					continue
				}
				var account Account
				err := Unmarshal(iter.Value(), &account)
				if err != nil {
					continue
				}
				addr := common.BytesToAddress(blob)
				obj := newObject(s, addr, account, s.MarkStateObjectDirty, true, SetupBucketConfig(s.GetBucketSize(STATEOBJECT), s.GetBucketLevelGroup(STATEOBJECT), s.GetBucketCacheSize(STATEOBJECT)), s.logger)
				s.setStateObject(obj)
				obj.onDirty(addr)
			}
			iter.Release()
		} else if entry == "-storage" {
			iter := db.NewIterator([]byte(entry))
			for iter.Next() {
				blob, success := RetrieveAddrFromStorageKey(iter.Key())
				if !success {
					continue
				}
				addr := common.BytesToAddress(blob)
				blob, success = SplitCompositeStorageKey(addr.Bytes(), iter.Key())
				if !success {
					continue
				}
				key := common.BytesToHash(blob)
				value := common.BytesToHash(iter.Value())
				s.SetState(addr, key, value, 0)
			}
			iter.Release()
		} else if entry == "-code" {
			iter := db.NewIterator([]byte(entry))
			for iter.Next() {
				blob, success := RetrieveAddrFromCodeHash(iter.Key())
				if !success {
					continue
				}
				addr := common.BytesToAddress(blob)
				blob, success = SplitCompositeCodeHash(addr.Bytes(), iter.Key())
				if !success {
					continue
				}
				codeHash := blob
				obj := s.GetStateObject(addr)
				if obj == nil {
					continue
				}
				if bytes.Compare(codeHash, obj.CodeHash()) != 0 {
					continue
				}
				s.SetCode(addr, iter.Value())
			}
			iter.Release()
		}
	}

	tmpHash, err := s.commit(batch, batch, deleteEmptyObjects)
	if err != nil {
		return err
	}
	if tmpHash != expect {
		return errors.New("different hash compared with recorded")
	}
	return nil
=======
func (self *StateDB) NewIterator(addr common.Address, slice *vm.IterRange) (vm.Iterator, error) {
	stateObject := self.GetStateObject(addr)
	if stateObject != nil {
		self.logger.Debug("hyper statedb set state find state object in live objects")
		var iter vm.Iterator
		if slice == nil {
			iter = NewStorageIterator(stateObject, nil, nil)
		} else {
			iter = NewStorageIterator(stateObject, slice.Start, slice.Limit)
		}
		return iter, nil
	} else {
		self.logger.Warningf("state object %s doesn't exist or has been suicide", addr.Hex())
		return nil, nil
	}
>>>>>>> 99284ac7
}<|MERGE_RESOLUTION|>--- conflicted
+++ resolved
@@ -13,11 +13,8 @@
 	"github.com/op/go-logging"
 	"github.com/pkg/errors"
 	"hyperchain/common"
-<<<<<<< HEAD
 	cm "hyperchain/core/common"
 	"hyperchain/core/vm/evm"
-=======
->>>>>>> 99284ac7
 	"hyperchain/crypto"
 	"hyperchain/hyperdb/db"
 	"hyperchain/tree/bucket"
@@ -1138,7 +1135,6 @@
 	return storages
 }
 
-<<<<<<< HEAD
 func (s *StateDB) RecomputeCryptoHash() (common.Hash, error) {
 	dirtyStateObjects := bucket.NewKVMap()
 	accountIter := s.db.NewIterator([]byte(accountIdentifier))
@@ -1256,7 +1252,8 @@
 		return errors.New("different hash compared with recorded")
 	}
 	return nil
-=======
+}
+
 func (self *StateDB) NewIterator(addr common.Address, slice *vm.IterRange) (vm.Iterator, error) {
 	stateObject := self.GetStateObject(addr)
 	if stateObject != nil {
@@ -1272,5 +1269,4 @@
 		self.logger.Warningf("state object %s doesn't exist or has been suicide", addr.Hex())
 		return nil, nil
 	}
->>>>>>> 99284ac7
 }