package blockpool

import (
	"bytes"
	"github.com/deckarep/golang-set"
	"github.com/pkg/errors"
	"hyperchain/common"
	"hyperchain/core"
	"hyperchain/core/hyperstate"
	"hyperchain/event"
	"hyperchain/hyperdb"
	"hyperchain/protos"
	"hyperchain/tree/bucket"
	"math/big"
	"sync/atomic"
	"time"
)

// reset blockchain to a stable checkpoint status when `viewchange` occur
func (pool *BlockPool) ResetStatus(ev event.VCResetEvent) {
	pool.NotifyValidateToStop()
	pool.WaitResetAvailable()
	log.Noticef("receive vc reset event, required revert to %d", ev.SeqNo-1)
	tmpDemandNumber := atomic.LoadUint64(&pool.demandNumber)
	// 1. Reset demandNumber , demandSeqNo and maxSeqNo
	atomic.StoreUint64(&pool.demandNumber, ev.SeqNo)
	atomic.StoreUint64(&pool.demandSeqNo, ev.SeqNo)
	pool.tempBlockNumber = ev.SeqNo
	db, err := hyperdb.GetDBDatabase()
	if err != nil {
		log.Error("Get Database Instance Failed! error msg,", err.Error())
		return
	}
	block, err := core.GetBlockByNumber(db, ev.SeqNo-1)
	if err != nil {
		return
	}
	batch := db.NewBatch()
	// 2. revert state
	if err := pool.revertState(batch, int64(tmpDemandNumber-1), int64(ev.SeqNo-1), block.MerkleRoot); err != nil {
		log.Errorf("revert state from %d to %d failed", tmpDemandNumber-1, ev.SeqNo-1)
		return
	}
	// 3. Delete related transaction, receipt, txmeta, and block itself in a specific range
	if err := pool.removeDataInRange(batch, ev.SeqNo, tmpDemandNumber); err != nil {
		log.Errorf("remove block && transaction in range %s to %s failed.", ev.SeqNo, tmpDemandNumber - 1)
		return
	}
	// 4. remove uncommitted data
	if err := pool.removeUncommittedData(batch); err != nil {
		log.Errorf("remove uncommitted during the state reset failed, revert state from %d to %d failed",
			tmpDemandNumber-1, ev.SeqNo-1)
		return
	}
	// 5. Reset chain
	isGenesis := (block.Number == 0)
	core.UpdateChain(batch, block, isGenesis, false, false)
	// flush all modified into disk.
	// represent this reset operation finish
	// any error occur during this process
	// batch.Write will never be called to guarantee atomic
	batch.Write()
	log.Noticef("revert state from %d to target %d success", tmpDemandNumber-1, ev.SeqNo-1)
	// 6. Told consensus reset finish
	msg := protos.VcResetDone{SeqNo: ev.SeqNo}
	pool.consenter.RecvLocal(msg)
	pool.NotifyValidateToBegin()
}

// CutdownBlock remove a block and reset blockchain status to the last status.
func (pool *BlockPool) CutdownBlock(number uint64) error {
	// 1. reset demand number  demand seqNo and maxSeqNo
	pool.NotifyValidateToStop()
	pool.WaitResetAvailable()
	log.Noticef("cut down block %d", number)
	atomic.StoreUint64(&pool.demandNumber, number)
	atomic.StoreUint64(&pool.demandSeqNo, number)
	pool.tempBlockNumber = number
	// 2. revert state
	db, err := hyperdb.GetDBDatabase()
	if err != nil {
		log.Error("Get Database Instance Failed! error msg,", err.Error())
		return err
	}
	block, err := core.GetBlockByNumber(db, number-1)
	if err != nil {
		return err
	}
	batch := db.NewBatch()
	if err := pool.revertState(batch, int64(number), int64(number-1), block.MerkleRoot); err != nil {
		return err
	}
	// 3. remove block releted data
	if err := pool.removeDataInRange(batch, number, number+1); err != nil {
		log.Errorf("remove block && transaction %d", number)
		return err
	}
	// 4. remove uncommitted data
	if err := pool.removeUncommittedData(batch); err != nil {
		log.Errorf("remove uncommitted of %d failed", number)
		return err
	}
	// 5. reset chain data
	core.UpdateChainByBlcokNum(batch, block.Number, false, false)
	// flush all modified to disk
	batch.Write()
	log.Noticef("cut down block #%d success. remove all related transactions, receipts, state changes and block together.", number)
	pool.NotifyValidateToBegin()
	return nil
}

// removeDataInRange remove transaction receipt txmeta and block itself in a specific range
// range is [from, to).
func (pool *BlockPool) removeDataInRange(batch hyperdb.Batch,from, to uint64) error  {
	db, err := hyperdb.GetDBDatabase()
	if err != nil {
		log.Error("Get Database Instance Failed! error msg,", err.Error())
		return  err
	}
	// delete tx, txmeta and receipt
	for i := from; i < to; i += 1 {
		block, err := core.GetBlockByNumber(db, i)
		if err != nil {
			log.Errorf("miss block %d ,error msg %s", i, err.Error())
			continue
		}

		for _, tx := range block.Transactions {
			if err := core.DeleteTransaction(batch, tx.GetTransactionHash().Bytes()); err != nil {
				log.Errorf("delete useless tx in block %d failed, error msg %s", i, err.Error())
			}
			if err := core.DeleteReceipt(batch, tx.GetTransactionHash().Bytes()); err != nil {
				log.Errorf("delete useless receipt in block %d failed, error msg %s", i, err.Error())
			}
			if err := core.DeleteTransactionMeta(batch, tx.GetTransactionHash().Bytes()); err != nil {
				log.Errorf("delete useless txmeta in block %d failed, error msg %s", i, err.Error())
			}
		}
		// delete block
		if err := core.DeleteBlockByNum(batch, i); err != nil {
			log.Errorf("ViewChange, delete useless block %d failed, error msg %s", i, err.Error())
		}
	}
	return nil
}

// revertState revert state from currentNumber related status to a target
// different process logic of different state implement
// undo from currentNumber -> targetNumber + 1.
func (pool *BlockPool) revertState(batch hyperdb.Batch, currentNumber int64, targetNumber int64, targetRootHash []byte) error {
	switch pool.GetStateType() {
	case "hyperstate":
		db, err := hyperdb.GetDBDatabase()
		if err != nil {
			log.Error("get database handler failed")
			return err
		}
		dirtyStateObjectSet := mapset.NewSet()
		stateObjectStorageHashs := make(map[common.Address][]byte)
		// revert state change with changeset [targetNumber+1, currentNumber]
		// undo changes in reverse
		state, err := pool.GetStateInstance()
		if err != nil {
			log.Error("get state failed.")
			return err
		}

		tmpState := state.(*hyperstate.StateDB)
		journalCache := hyperstate.NewJournalCache(db)
		for i := currentNumber; i >= targetNumber+1; i -= 1 {
			log.Debugf("undo changes for #%d", i)
			j, err := db.Get(hyperstate.CompositeJournalKey(uint64(i)))
			if err != nil {
				log.Warningf("get journal in database for #%d failed. make sure #%d doesn't have state change", i, i)
				continue
			}
			journal, err := hyperstate.UnmarshalJournal(j)
			if err != nil {
				log.Errorf("unmarshal journal for #%d failed", i)
				continue
			}
			// undo journal in reverse
			for j := len(journal.JournalList) - 1; j >= 0; j -= 1 {
				log.Debugf("journal %s", journal.JournalList[j].String())
				// parameters *stateDB, batch, writeThrough
				journal.JournalList[j].Undo(tmpState, journalCache, batch, true)
				if journal.JournalList[j].GetType() == hyperstate.StorageHashChangeType {
					tmp := journal.JournalList[j].(*hyperstate.StorageHashChange)
					// use struct instead of pointer since different pointers may represent same stateObject
					dirtyStateObjectSet.Add(*tmp.Account)
					stateObjectStorageHashs[*tmp.Account] = tmp.Prev
				}
<<<<<<< HEAD
			}
			if err := journalCache.Flush(batch); err != nil {
				log.Errorf("flush modified content failed. %s", err.Error())
				return err
=======
>>>>>>> 84e0ea46
			}
			// remove persisted journals
			batch.Delete(hyperstate.CompositeJournalKey(uint64(i)))
		}
		if err := journalCache.Flush(batch); err != nil {
			log.Errorf("flush modified content failed. %s", err.Error())
			return err
		}
		// revert related stateObject storage bucket tree
		for addr := range dirtyStateObjectSet.Iter() {
			address := addr.(common.Address)
			prefix, _ := hyperstate.CompositeStorageBucketPrefix(address.Bytes())
			bucketTree := bucket.NewBucketTree(string(prefix))
			bucketTree.Initialize(hyperstate.SetupBucketConfig(pool.GetBucketSize(STATEOBJECT), pool.GetBucketLevelGroup(STATEOBJECT), pool.GetBucketCacheSize(STATEOBJECT)))
			bucketTree.ClearAllCache()
			// don't flush into disk util all operations finish
			bucketTree.PrepareWorkingSet(journalCache.GetWorkingSet(hyperstate.WORKINGSET_TYPE_STATEOBJECT, address), big.NewInt(0))
			//bucketTree.RevertToTargetBlock(batch, big.NewInt(currentNumber), big.NewInt(targetNumber), false, false)
			hash, _ := bucketTree.ComputeCryptoHash()
			bucketTree.AddChangesForPersistence(batch, big.NewInt(targetNumber))
			log.Debugf("re-compute %s storage hash %s", address.Hex(), common.Bytes2Hex(hash))
			stateObjectHash := stateObjectStorageHashs[address]
			if common.BytesToHash(hash).Hex() != common.BytesToHash(stateObjectHash).Hex() {
				log.Errorf("after revert to #%d, state object %s revert failed, required storage hash %s, got %s",
					targetNumber, address.Hex(), common.Bytes2Hex(stateObjectHash), common.Bytes2Hex(hash))
				return errors.New("revert state failed.")
			}
		}
		// revert state bucket tree
		tree := state.GetTree()
		bucketTree := tree.(*bucket.BucketTree)
		bucketTree.Initialize(hyperstate.SetupBucketConfig(pool.GetBucketSize(STATEDB), pool.GetBucketLevelGroup(STATEDB), pool.GetBucketCacheSize(STATEDB)))
		bucketTree.ClearAllCache()
		// don't flush into disk util all operations finish
		bucketTree.PrepareWorkingSet(journalCache.GetWorkingSet(hyperstate.WORKINGSET_TYPE_STATE, common.Address{}), big.NewInt(0))
		//bucketTree.RevertToTargetBlock(batch, big.NewInt(currentNumber), big.NewInt(targetNumber), false, false)
		currentRootHash, err := bucketTree.ComputeCryptoHash()
		if err != nil {
			log.Errorf("re-compute state bucket tree hash failed, error :%s", err.Error())
			return err
		}
		bucketTree.AddChangesForPersistence(batch, big.NewInt(targetNumber))
		log.Debugf("re-compute state hash %s", common.Bytes2Hex(currentRootHash))
		if bytes.Compare(currentRootHash, targetRootHash) != 0 {
			log.Errorf("revert to a different state, required %s, but current state %s",
				common.Bytes2Hex(targetRootHash), common.Bytes2Hex(currentRootHash))
			return errors.New("revert state failed")
		}
		// revert state instance oldest and root
		state.ResetToTarget(uint64(targetNumber+1), common.BytesToHash(targetRootHash))
		pool.lastValidationState.Store(common.BytesToHash(targetRootHash))
		log.Noticef("revert state from #%d to #%d success", currentNumber, targetNumber)
	case "rawstate":
		// there is no need to revert state, because PMT can assure the correction
		pool.lastValidationState.Store(common.BytesToHash(targetRootHash))
	}
	return nil
}

// removeUncommittedData remove uncommitted validation result avoid of memory leak.
func (pool *BlockPool) removeUncommittedData(batch hyperdb.Batch) error {
	switch pool.GetStateType() {
	case "hyperstate":
		state, err := pool.GetStateInstance()
		if err != nil {
			log.Errorf("remove uncommitted data failed because can not get state instance")
			return err
		}
		state.Purge()
	case "rawstate":
		keys := pool.blockCache.Keys()
		for _, key := range keys {
			ret, _ := pool.blockCache.Get(key)
			if ret == nil {
				continue
			}
			record := ret.(BlockRecord)
			for i, tx := range record.ValidTxs {
				if err := core.DeleteTransaction(batch, tx.GetTransactionHash().Bytes()); err != nil {
					log.Errorf("ViewChange, delete useless tx in cache %d failed, error msg %s", i, err.Error())
				}

				if err := core.DeleteReceipt(batch, tx.GetTransactionHash().Bytes()); err != nil {
					log.Errorf("ViewChange, delete useless receipt in cache %d failed, error msg %s", i, err.Error())
				}
				if err := core.DeleteTransactionMeta(batch, tx.GetTransactionHash().Bytes()); err != nil {
					log.Errorf("ViewChange, delete useless txmeta in cache %d failed, error msg %s", i, err.Error())
				}
			}
		}
		// clear cache, all data in cache is useless because consensus module will resend those validation event
		// IMPORTANT
		// if validation cache is not clear, new validation event could be ignored, which leads to some event
		// will never be execute!
		pool.blockCache.Purge()
		// 4. Purge validationQueue
		pool.validateEventQueue.Purge()
	}
	return nil
}

func (pool *BlockPool) NotifyValidateToStop() {
	atomic.StoreInt32(&pool.validateBehaveFlag, VALIDATEBEHAVETYPE_DROP)
}

func (pool *BlockPool) NotifyValidateToBegin() {
	atomic.StoreInt32(&pool.validateBehaveFlag, VALIDATEBEHAVETYPE_NORMAL)
}

func (pool *BlockPool) WaitResetAvailable() {
	ticker := time.NewTicker(10 * time.Millisecond)
	for {
		select {
		case <-ticker.C:
			if atomic.LoadInt32(&pool.validateQueueLen) == 0 && atomic.LoadInt32(&pool.validateInProgress) == PROGRESS_FALSE && atomic.LoadInt32(&pool.commitQueueLen) == 0 && atomic.LoadInt32(&pool.commitInProgress) == PROGRESS_FALSE{
				return
			} else {
				continue
			}
		}
	}
}

<|MERGE_RESOLUTION|>--- conflicted
+++ resolved
@@ -190,13 +190,6 @@
 					dirtyStateObjectSet.Add(*tmp.Account)
 					stateObjectStorageHashs[*tmp.Account] = tmp.Prev
 				}
-<<<<<<< HEAD
-			}
-			if err := journalCache.Flush(batch); err != nil {
-				log.Errorf("flush modified content failed. %s", err.Error())
-				return err
-=======
->>>>>>> 84e0ea46
 			}
 			// remove persisted journals
 			batch.Delete(hyperstate.CompositeJournalKey(uint64(i)))
