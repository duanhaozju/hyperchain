--- conflicted
+++ resolved
@@ -182,112 +182,10 @@
 	}
 }
 
-<<<<<<< HEAD
-// Put a new generated block into pool, handle the block saved in queue serially
-func (pool *BlockPool) AddBlock(block *types.Block, receipts []*types.Receipt, commonHash crypto.CommonHash, vid uint64, primary bool) {
-	if block.Number == 0 {
-		pool.WriteBlock(block, receipts, commonHash, 0, false)
-		return
-	}
-
-	if block.Number > pool.maxNum {
-		atomic.StoreUint64(&pool.maxNum, block.Number)
-	}
-
-	if _, existed := pool.queue.Get(block.Number); existed {
-		log.Info("repeat block number,number is: ", block.Number)
-		return
-	}
-
-	log.Info("number is ", block.Number)
-	if pool.demandNumber == block.Number {
-		pool.WriteBlock(block, receipts, commonHash, vid, primary)
-		atomic.AddUint64(&pool.demandNumber, 1)
-		log.Info("current demandNumber is ", pool.demandNumber)
-
-		for i := block.Number + 1; i <= atomic.LoadUint64(&pool.maxNum); i += 1 {
-			if ret, existed := pool.queue.Get(i); existed {
-				blk := ret.(*types.Block)
-				pool.WriteBlock(blk, receipts, commonHash, vid, primary)
-				pool.queue.Remove(i)
-				atomic.AddUint64(&pool.demandNumber, 1)
-				log.Info("current demandNumber is ", pool.demandNumber)
-			} else {
-				break
-			}
-		}
-		return
-	} else {
-		pool.queue.Add(block.Number, block)
-	}
-}
-
-// WriteBlock: save block into database
-func (pool *BlockPool) WriteBlock(block *types.Block, receipts []*types.Receipt, commonHash crypto.CommonHash, vid uint64, primary bool) {
-	// for primary node, check whether vid equal to block's number
-	state, err := pool.GetStateInstance()
-	if err != nil {
-		log.Errorf("get state instance failed when write #%d", block.Number)
-		return
-	}
-	batch := state.FetchBatch(block.Number)
-	if err := pool.persistTransactions(batch, block.Transactions, block.Number); err != nil {
-		log.Errorf("persist transactions of #%d failed.", block.Number)
-		return
-	}
-	if err := pool.persistReceipts(batch, receipts, block.Number, common.BytesToHash(block.BlockHash)); err != nil {
-		log.Errorf("persist receipts of #%d failed.", block.Number)
-		return
-	}
-	if err, _ := core.PersistBlock(batch, block, pool.GetBlockVersion(), false, false); err != nil {
-		log.Errorf("persist block #%d into database failed! error msg, ", block.Number, err.Error())
-		return
-	}
-	core.UpdateChain(batch, block, false, false, false)
-	batch.Write()
-	// mark the block process finish, remove some stuff avoid of memory leak
-	// IMPORTANT this should be done after batch.Write been called
-	state.MarkProcessFinish(block.Number)
-	 //log.Critical("state #%d %s", vid, string(state.Dump()))
-	// write checkpoint data
-	if block.Number%10 == 0 && block.Number != 0 {
-		core.WriteChainChan()
-	}
-	log.Notice("Block number", block.Number)
-	log.Notice("Block hash", hex.EncodeToString(block.BlockHash))
-	// remove Cached Transactions which used to check transaction duplication
-	msg := protos.RemoveCache{Vid: vid}
-	pool.consenter.RecvLocal(msg)
-
-	// send block to non-verified peer
-	pool.TransitVerifiedBlock(block)
-}
-
-// save the invalid transaction into database for client query
-func (pool *BlockPool) StoreInvalidResp(ev event.RespInvalidTxsEvent) {
-	invalidTx := &types.InvalidTransactionRecord{}
-	err := proto.Unmarshal(ev.Payload, invalidTx)
-	if err != nil {
-		log.Error("unmarshal invalid transaction record payload failed")
-	}
-	// save to db
-	log.Notice("invalid transaction", common.BytesToHash(invalidTx.Tx.TransactionHash).Hex())
-	db, err := hyperdb.GetDBDatabase()
-	if err != nil {
-		log.Error("get database instance failed! error msg,", err.Error())
-		return
-	}
-	err, _ = core.PersistInvalidTransactionRecord(db.NewBatch(), invalidTx, true, true)
-	if err != nil {
-		log.Error("save invalid transaction record failed,", err.Error())
-		return
-	}
-=======
 // increaseDemandBlockNumber - increase current demand block number for commit.
 func (pool *BlockPool) increaseDemandBlockNumber() {
 	pool.demandNumber += 1
 	log.Noticef("demand block number %d", pool.demandNumber)
->>>>>>> 84e0ea46
 }
 
 func (pool *BlockPool) persistTransactions(batch hyperdb.Batch, transactions []*types.Transaction, blockNumber uint64) error {
@@ -330,8 +228,6 @@
 	}
 	return nil
 }
-<<<<<<< HEAD
-=======
 
 
 // save the invalid transaction into database for client query
@@ -353,5 +249,4 @@
 		log.Error("save invalid transaction record failed,", err.Error())
 		return
 	}
-}
->>>>>>> 84e0ea46
+}