package db_utils

import (
	"github.com/golang/protobuf/proto"
	"hyperchain/common"
	"hyperchain/core/types"
	"hyperchain/hyperdb"
	"hyperchain/hyperdb/db"
	"encoding/json"
	"github.com/pkg/errors"
)

// GetInvaildTxErrType - gets ErrType of invalid tx
// Return -1 if not existed in db.
func GetInvaildTxErrType(namespace string, key []byte) (types.InvalidTransactionRecord_ErrType, error) {
	db, err := hyperdb.GetDBDatabaseByNamespace(namespace)
	if err != nil {
		return -1, err
	}
	return GetInvalidTxErrTypeFunc(db, key)
}

func GetInvalidTxErrTypeFunc(db db.Database, key []byte) (types.InvalidTransactionRecord_ErrType, error) {
	var invalidTx types.InvalidTransactionRecord
	keyFact := append(InvalidTransactionPrefix, key...)
	data, err := db.Get(keyFact)
	if len(data) == 0 {
		return -1, err
	}
	err = proto.Unmarshal(data, &invalidTx)
	return invalidTx.ErrType, err
}

// GetTransaction - retrieve transaction by hash.
func GetTransaction(namespace string, key []byte) (*types.Transaction, error) {
	db, err := hyperdb.GetDBDatabaseByNamespace(namespace)
	if err != nil {
		return nil, err
	}
	return GetTransactionFunc(db, key)
}

func GetTransactionFunc(db db.Database, key []byte) (*types.Transaction, error) {
	if key == nil {
		return nil, EmptyPointerErr
	}
<<<<<<< HEAD
	var wrapper types.TransactionWrapper
	var transaction types.Transaction
	keyFact := append(TransactionPrefix, key...)
	data, err := db.Get(keyFact)
	if len(data) == 0 {
		return &transaction, err
	}
	err = proto.Unmarshal(data, &wrapper)
	if err != nil {
		return &transaction, err
	}
	err = proto.Unmarshal(wrapper.Transaction, &transaction)
	return &transaction, err
}
=======
>>>>>>> cae37bc2

	bi, ti := GetTxWithBlockFunc(db, key)
	if bi == 0 && ti == 0 {
		return nil, errors.New("not found tx meta")
	}

	block, err := GetBlockByNumberFunc(db, bi)
	if err != nil {
		return nil, errors.New("not found block")
	}

	if len(block.Transactions) < int(ti + 1) {
		return nil, errors.New("out of slice range")
	}
	return block.Transactions[int(ti)], nil
}


func GetAllTransaction(namespace string) ([]*types.Transaction, error) {
	db, err := hyperdb.GetDBDatabaseByNamespace(namespace)
	if err != nil {
		return nil, err
	}
	return GetAllTransactionFunc(db)
}

func GetAllTransactionFunc(db db.Database) ([]*types.Transaction, error) {
	var (
		ts []*types.Transaction = make([]*types.Transaction, 0)
		index            uint64
	)
	chain, err := getChainFn(db)
	if err != nil {
		return nil, err
	}
<<<<<<< HEAD
	return GetAllTransactionFunc(db)
}

func GetAllTransactionFunc(db db.Database) ([]*types.Transaction, error) {
	var ts []*types.Transaction = make([]*types.Transaction, 0)
	iter := db.NewIterator(TransactionPrefix)
	for iter.Next() {
		var wrapper types.TransactionWrapper
		var transaction types.Transaction
		value := iter.Value()
		proto.Unmarshal(value, &wrapper)
		proto.Unmarshal(wrapper.Transaction, &transaction)
		ts = append(ts, &transaction)
	}
	iter.Release()
	err := iter.Error()
	return ts, err

=======

	for index = 1; index <= chain.Height; index += 1 {
		block, err := GetBlockByNumberFunc(db, index)
		if err != nil {
			return nil, err
		}
		ts = append(ts, block.Transactions...)
	}
	return ts, nil
>>>>>>> cae37bc2
}

// Judge whether a transaction has been saved in database
func JudgeTransactionExist(namespace string, key []byte) (bool, error) {
	tx, err := GetTransaction(namespace, key)
	if tx == nil || err != nil {
		return false, nil
	}
	return true, nil
}

func JudgeTransactionExistFunc(db db.Database, key []byte) (bool, error) {
	tx, err := GetTransactionFunc(db, key)
	if tx == nil || err != nil {
		return false, nil
	}
	return true, nil
}

/*
	txmeta
*/

// Persist tx meta content to a batch, KEEP IN MIND call batch.Write to flush all data to disk
func PersistTransactionMeta(batch db.Batch, transactionMeta *types.TransactionMeta, txHash common.Hash, flush bool, sync bool) error {
	if transactionMeta == nil || batch == nil {
		return EmptyPointerErr
	}
	data, err := proto.Marshal(transactionMeta)
	if err != nil {
		return err
	}
	if err := batch.Put(append(txHash.Bytes(), TxMetaSuffix...), data); err != nil {
		return err
	}
	// flush to disk immediately
	if flush {
		if sync {
			batch.Write()
		} else {
			go batch.Write()
		}
	}
	return nil
}

func DeleteTransactionMeta(batch db.Batch, key []byte, flush, sync bool) error {
	keyFact := append(key, TxMetaSuffix...)
	err := batch.Delete(keyFact)
	if err != nil {
		return err
	}
	if flush {
		if sync {
			batch.Write()
		} else {
			go batch.Write()
		}
	}
	return nil
}

//get tx<-->block num,hash,index
func GetTxWithBlock(namespace string, key []byte) (uint64, int64) {
	db, err := hyperdb.GetDBDatabaseByNamespace(namespace)
	if err != nil {
		return 0, 0
	}
	return GetTxWithBlockFunc(db, key)
}

func GetTxWithBlockFunc(db db.Database, key []byte) (uint64, int64) {
	dataMeta, _ := db.Get(append(key, TxMetaSuffix...))
	if len(dataMeta) == 0 {
		return 0, 0
	}
	meta := &types.TransactionMeta{}
	if err := proto.Unmarshal(dataMeta, meta); err != nil {
		return 0, 0
	}
	return meta.BlockIndex, meta.Index
}

/*
	Invalid Txs
*/
func PersistInvalidTransactionRecord(batch db.Batch, invalidTx *types.InvalidTransactionRecord, flush bool, sync bool) (error, []byte) {
	// save to db
	if batch == nil || invalidTx == nil {
		return EmptyPointerErr, nil
	}

	invalidTx.Tx.Version = []byte(TransactionVersion)
	data, err := proto.Marshal(invalidTx)
	if err != nil {
		return err, nil
	}
	if err := batch.Put(append(InvalidTransactionPrefix, invalidTx.Tx.TransactionHash...), data); err != nil {
		//logger.Error("Put invalid tx into database failed! error msg, ", err.Error())
		return err, nil
	}
	// flush to disk immediately
	if flush {
		if sync {
			batch.Write()
		} else {
			go batch.Write()
		}
	}
	return nil, data
}

func GetAllDiscardTransaction(namespace string) ([]*types.InvalidTransactionRecord, error) {
	db, err := hyperdb.GetDBDatabaseByNamespace(namespace)
	if err != nil {
		return nil, err
	}
	return GetAllDiscardTransactionFunc(db)
}

func GetAllDiscardTransactionFunc(db db.Database) ([]*types.InvalidTransactionRecord, error) {
	var ts []*types.InvalidTransactionRecord = make([]*types.InvalidTransactionRecord, 0)
	iter := db.NewIterator(InvalidTransactionPrefix)
	for iter.Next() {
		var t types.InvalidTransactionRecord
		value := iter.Value()
		proto.Unmarshal(value, &t)
		ts = append(ts, &t)
	}
	iter.Release()
	err := iter.Error()
	return ts, err
}

func DeleteAllDiscardTransaction(db db.Database, batch db.Batch, flush, sync bool) error {
	iter := db.NewIterator(InvalidTransactionPrefix)
	defer iter.Release()
	for iter.Next() {
		batch.Delete(iter.Key())
	}
	err := iter.Error()
	// flush to disk immediately
	if flush {
		if sync {
			batch.Write()
		} else {
			go batch.Write()
		}
	}
	return err
}

func DumpDiscardTransactionInRange(db db.Database, batch db.Batch, dumpBatch db.Batch, start, end int64, flush, sync bool) (error, uint64) {
	// flush to disk immediately
	iter := db.NewIterator(InvalidTransactionPrefix)
	defer iter.Release()
	var cnt uint64
	for iter.Next() {
		var t types.InvalidTransactionRecord
		value := iter.Value()
		if err := proto.Unmarshal(value, &t); err != nil {
			continue
		}
		if t.Tx != nil && t.Tx.Timestamp < end && t.Tx.Timestamp >= start {
			cnt += 1
			batch.Delete(iter.Key())
			dumpBatch.Put(iter.Key(), iter.Value())
		}
	}
	err := iter.Error()
	if flush {
		if sync {
			batch.Write()
			dumpBatch.Write()
		} else {
			go batch.Write()
			go dumpBatch.Write()
		}
	}
	return err, cnt
}

func GetDiscardTransaction(namespace string, key []byte) (*types.InvalidTransactionRecord, error) {
	db, err := hyperdb.GetDBDatabaseByNamespace(namespace)
	if err != nil {
		return nil, err
	}
	return GetDiscardTransactionFunc(db, key)
}

func GetDiscardTransactionFunc(db db.Database, key []byte) (*types.InvalidTransactionRecord, error) {
	var invalidTransaction types.InvalidTransactionRecord
	keyFact := append(InvalidTransactionPrefix, key...)
	data, err := db.Get(keyFact)
	if len(data) == 0 {
		return nil, err
	}
	err = proto.Unmarshal(data, &invalidTransaction)
	return &invalidTransaction, err
}

// EncodeTransaction generated bytes only used in consensus comparison
func EncodeTransaction(transaction *types.Transaction) ([]byte, error) {
	// There use transaction's signature directly
	// Since the same signature means the consensus field of both are equal.
	type ConsensusTransaction struct {
		From            []byte      `json:"from,omitempty"`
		To              []byte      `json:"to,omitempty"`
		Value           []byte      `json:"value,omitempty"`
		Timestamp       int64       `json:"timestamp,omitempty"`
		Nonce           int64       `json:"nonce,omitempty"`
	}

	return json.Marshal(&ConsensusTransaction{
		From:       transaction.From,
		To:         transaction.To,
		Value:      transaction.Value,
		Timestamp:  transaction.Timestamp,
		Nonce:      transaction.Nonce,
	})
}<|MERGE_RESOLUTION|>--- conflicted
+++ resolved
@@ -44,23 +44,6 @@
 	if key == nil {
 		return nil, EmptyPointerErr
 	}
-<<<<<<< HEAD
-	var wrapper types.TransactionWrapper
-	var transaction types.Transaction
-	keyFact := append(TransactionPrefix, key...)
-	data, err := db.Get(keyFact)
-	if len(data) == 0 {
-		return &transaction, err
-	}
-	err = proto.Unmarshal(data, &wrapper)
-	if err != nil {
-		return &transaction, err
-	}
-	err = proto.Unmarshal(wrapper.Transaction, &transaction)
-	return &transaction, err
-}
-=======
->>>>>>> cae37bc2
 
 	bi, ti := GetTxWithBlockFunc(db, key)
 	if bi == 0 && ti == 0 {
@@ -96,26 +79,6 @@
 	if err != nil {
 		return nil, err
 	}
-<<<<<<< HEAD
-	return GetAllTransactionFunc(db)
-}
-
-func GetAllTransactionFunc(db db.Database) ([]*types.Transaction, error) {
-	var ts []*types.Transaction = make([]*types.Transaction, 0)
-	iter := db.NewIterator(TransactionPrefix)
-	for iter.Next() {
-		var wrapper types.TransactionWrapper
-		var transaction types.Transaction
-		value := iter.Value()
-		proto.Unmarshal(value, &wrapper)
-		proto.Unmarshal(wrapper.Transaction, &transaction)
-		ts = append(ts, &transaction)
-	}
-	iter.Release()
-	err := iter.Error()
-	return ts, err
-
-=======
 
 	for index = 1; index <= chain.Height; index += 1 {
 		block, err := GetBlockByNumberFunc(db, index)
@@ -125,7 +88,6 @@
 		ts = append(ts, block.Transactions...)
 	}
 	return ts, nil
->>>>>>> cae37bc2
 }
 
 // Judge whether a transaction has been saved in database
