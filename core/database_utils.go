--- conflicted
+++ resolved
@@ -11,11 +11,8 @@
 	"sync"
 	"encoding/json"
 	"hyperchain/common"
-<<<<<<< HEAD
 	"hyperchain/crypto"
-=======
 	"log"
->>>>>>> 1f94102f
 )
 
 // the prefix of key, use to save to db
