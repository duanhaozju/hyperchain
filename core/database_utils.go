--- conflicted
+++ resolved
@@ -186,25 +186,12 @@
 	}
 	keyFact := append(blockPrefix, key...)
 	batch := db.NewBatch()
-<<<<<<< HEAD
-	err = batch.Put(keyFact, data)
-	/*if err := db.Put(keyFact, data); err != nil {
-=======
 	if err := batch.Put(keyFact, data); err != nil {
->>>>>>> 58d00bb1
-		return err
-	}*/
+		return err
+	}
 	keyNum := strconv.FormatInt(int64(t.Number), 10)
 	//err = db.Put(append(blockNumPrefix, keyNum...), t.BlockHash)
 
-<<<<<<< HEAD
-	err = batch.Put(append(blockNumPrefix, keyNum...), t.BlockHash)
-	//put tx<-->block num,hash,index
-
-	/*for _,tx:=range t.Transactions{
-	 */ /*meta := struct {
-	>>>>>>> ee798cd8d726d02fef20ba266f17e5c034e42abe
-=======
 	//err = batch.Put(append(blockNumPrefix, keyNum...), t.BlockHash)
 	if err := batch.Put(append(blockNumPrefix, keyNum...), t.BlockHash); err != nil {
 		return err
@@ -213,7 +200,6 @@
 
 	for i,tx:=range t.Transactions{
 	  meta := struct {
->>>>>>> 58d00bb1
 				BlockHash  common.Hash
 				BlockIndex uint64
 				Index      uint64
@@ -222,38 +208,6 @@
 				BlockIndex: t.Number,
 				Index:      uint64(i),
 			}
-<<<<<<< HEAD
-			keyTxBlock := append(tx.Hash(commonHash).Bytes(), txMetaSuffix...)
-			dataTxBlock, err := json.Marshal(meta)
-			if err != nil {
-				return err
-			}
-	<<<<<<< HEAD
-			err = batch.Put(keyTxBlock, dataTxBlock)
-	=======
-			err = batch.Put(keyTxBlock,dataTxBlock)*/ /*
-	 */ /*keyTxBlock := append(tx.Hash(commonHash).Bytes(),txMetaSuffix...)
-	err:=batch.Put(keyTxBlock,t.BlockHash)*/ /*
-				txKey := tx.Hash(commonHash).Bytes()
-				txKeyFact := append(transactionPrefix, txKey...)
-				txValue, err := proto.Marshal(tx)
-		>>>>>>> ee798cd8d726d02fef20ba266f17e5c034e42abe
-				if err != nil {
-					err = batch.Put(keyTxBlock, dataTxBlock)
-					txKey := tx.Hash(commonHash).Bytes()
-					txKeyFact := append(transactionPrefix, txKey...)
-					txValue, _ := proto.Marshal(tx)
-					batch.Put(txKeyFact, txValue)
-				}
-
-		<<<<<<< HEAD
-			}
-		=======
-				//if err !=nil{
-				//	return err
-				//}
-			}*/
-=======
 	keyTxBlock := append(tx.Hash(commonHash).Bytes(), txMetaSuffix...)
 	dataTxBlock, err := json.Marshal(meta)
 	if err != nil {
@@ -273,7 +227,6 @@
 	//	return err
 	//}
 
->>>>>>> 58d00bb1
 	return batch.Write()
 }
 
@@ -306,10 +259,7 @@
 	keyFact := append(blockPrefix, key...)
 	return db.Delete(keyFact)
 }
-<<<<<<< HEAD
 //delete block data and block.num<--->block.hash
-=======
->>>>>>> 58d00bb1
 func DeleteBlockByNum(db hyperdb.Database, blockNum uint64) error {
 	hash, err := GetBlockHash(db, blockNum)
 	if err != nil {
