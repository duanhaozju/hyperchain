//Hyperchain License
//Copyright (C) 2016 The Hyperchain Authors.
package core

import (
	"github.com/golang/protobuf/proto"
	"github.com/op/go-logging"
	"hyperchain/common"
	"hyperchain/core/types"
	"hyperchain/hyperdb"
	"strconv"
	"sync"
<<<<<<< HEAD
	"os"
	"fmt"
=======
	"errors"
>>>>>>> eb9214ac
)

// the prefix of key, use to save to db
var (
	TransactionPrefix        = []byte("transaction-")
	ReceiptsPrefix           = []byte("receipts-")
	InvalidTransactionPrefix = []byte("invalidtransaction-")
	BlockPrefix              = []byte("block-")
	ChainKey                 = []byte("chain-key")
	BlockNumPrefix           = []byte("blockNum-")
	TxMetaSuffix             = []byte{0x01}
	log                      *logging.Logger // package-level logger
)

func init() {
	log = logging.MustGetLogger("")
}

// InitDB initialization ldb and memdb
// should be called while programming start-up
// port: the server port
func InitDB(dbPath string, port int) {
	hyperdb.SetLDBPath(dbPath, port)
	memChainMap = newMemChain()
	memChainStatusMap = newMemChainStatus()
}

/*
	Receipt
 */
// GetReceipt returns a receipt by hash
func GetReceipt(txHash common.Hash) *types.ReceiptTrans {
	db, err := hyperdb.GetLDBDatabase()
	if err != nil {
		return nil
	}
	data, _ := db.Get(append(ReceiptsPrefix, txHash[:]...))
	if len(data) == 0 {
		return nil
	}
	var receiptWrapper types.ReceiptWrapper
	err = proto.Unmarshal(data, &receiptWrapper)
	if err != nil {
		log.Errorf("GetReceipt err:", err)
		return nil
	}
	// TODO use different policy to unmarshal receipt depend on version
	var receipt types.Receipt
	err = proto.Unmarshal(receiptWrapper.Receipt, &receipt)
	if err != nil {
		log.Errorf("GetReceipt err:", err)
		return nil
	}
	return receipt.ToReceiptTrans()
}

// Persist receipt content to a batch, KEEP IN MIND call batch.Write to flush all data to disk if `flush` is false
func PersistReceipt(batch hyperdb.Batch, receipt *types.Receipt, version string, flush bool, sync bool) (error, []byte) {
	// check pointer value
	if receipt == nil || batch == nil {
		return errors.New("empty pointer"), nil
	}
	// process
	data, err := proto.Marshal(receipt)
	if err != nil {
		log.Error("Invalid receipt struct to marshal! error msg, ", err.Error())
		return err, nil
	}
	wrapper := &types.ReceiptWrapper{
		ReceiptVersion: []byte(version),
		Receipt:        data,
	}
	data, err = proto.Marshal(wrapper)
	if err := batch.Put(append(ReceiptsPrefix, receipt.TxHash...), data); err != nil {
		log.Error("Put receipt data into database failed! error msg, ", err.Error())
		return err, nil
	}
	// flush to disk immediately
	if flush  {
		if sync {
			batch.Write()
		} else {
			go batch.Write()
		}
	}
	return nil, data
}

func DeleteReceipt(db hyperdb.Database, key []byte) error {
	keyFact := append(ReceiptsPrefix, key...)
	return db.Delete(keyFact)
}

/*
	Transaction
 */
// Query Transaction
func GetTransaction(db hyperdb.Database, key []byte) (*types.Transaction, error) {
	if db == nil || key == nil {
		return nil, errors.New("empty pointer")
	}
	var wrapper     types.TransactionWrapper
	var transaction types.Transaction
	keyFact := append(TransactionPrefix, key...)
	data, err := db.Get(keyFact)
	if len(data) == 0 {
		return &transaction, err
	}
	err = proto.Unmarshal(data, &wrapper)
	if err != nil {
		log.Errorf("GetTransaction err:", err)
		return &transaction, err
	}

	// TODO use different policy to unmarshal receipt depend on version
	err = proto.Unmarshal(wrapper.Transaction, &transaction)
	return &transaction, err
}
// Persist transaction content to a batch, KEEP IN MIND call batch.Write to flush all data to disk if `flush` is false
func PersistTransaction(batch hyperdb.Batch, transaction *types.Transaction, version string, flush bool, sync bool) (error, []byte) {
	// check pointer value
	if transaction == nil || batch == nil {
		return errors.New("empty pointer"), nil
	}
	// process
	data, err := proto.Marshal(transaction)
	if err != nil {
		log.Error("Invalid Transaction struct to marshal! error msg, ", err.Error())
		return err, nil
	}
	wrapper := &types.TransactionWrapper{
		TransactionVersion: []byte(version),
		Transaction:        data,
	}
	data, err = proto.Marshal(wrapper)
	if err := batch.Put(append(TransactionPrefix, transaction.GetTransactionHash().Bytes()...), data); err != nil {
		log.Error("Put tx data into database failed! error msg, ", err.Error())
		return err, nil
	}
	// flush to disk immediately
	if flush  {
		if sync {
			batch.Write()
		} else {
			go batch.Write()
		}
	}
	return nil, data
}

// Persist transactions content to a batch, KEEP IN MIND call batch.Write to flush all data to disk if `flush` is false
func PersistTransactions(batch hyperdb.Batch, transactions []*types.Transaction, version string, flush bool, sync bool) error {
	// check pointer value
	if transactions == nil || batch == nil {
		return errors.New("empty pointer")
	}
	// process
	for _, transaction := range transactions {
		data, err := proto.Marshal(transaction)
		if err != nil {
			log.Error("Invalid Transaction struct to marshal! error msg, ", err.Error())
			return err
		}
		wrapper := &types.TransactionWrapper{
			TransactionVersion: []byte(version),
			Transaction:        data,
		}
		data, err =  proto.Marshal(wrapper)
		if err := batch.Put(append(TransactionPrefix, transaction.GetTransactionHash().Bytes()...), data); err != nil {
			log.Error("Put tx data into database failed! error msg, ", err.Error())
			return err
		}
	}
	// flush to disk immediately
	if flush  {
		if sync {
			batch.Write()
		} else {
			go batch.Write()
		}
	}
	return nil
}

// Judge whether a transaction has been saved in database
func JudgeTransactionExist(db hyperdb.Database, key []byte) (bool, error) {
	var wrapper types.TransactionWrapper
	keyFact := append(TransactionPrefix, key...)
	data, err := db.Get(keyFact)
	if len(data) == 0 {
			return false, err
	}
	err = proto.Unmarshal(data, &wrapper)
	return true, err
}

//get tx<-->block num,hash,index
func GetTxWithBlock(db hyperdb.Database, key []byte) (uint64, int64) {
	dataMeta, _ := db.Get(append(key, TxMetaSuffix...))
	if len(dataMeta) == 0 {
		return 0, 0
	}
	meta := &types.TransactionMeta{}
	if err := proto.Unmarshal(dataMeta, meta); err != nil {
		log.Error(err)
		return 0, 0
	}
	return meta.BlockIndex, meta.Index
}

func DeleteTransaction(db hyperdb.Database, key []byte) error {
	keyFact := append(TransactionPrefix, key...)
	return db.Delete(keyFact)
}

func GetAllTransaction(db *hyperdb.LDBDatabase) ([]*types.Transaction, error) {
	var ts []*types.Transaction = make([]*types.Transaction, 0)
	iter := db.NewIteratorWithPrefix(TransactionPrefix)
	for iter.Next() {
		var wrapper types.TransactionWrapper
		var transaction types.Transaction
		value := iter.Value()
		proto.Unmarshal(value, &wrapper)
		proto.Unmarshal(wrapper.Transaction, &transaction)
		ts = append(ts, &transaction)
	}
	iter.Release()
	err := iter.Error()
	return ts, err
}

func GetAllDiscardTransaction(db *hyperdb.LDBDatabase) ([]*types.InvalidTransactionRecord, error) {
	var ts []*types.InvalidTransactionRecord = make([]*types.InvalidTransactionRecord, 0)
	iter := db.NewIteratorWithPrefix(InvalidTransactionPrefix)
	for iter.Next() {
		var t types.InvalidTransactionRecord
		value := iter.Value()
		proto.Unmarshal(value, &t)
		ts = append(ts, &t)
	}
	iter.Release()
	err := iter.Error()
	return ts, err
}

func GetDiscardTransaction(db hyperdb.Database, key []byte) (*types.InvalidTransactionRecord, error) {
	var invalidTransaction types.InvalidTransactionRecord
	keyFact := append(InvalidTransactionPrefix, key...)
	data, err := db.Get(keyFact)
	if len(data) == 0 {
		return &invalidTransaction, err
	}
	err = proto.Unmarshal(data, &invalidTransaction)
	return &invalidTransaction, err
}

/*
	Transaction Meta
 */

// Persist tx meta content to a batch, KEEP IN MIND call batch.Write to flush all data to disk
func PersistTransactionMeta(batch hyperdb.Batch, transactionMeta *types.TransactionMeta, txHash common.Hash, flush bool, sync bool) error {
	if transactionMeta == nil || batch == nil {
		return errors.New("empty transactionmeta pointer")
	}
	data, err := proto.Marshal(transactionMeta)
	if err != nil {
		log.Error("Invalid txmeta struct to marshal! error msg, ", err.Error())
		return err
	}
	if err := batch.Put(append(txHash.Bytes(), TxMetaSuffix...), data); err != nil {
		log.Error("Put txmeta into database failed! error msg, ", err.Error())
		return err
	}
	// flush to disk immediately
	if flush  {
		if sync {
			batch.Write()
		} else {
			go batch.Write()
		}
	}
	return nil
}
<<<<<<< HEAD
func PutBlockTx(db hyperdb.Database, commonHash crypto.CommonHash, key []byte, t *types.Block) error {
	if t.Number%50==0{

		time:=t.WriteTime-t.Timestamp
		str:="number "+strconv.FormatUint(t.Number,10)+":"+strconv.FormatInt(time,10)+"\n"
		// 以只写的模式，打开文件
		f, err := os.OpenFile("/home/frank/1.txt", os.O_WRONLY|os.O_CREATE, 0644)
		if err != nil {
			fmt.Println("1.txt file create failed. err: " + err.Error())
		} else {
			// 查找文件末尾的偏移量
			n, _ := f.Seek(0, os.SEEK_END)
			// 从末尾的偏移量开始写入内容
			_, err = f.WriteAt([]byte(str), n)

			f.Close()
		}
	}
	data, err := proto.Marshal(t)
=======

func DeleteTransactionMeta(db hyperdb.Database, key []byte) error {
	keyFact := append(key, TxMetaSuffix...)
	return db.Delete(keyFact)
}
/*
	Invalid Transaction
 */

func PersistInvalidTransactionRecord(batch hyperdb.Batch, invalidTx *types.InvalidTransactionRecord, flush bool, sync bool) (error, []byte) {
	// save to db
	if batch == nil || invalidTx == nil {
		return errors.New("empty  pointer"), nil
	}
	data, err := proto.Marshal(invalidTx)
>>>>>>> eb9214ac
	if err != nil {
		return err, nil
	}
	if err := batch.Put(append(InvalidTransactionPrefix, invalidTx.Tx.TransactionHash...), data); err != nil {
		log.Error("Put invalid tx into database failed! error msg, ", err.Error())
		return err, nil
	}
	// flush to disk immediately
	if flush  {
		if sync {
			batch.Write()
		} else {
			go batch.Write()
		}
	}
	return nil, data
}

/*
	Block
 */
func PersistBlock(batch hyperdb.Batch, block *types.Block, version string, flush bool, sync bool) (error, []byte) {
	// check pointer value
	if block == nil || batch == nil {
		return errors.New("empty block pointer"), nil
	}
	// process
	data, err := proto.Marshal(block)
	if err != nil {
		log.Error("Invalid block struct to marshal! error msg, ", err.Error())
		return err, nil
	}
	wrapper := &types.BlockWrapper{
		BlockVersion: []byte(version),
		Block:        data,
	}
	data, err =  proto.Marshal(wrapper)
	if err := batch.Put(append(BlockPrefix, block.BlockHash...), data); err != nil {
		log.Error("Put block data into database failed! error msg, ", err.Error())
		return err, nil
	}

	// save number <-> hash associate
	keyNum := strconv.FormatInt(int64(block.Number), 10)
	if err := batch.Put(append(BlockNumPrefix, keyNum...), block.BlockHash); err != nil {
		return err, nil
	}
	// flush to disk immediately
	if flush {
		if sync {
			batch.Write()
		} else {
			go batch.Write()
		}
	}
	return nil, data
}

func GetBlockHash(db hyperdb.Database, blockNumber uint64) ([]byte, error) {
	keyNum := strconv.FormatInt(int64(blockNumber), 10)
	return db.Get(append(BlockNumPrefix, keyNum...))
}

func GetBlock(db hyperdb.Database, key []byte) (*types.Block, error) {
	var wrapper types.BlockWrapper
	var block   types.Block
	key = append(BlockPrefix, key...)
	data, err := db.Get(key)
	if len(data) == 0 {
		return &block, err
	}
	err = proto.Unmarshal(data, &wrapper)
	if err != nil {
		return &block, err
	}
	data = wrapper.Block
	// TODO use different policy to unmarshal block data
	err = proto.Unmarshal(data, &block)
	return &block, err
}

func GetBlockByNumber(db hyperdb.Database, blockNumber uint64) (*types.Block, error) {
	if db == nil {
		return nil, errors.New("empty database pointer")
	}
	hash, err := GetBlockHash(db, blockNumber)
	if err != nil {
		return nil, err
	}
	return GetBlock(db, hash)
}

func DeleteBlock(db hyperdb.Database, key []byte) error {
	keyFact := append(BlockPrefix, key...)
	return db.Delete(keyFact)
}

//delete block data and block.num<--->block.hash
func DeleteBlockByNum(db hyperdb.Database, blockNum uint64) error {
	hash, err := GetBlockHash(db, blockNum)
	if err != nil {
		return err
	}
	keyFact := append(BlockPrefix, hash...)
	if err := db.Delete(keyFact); err != nil {
		return err
	}
	keyNum := strconv.FormatInt(int64(blockNum), 10)
	return db.Delete(append(BlockNumPrefix, keyNum...))
}



//-- ------------------- Chain ----------------------------------------

// memChain manage safe chain
type memChain struct {
	data   types.Chain      // chain
	lock   sync.RWMutex     // the lock of chain
	cpChan chan types.Chain // when data.Height reach check point, will be writed
}

type memChainStatus struct {
	data types.ChainStatus
	lock sync.RWMutex
}

// newMenChain new a memChain instance
// it read from db firstly, if not exist, create a empty chain
func newMemChain() *memChain {
	db, err := hyperdb.GetLDBDatabase()
	if err != nil {
		return &memChain{
			data: types.Chain{
				Height: 0,
			},
			cpChan: make(chan types.Chain),
		}
	}
	chain, err := getChain(db)
	if err == nil {
		return &memChain{
			data:   *chain,
			cpChan: make(chan types.Chain),
		}
	}
	return &memChain{
		data: types.Chain{
			Height: 0,
		},
		cpChan: make(chan types.Chain),
	}
}
func newMemChainStatus() *memChainStatus {
	return &memChainStatus{
		data: types.ChainStatus{},
	}
}

var memChainMap *memChain
var memChainStatusMap *memChainStatus

// GetLatestBlockHash get latest blockHash
func GetLatestBlockHash() []byte {
	memChainMap.lock.RLock()
	defer memChainMap.lock.RUnlock()
	return memChainMap.data.LatestBlockHash
}

// GetParentBlockHash get the latest block's parentHash
func GetParentBlockHash() []byte {
	memChainMap.lock.RLock()
	defer memChainMap.lock.RUnlock()
	return memChainMap.data.ParentBlockHash
}

// UpdateChain update latest blockHash as given blockHash
// and the height of chain add 1
func UpdateChain(block *types.Block, genesis bool) error {
	memChainMap.lock.Lock()
	defer memChainMap.lock.Unlock()
	memChainMap.data.LatestBlockHash = block.BlockHash
	memChainMap.data.ParentBlockHash = block.ParentHash
	if genesis {
		memChainMap.data.Height = 0
		memChainMap.data.CurrentTxSum = 0
	}
	if !genesis {
		memChainMap.data.Height = block.Number
		// todo
		memChainMap.data.CurrentTxSum += uint64(len(block.Transactions))
	}
	db, err := hyperdb.GetLDBDatabase()
	if err != nil {
		return err
	}
	return putChain(db, &memChainMap.data)
}

//　根据blockNumber更新chain,chain的height直接赋值为block.Number
func UpdateChainByBlcokNum(db hyperdb.Database, blockNumber uint64) error {
	memChainMap.lock.Lock()
	defer memChainMap.lock.Unlock()
	block, err := GetBlockByNumber(db, blockNumber)
	if err != nil {
		log.Warning("no required block number")
		return err
	}
	memChainMap.data.LatestBlockHash = block.BlockHash
	memChainMap.data.ParentBlockHash = block.ParentHash
	memChainMap.data.Height = block.Number
	return putChain(db, &memChainMap.data)
}

// GetHeightOfChain get height of chain
func GetHeightOfChain() uint64 {
	memChainMap.lock.RLock()
	defer memChainMap.lock.RUnlock()
	return memChainMap.data.Height
}

// GetChainCopy get copy of chain
func GetChainCopy() *types.Chain {
	memChainMap.lock.RLock()
	defer memChainMap.lock.RUnlock()
	return &types.Chain{
		LatestBlockHash:  memChainMap.data.LatestBlockHash,
		ParentBlockHash:  memChainMap.data.ParentBlockHash,
		Height:           memChainMap.data.Height,
		RequiredBlockNum: memChainMap.data.RequiredBlockNum,
		RequireBlockHash: memChainMap.data.RequireBlockHash,
		RecoveryNum:      memChainMap.data.RecoveryNum,
		CurrentTxSum:     memChainMap.data.CurrentTxSum,
	}
}

// WaitUtilHeightChan get chain from channel. if channel is empty, the func will be blocked
func GetChainUntil() *types.Chain {
	chain := <-memChainMap.cpChan
	return &chain
}

// WriteChain to channel, if the channel is not read, will be blocked
func WriteChainChan() {
	memChainMap.cpChan <- memChainMap.data
}

// putChain put chain database
func putChain(db hyperdb.Database, t *types.Chain) error {
	data, err := proto.Marshal(t)
	if err != nil {
		return err
	}
	if err := db.Put(ChainKey, data); err != nil {
		return err
	}
	return nil
}

// UpdateRequire updates requireBlockNum and requireBlockHash
func UpdateRequire(num uint64, hash []byte, recoveryNum uint64) error {
	memChainMap.lock.Lock()
	defer memChainMap.lock.Unlock()
	memChainMap.data.RequiredBlockNum = num
	memChainMap.data.RecoveryNum = recoveryNum
	memChainMap.data.RequireBlockHash = hash
	db, err := hyperdb.GetLDBDatabase()
	if err != nil {
		return err
	}
	return putChain(db, &memChainMap.data)
}

func SetReplicas(replicas []uint64) {
	memChainStatusMap.lock.Lock()
	defer memChainStatusMap.lock.Unlock()
	memChainStatusMap.data.Replicas = replicas
}

func GetReplicas() []uint64 {
	memChainStatusMap.lock.Lock()
	defer memChainStatusMap.lock.Unlock()
	return memChainStatusMap.data.Replicas
}

func SetId(id uint64) {
	memChainStatusMap.lock.Lock()
	defer memChainStatusMap.lock.Unlock()
	memChainStatusMap.data.Id = id
}

func GetId() uint64 {
	memChainStatusMap.lock.Lock()
	defer memChainStatusMap.lock.Unlock()
	return memChainStatusMap.data.Id
}

func UpdateChainByViewChange(height uint64, latestHash []byte) error {
	memChainMap.lock.Lock()
	defer memChainMap.lock.Unlock()
	memChainMap.data.Height = height
	//memChainMap.data.ParentBlockHash = parentHash
	memChainMap.data.LatestBlockHash = latestHash
	db, err := hyperdb.GetLDBDatabase()
	if err != nil {
		return err
	}
	return putChain(db, &memChainMap.data)
}

//GetInvaildTxErrType gets ErrType of invalid tx
func GetInvaildTxErrType(db hyperdb.Database, key []byte) (types.InvalidTransactionRecord_ErrType, error) {
	var invalidTx types.InvalidTransactionRecord
	keyFact := append(InvalidTransactionPrefix, key...)
	data, err := db.Get(keyFact)
	if len(data) == 0 {
		return -1, err
	}
	err = proto.Unmarshal(data, &invalidTx)
	return invalidTx.ErrType, err
}

// getChain get chain from database
func getChain(db hyperdb.Database) (*types.Chain, error) {
	var chain types.Chain
	data, err := db.Get(ChainKey)
	if len(data) == 0 {
		return &chain, err
	}
	err = proto.Unmarshal(data, &chain)
	return &chain, err
}

//-- --------------------- Chain END ----------------------------------<|MERGE_RESOLUTION|>--- conflicted
+++ resolved
@@ -10,12 +10,7 @@
 	"hyperchain/hyperdb"
 	"strconv"
 	"sync"
-<<<<<<< HEAD
-	"os"
-	"fmt"
-=======
 	"errors"
->>>>>>> eb9214ac
 )
 
 // the prefix of key, use to save to db
@@ -206,7 +201,7 @@
 	keyFact := append(TransactionPrefix, key...)
 	data, err := db.Get(keyFact)
 	if len(data) == 0 {
-			return false, err
+		return false, err
 	}
 	err = proto.Unmarshal(data, &wrapper)
 	return true, err
@@ -300,27 +295,6 @@
 	}
 	return nil
 }
-<<<<<<< HEAD
-func PutBlockTx(db hyperdb.Database, commonHash crypto.CommonHash, key []byte, t *types.Block) error {
-	if t.Number%50==0{
-
-		time:=t.WriteTime-t.Timestamp
-		str:="number "+strconv.FormatUint(t.Number,10)+":"+strconv.FormatInt(time,10)+"\n"
-		// 以只写的模式，打开文件
-		f, err := os.OpenFile("/home/frank/1.txt", os.O_WRONLY|os.O_CREATE, 0644)
-		if err != nil {
-			fmt.Println("1.txt file create failed. err: " + err.Error())
-		} else {
-			// 查找文件末尾的偏移量
-			n, _ := f.Seek(0, os.SEEK_END)
-			// 从末尾的偏移量开始写入内容
-			_, err = f.WriteAt([]byte(str), n)
-
-			f.Close()
-		}
-	}
-	data, err := proto.Marshal(t)
-=======
 
 func DeleteTransactionMeta(db hyperdb.Database, key []byte) error {
 	keyFact := append(key, TxMetaSuffix...)
@@ -336,7 +310,6 @@
 		return errors.New("empty  pointer"), nil
 	}
 	data, err := proto.Marshal(invalidTx)
->>>>>>> eb9214ac
 	if err != nil {
 		return err, nil
 	}
@@ -527,6 +500,7 @@
 	if !genesis {
 		memChainMap.data.Height = block.Number
 		// todo
+	"errors"
 		memChainMap.data.CurrentTxSum += uint64(len(block.Transactions))
 	}
 	db, err := hyperdb.GetLDBDatabase()
