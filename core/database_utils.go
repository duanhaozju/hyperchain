--- conflicted
+++ resolved
@@ -185,63 +185,57 @@
 	}
 	keyFact := append(blockPrefix, key...)
 	batch := db.NewBatch()
-	err = batch.Put(keyFact,data)
+	err = batch.Put(keyFact, data)
 	/*if err := db.Put(keyFact, data); err != nil {
 		return err
 	}*/
 	keyNum := strconv.FormatInt(int64(t.Number), 10)
 	//err = db.Put(append(blockNumPrefix, keyNum...), t.BlockHash)
 
-	err = batch.Put(append(blockNumPrefix, keyNum...),t.BlockHash)
+	err = batch.Put(append(blockNumPrefix, keyNum...), t.BlockHash)
 	//put tx<-->block num,hash,index
-<<<<<<< HEAD
-	batch := db.NewBatch()
-	for i, tx := range t.Transactions {
-		meta := struct {
-=======
 
 	/*for _,tx:=range t.Transactions{
-		*//*meta := struct {
->>>>>>> ee798cd8
-			BlockHash  common.Hash
-			BlockIndex uint64
-			Index      uint64
-		}{
-			BlockHash:  common.BytesToHash(t.BlockHash),
-			BlockIndex: t.Number,
-			Index:      uint64(i),
-		}
-		keyTxBlock := append(tx.Hash(commonHash).Bytes(), txMetaSuffix...)
-		dataTxBlock, err := json.Marshal(meta)
-		if err != nil {
-			return err
-		}
-<<<<<<< HEAD
-		err = batch.Put(keyTxBlock, dataTxBlock)
-=======
-		err = batch.Put(keyTxBlock,dataTxBlock)*//*
-		*//*keyTxBlock := append(tx.Hash(commonHash).Bytes(),txMetaSuffix...)
-		err:=batch.Put(keyTxBlock,t.BlockHash)*//*
-		txKey := tx.Hash(commonHash).Bytes()
-		txKeyFact := append(transactionPrefix, txKey...)
-		txValue, err := proto.Marshal(tx)
->>>>>>> ee798cd8
-		if err != nil {
+	 */ /*meta := struct {
+	>>>>>>> ee798cd8d726d02fef20ba266f17e5c034e42abe
+				BlockHash  common.Hash
+				BlockIndex uint64
+				Index      uint64
+			}{
+				BlockHash:  common.BytesToHash(t.BlockHash),
+				BlockIndex: t.Number,
+				Index:      uint64(i),
+			}
+			keyTxBlock := append(tx.Hash(commonHash).Bytes(), txMetaSuffix...)
+			dataTxBlock, err := json.Marshal(meta)
+			if err != nil {
+				return err
+			}
+	<<<<<<< HEAD
 			err = batch.Put(keyTxBlock, dataTxBlock)
-			txKey := tx.Hash(commonHash).Bytes()
-			txKeyFact := append(transactionPrefix, txKey...)
-			txValue, _ := proto.Marshal(tx)
-			batch.Put(txKeyFact, txValue)
-		}
-
-<<<<<<< HEAD
-	}
-=======
-		//if err !=nil{
-		//	return err
-		//}
-	}*/
->>>>>>> ee798cd8
+	=======
+			err = batch.Put(keyTxBlock,dataTxBlock)*/ /*
+	 */ /*keyTxBlock := append(tx.Hash(commonHash).Bytes(),txMetaSuffix...)
+	err:=batch.Put(keyTxBlock,t.BlockHash)*/ /*
+				txKey := tx.Hash(commonHash).Bytes()
+				txKeyFact := append(transactionPrefix, txKey...)
+				txValue, err := proto.Marshal(tx)
+		>>>>>>> ee798cd8d726d02fef20ba266f17e5c034e42abe
+				if err != nil {
+					err = batch.Put(keyTxBlock, dataTxBlock)
+					txKey := tx.Hash(commonHash).Bytes()
+					txKeyFact := append(transactionPrefix, txKey...)
+					txValue, _ := proto.Marshal(tx)
+					batch.Put(txKeyFact, txValue)
+				}
+
+		<<<<<<< HEAD
+			}
+		=======
+				//if err !=nil{
+				//	return err
+				//}
+			}*/
 	return batch.Write()
 }
 
