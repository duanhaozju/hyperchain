package core

import (
	"testing"
	"fmt"
)

/*func TestCalcResponseCount(t *testing.T) {
	log.Info("test =============> > > TestInitDB")
	InitDB(8089)
	blockUtilsCase.Number = GetHeightOfChain() + 1
	commonHash := crypto.NewKeccak256Hash("keccak256")
	WriteBlock(&blockUtilsCase, commonHash, 122)
	count, _ := CalcResponseCount(GetHeightOfChain(), 1000)
	if count != 2 {
		t.Errorf("%d not equal 2, TestCalcResponseCount fail", count)
	}
<<<<<<< HEAD
	//InitDB(8081)
	//db, _ := hyperdb.GetLDBDatabase()
	//height := GetHeightOfChain()
	//fmt.Println(height)
	//block,_ := GetBlockByNumber(db,height)
	////var ch crypto.CommonHash
	//kec256Hash := crypto.NewKeccak256Hash("keccak256")
	//fmt.Println(block.Hash(kec256Hash))
	//fmt.Println(block.HashBlock(kec256Hash))
}
=======
}*/
>>>>>>> 977375e5

func TestCalcResponseCount(t *testing.T) {
	log.Info("test =============> > > TestInitDB")
	InitDB(8084)
	//blockUtilsCase.Number = GetHeightOfChain() + 1
	//commonHash := crypto.NewKeccak256Hash("keccak256")
	//WriteBlock(blockUtilsCase, commonHash)
	fmt.Println(GetHeightOfChain())
	for i := uint64(0); i <= GetHeightOfChain(); i += 1 {
		count := CalcResponseCount(i, int64(300))

		fmt.Println(count)
	}

}

/*func TestGetBlockHash(t *testing.T) {
	log.Info("test =============> > > TestInitDB")
	InitDB(8082)
	db, _ := hyperdb.GetLDBDatabase()
	hash, _ := GetBlockHash(db, 1)
	fmt.Println("1: ", hash)

	block, _ := GetBlock(db, hash)
	fmt.Printf("%#v", block)
}*/
<|MERGE_RESOLUTION|>--- conflicted
+++ resolved
@@ -15,20 +15,7 @@
 	if count != 2 {
 		t.Errorf("%d not equal 2, TestCalcResponseCount fail", count)
 	}
-<<<<<<< HEAD
-	//InitDB(8081)
-	//db, _ := hyperdb.GetLDBDatabase()
-	//height := GetHeightOfChain()
-	//fmt.Println(height)
-	//block,_ := GetBlockByNumber(db,height)
-	////var ch crypto.CommonHash
-	//kec256Hash := crypto.NewKeccak256Hash("keccak256")
-	//fmt.Println(block.Hash(kec256Hash))
-	//fmt.Println(block.HashBlock(kec256Hash))
-}
-=======
 }*/
->>>>>>> 977375e5
 
 func TestCalcResponseCount(t *testing.T) {
 	log.Info("test =============> > > TestInitDB")
