package core

import (
	"testing"
	"fmt"
<<<<<<< HEAD

=======
	"hyperchain/crypto"
>>>>>>> 0155799e
)

/*func TestCalcResponseCount(t *testing.T) {
	log.Info("test =============> > > TestInitDB")
	InitDB(8089)
	blockUtilsCase.Number = GetHeightOfChain() + 1
	commonHash := crypto.NewKeccak256Hash("keccak256")
	WriteBlock(&blockUtilsCase, commonHash, 122)
	count, _ := CalcResponseCount(GetHeightOfChain(), 1000)
	if count != 2 {
		t.Errorf("%d not equal 2, TestCalcResponseCount fail", count)
	}
}*/

/*func TestCalcResponseCount(t *testing.T) {
	log.Info("test =============> > > TestInitDB")
	InitDB(8084)
	//blockUtilsCase.Number = GetHeightOfChain() + 1
	//commonHash := crypto.NewKeccak256Hash("keccak256")
	//WriteBlock(blockUtilsCase, commonHash)
	fmt.Println(GetHeightOfChain())

	for i := uint64(0); i <= GetHeightOfChain(); i += 1 {
		count,_ := CalcResponseCount(i, int64(300))

		fmt.Println(count)
	}

}*/
func TestCalcCommitBatchAVGTime(t *testing.T) {
	InitDB(8084)
	fmt.Println(CalcCommitBatchAVGTime(uint64(10),uint64(20)))
}

/*func TestGetBlockHash(t *testing.T) {
	log.Info("test =============> > > TestInitDB")
	InitDB(8082)
	db, _ := hyperdb.GetLDBDatabase()
	hash, _ := GetBlockHash(db, 1)
	fmt.Println("1: ", hash)

	block, _ := GetBlock(db, hash)
	fmt.Printf("%#v", block)
}*/
<|MERGE_RESOLUTION|>--- conflicted
+++ resolved
@@ -3,14 +3,10 @@
 import (
 	"testing"
 	"fmt"
-<<<<<<< HEAD
-
-=======
 	"hyperchain/crypto"
->>>>>>> 0155799e
 )
 
-/*func TestCalcResponseCount(t *testing.T) {
+func TestCalcResponseCount(t *testing.T) {
 	log.Info("test =============> > > TestInitDB")
 	InitDB(8089)
 	blockUtilsCase.Number = GetHeightOfChain() + 1
@@ -20,7 +16,7 @@
 	if count != 2 {
 		t.Errorf("%d not equal 2, TestCalcResponseCount fail", count)
 	}
-}*/
+}
 
 /*func TestCalcResponseCount(t *testing.T) {
 	log.Info("test =============> > > TestInitDB")
@@ -29,7 +25,6 @@
 	//commonHash := crypto.NewKeccak256Hash("keccak256")
 	//WriteBlock(blockUtilsCase, commonHash)
 	fmt.Println(GetHeightOfChain())
-
 	for i := uint64(0); i <= GetHeightOfChain(); i += 1 {
 		count,_ := CalcResponseCount(i, int64(300))
 
