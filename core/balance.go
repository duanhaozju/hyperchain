--- conflicted
+++ resolved
@@ -163,22 +163,6 @@
 
 	for _, trans := range block.Transactions {
 		//ExecTransaction(*trans)
-<<<<<<< HEAD
-		//if trans.To ==nil{
-		//	receipt,_,_,err := ExecTransaction(*trans)
-		//	if(err == nil){
-		//		receipts = append(receipts,receipt)
-		//	}
-		//	continue
-		//}
-		//if _, ok := self.dbBalance[common.HexToAddress(string(trans.To))]; !ok {
-		//	receipt,_,_,err := ExecTransaction(*trans)
-		//	if(err == nil){
-		//		receipts = append(receipts,receipt)
-		//	}
-		//	continue
-		//}
-=======
 
 		if trans.To ==nil{
 			receipt,_,_,err := ExecTransaction(*trans)
@@ -194,7 +178,6 @@
 			}
 			continue
 		}
->>>>>>> b0148881
 
 		var transValue big.Int
 		transValue.SetString(string(trans.Value), 10)
