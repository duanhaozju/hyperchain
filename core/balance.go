package core

import (
	"sync"
	"hyperchain/core/types"
	"hyperchain/hyperdb"
	"hyperchain/common"
	"github.com/syndtr/goleveldb/leveldb"
	"math/big"
	"github.com/op/go-logging"
	"fmt"
	"time"
)

//-- --------------------- Balance ------------------------------------\
// Balance account balance
// The key is account public-key-hash
// The value is the account balance value
type BalanceMap map[common.Address][]byte

type stateType int32

const (
	closed stateType = iota // the instance is closed (be not)
	opened
)

// Balance is store all accounts' balance, it is a goroutine safe struct
type Balance struct {
	dbBalance    BalanceMap   // store in db, synchronization with block
	cacheBalance BalanceMap   // synchronization with transaction
	lock         sync.RWMutex // the lock for balance of reading of writing

	state        stateType    // the balance state, use for singleton
	stateLock    sync.Mutex   // the lock of get balance instance
}

// balance is a instance of Balance, balance.state is closed
// when initially, indicate the initial balance instance is not Initialization
var balance = &Balance{
	state: closed,
}

var log *logging.Logger // package-level logger
func init() {
	log = logging.MustGetLogger("core")
}


// GetBalanceIns get balance singleton instance
// if there is no balance instance, it will create one. creating process:
// read dbBalance from db firstly, if exists, dbBalance and cacheBalance
// will be assigned dbBalance which get from db. if not exists,
// it will create empty dbBalance and cacheBalance
func GetBalanceIns() (*Balance, error) {
	balance.stateLock.Lock()
	defer balance.stateLock.Unlock()

	if balance.state == closed {
		balance.cacheBalance = make(BalanceMap)
		balance.dbBalance = make(BalanceMap)
		balance.state = opened

		db, err := hyperdb.GetLDBDatabase()
		if err != nil {
			log.Fatal(err)
			return balance, err
		}
		balance_db, err := GetDBBalance(db)
		if err == nil {
			balance.cacheBalance = balance_db
			balance.dbBalance = balance_db
			return balance, nil
		}else if err == leveldb.ErrNotFound {
			return balance, nil
		}else{
			return balance, err
		}
	}
	return balance, nil
}


//-- PutCacheBalance put cacheBalance(just into memory not db)
func (self *Balance)PutCacheBalance(address common.Address, value []byte) {
	self.lock.Lock()
	defer self.lock.Unlock()
	self.cacheBalance[address] = value
}

//-- GetCacheBalance get cacheBalance by address
func (self *Balance)GetCacheBalance(address common.Address) []byte {
	self.lock.RLock()
	defer self.lock.RUnlock()
	return self.cacheBalance[address]
}

//-- DeleteCacheBalance delete cacheBalance for given address
func (self *Balance)DeleteCacheBalance(address common.Address) {
	self.lock.Lock()
	defer self.lock.Unlock()
	delete(self.cacheBalance, address)
}

//-- GetAllCacheBalance get all cacheBalance
func (self *Balance)GetAllCacheBalance() (BalanceMap) {
	self.lock.RLock()
	defer self.lock.RUnlock()
	var bs = make(BalanceMap)
	for key, value := range self.cacheBalance {
		bs[key] = value
	}
	return bs
}

//-- PutDBBalance put dbbalance (just into memory not db)
func (self *Balance)PutDBBalance(address common.Address, value []byte) {
	self.lock.Lock()
	defer self.lock.Unlock()
	self.dbBalance[address] = value
}

//-- GetDBBalance get dbBalance by address
func (self *Balance)GetDBBalance(address common.Address) []byte {
	self.lock.RLock()
	defer self.lock.RUnlock()
	return self.dbBalance[address]
}

//-- DeleteDBBalance deleate dbBalance for given address
func (self *Balance)DeleteDBBalance(address common.Address) {
	self.lock.Lock()
	defer self.lock.Unlock()
	delete(self.dbBalance, address)
}

//-- GetAllDBBalance get all dbBalance
func (self *Balance)GetAllDBBalance() (BalanceMap) {
	self.lock.RLock()
	defer self.lock.RUnlock()
	var bs = make(BalanceMap)
	for key, value := range self.dbBalance {
		bs[key] = value
	}
	return bs
}

// UpdateDBBalance update dbBalance require a latest block,
// after updating dbBalance, cacheBalance will be equal with dbBalance
func (self *Balance)UpdateDBBalance(block *types.Block) error {
	self.lock.Lock()
	defer self.lock.Unlock()
	db, err := hyperdb.GetLDBDatabase()
	if err != nil {
		return err
	}
<<<<<<< HEAD
	now_time := time.Now()
	ExecTransaction(*types.NewTestCreateTransaction())
	for _, _ = range block.Transactions {
		//ExecTransaction(*trans)
		ExecTransaction(*types.NewTestCallTransaction())
		//
		//var transValue big.Int
		//transValue.SetString(string(trans.Value), 10)
		//fromBalance := self.dbBalance[common.HexToAddress(string(trans.From))]
		//toBalance := self.dbBalance[common.HexToAddress(string(trans.To))]
		//var fromValue big.Int
		//var toValue big.Int
		//fromValue.SetString(string(fromBalance), 10)
		//toValue.SetString(string(toBalance), 10)
		//fromValue.Sub(&fromValue, &transValue)
		//
		//// Update Transaction.From account(sub the From account balance by value)
		//self.dbBalance[common.HexToAddress(string(trans.From))] = []byte(fromValue.String())
		//
		//// Update Transaction.To account(add the To account balance by value)
		//// if Transaction.To account not exist, it will be created, initial account balance is 0
		//if _, ok := self.dbBalance[common.HexToAddress(string(trans.To))]; ok {
		//	toValue.Add(&toValue, &transValue)
		//	self.dbBalance[common.HexToAddress(string(trans.To))] = []byte(toValue.String())
		//} else {
		//	self.dbBalance[common.HexToAddress(string(trans.To))] = []byte(transValue.String())
		//}
=======

	//for test evm execute contract
	ExecTransaction(*types.NewTestCreateTransaction())
	for _, trans := range block.Transactions {
		//ExecTransaction(*trans)
		ExecTransaction(*types.NewTestCallTransaction())

		var transValue big.Int
		transValue.SetString(string(trans.Value), 10)
		fromBalance := self.dbBalance[common.HexToAddress(string(trans.From))]
		toBalance := self.dbBalance[common.HexToAddress(string(trans.To))]
		var fromValue big.Int
		var toValue big.Int
		fromValue.SetString(string(fromBalance), 10)
		toValue.SetString(string(toBalance), 10)
		fromValue.Sub(&fromValue, &transValue)

		// Update Transaction.From account(sub the From account balance by value)
		self.dbBalance[common.HexToAddress(string(trans.From))] = []byte(fromValue.String())

		// Update Transaction.To account(add the To account balance by value)
		// if Transaction.To account not exist, it will be created, initial account balance is 0
		if _, ok := self.dbBalance[common.HexToAddress(string(trans.To))]; ok {
			toValue.Add(&toValue, &transValue)
			self.dbBalance[common.HexToAddress(string(trans.To))] = []byte(toValue.String())
		} else {
			self.dbBalance[common.HexToAddress(string(trans.To))] = []byte(transValue.String())
		}
>>>>>>> 58e13110
	}
	log.Notice("?????the create contract time we used is ",time.Now().Sub(now_time))
	// cacheBalance keep correspondence with dbBalance
	self.cacheBalance = self.dbBalance
	// put dbBalance into database
	err = PutDBBalance(db, self.dbBalance)
	if err != nil {
		return err
	}
	return nil
}

// UpdateCacheBalance　updates cacheBalance by transactions
func (self *Balance)UpdateCacheBalance(trans *types.Transaction) {
	self.lock.Lock()
	defer self.lock.Unlock()
	var transValue big.Int
	transValue.SetString(string(trans.Value), 10)
	fromBalance := self.cacheBalance[common.HexToAddress(string(trans.From))]
	toBalance := self.cacheBalance[common.HexToAddress(string(trans.To))]
	var fromValue big.Int
	var toValue big.Int
	fromValue.SetString(string(fromBalance), 10)
	toValue.SetString(string(toBalance), 10)

	// Update Transaction.From account(sub the From account balance by value)
	fromValue.Sub(&fromValue, &transValue)

	// Update Transaction.To account(add the To account balance by value)
	// if Transaction.To account not exist, it will be created, initial account balance is 0
	self.cacheBalance[common.HexToAddress(string(trans.From))] = []byte(fromValue.String())
	if _, ok := self.cacheBalance[common.HexToAddress(string(trans.To))]; ok {
		toValue.Add(&toValue, &transValue)
		self.cacheBalance[common.HexToAddress(string(trans.To))] = []byte(toValue.String())
	} else {
		self.cacheBalance[common.HexToAddress(string(trans.To))] = []byte(transValue.String())
	}
}


// VerifyTransaction is to verify balance of the tranaction
// If the balance is not enough, returns false
func VerifyBalance(tx *types.Transaction) bool {
	var balance big.Int
	var value big.Int

	balanceIns, err := GetBalanceIns()

	if err != nil {
		log.Fatalf("GetBalanceIns error, %v", err)
	}

	bal := balanceIns.GetCacheBalance(common.HexToAddress(string(tx.From)))
	//bal2 := balanceIns.GetCacheBalance(common.HexToAddress("0000000000000000000000000000000000000002"))
	log.Debug(bal)
	//log.Debug(bal2)
	//log.Println(common.Bytes2Hex(bal))


	balance.SetString(string(bal), 10)
	value.SetString(string(tx.Value), 10)

	fmt.Println("value: ", value.String())
	fmt.Println("balance: ", balance.String())
	if value.Cmp(&balance) == 1 {
		return false
	}

	return true
}


//-- --------------------- Balance END --------------------------------<|MERGE_RESOLUTION|>--- conflicted
+++ resolved
@@ -9,7 +9,6 @@
 	"math/big"
 	"github.com/op/go-logging"
 	"fmt"
-	"time"
 )
 
 //-- --------------------- Balance ------------------------------------\
@@ -154,35 +153,6 @@
 	if err != nil {
 		return err
 	}
-<<<<<<< HEAD
-	now_time := time.Now()
-	ExecTransaction(*types.NewTestCreateTransaction())
-	for _, _ = range block.Transactions {
-		//ExecTransaction(*trans)
-		ExecTransaction(*types.NewTestCallTransaction())
-		//
-		//var transValue big.Int
-		//transValue.SetString(string(trans.Value), 10)
-		//fromBalance := self.dbBalance[common.HexToAddress(string(trans.From))]
-		//toBalance := self.dbBalance[common.HexToAddress(string(trans.To))]
-		//var fromValue big.Int
-		//var toValue big.Int
-		//fromValue.SetString(string(fromBalance), 10)
-		//toValue.SetString(string(toBalance), 10)
-		//fromValue.Sub(&fromValue, &transValue)
-		//
-		//// Update Transaction.From account(sub the From account balance by value)
-		//self.dbBalance[common.HexToAddress(string(trans.From))] = []byte(fromValue.String())
-		//
-		//// Update Transaction.To account(add the To account balance by value)
-		//// if Transaction.To account not exist, it will be created, initial account balance is 0
-		//if _, ok := self.dbBalance[common.HexToAddress(string(trans.To))]; ok {
-		//	toValue.Add(&toValue, &transValue)
-		//	self.dbBalance[common.HexToAddress(string(trans.To))] = []byte(toValue.String())
-		//} else {
-		//	self.dbBalance[common.HexToAddress(string(trans.To))] = []byte(transValue.String())
-		//}
-=======
 
 	//for test evm execute contract
 	ExecTransaction(*types.NewTestCreateTransaction())
@@ -211,9 +181,7 @@
 		} else {
 			self.dbBalance[common.HexToAddress(string(trans.To))] = []byte(transValue.String())
 		}
->>>>>>> 58e13110
-	}
-	log.Notice("?????the create contract time we used is ",time.Now().Sub(now_time))
+	}
 	// cacheBalance keep correspondence with dbBalance
 	self.cacheBalance = self.dbBalance
 	// put dbBalance into database
