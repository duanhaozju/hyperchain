--- conflicted
+++ resolved
@@ -14,19 +14,7 @@
 package executor
 
 import (
-<<<<<<< HEAD
-	"github.com/golang/protobuf/proto"
-	"hyperchain/common"
-	"hyperchain/common/service/client"
-	pb "hyperchain/common/protos"
-	er "hyperchain/core/errors"
-	edb "hyperchain/core/ledger/chain"
-	"hyperchain/core/types"
-	"hyperchain/manager/event"
-	"hyperchain/manager/protos"
-=======
 	"encoding/binary"
->>>>>>> d82b99da
 	"reflect"
 
 	er "github.com/hyperchain/hyperchain/core/errors"
@@ -40,83 +28,26 @@
 
 // Helper implements the helper mux used in communication.
 type Helper struct {
-<<<<<<< HEAD
-	innerMux    *event.TypeMux // system internal mux
-	externalMux *event.TypeMux // subscription system mux
-	client      *client.ServiceClient
-	conf        *common.Config
-}
-
-func NewHelper(innerMux *event.TypeMux, externalMux *event.TypeMux, client *client.ServiceClient) *Helper {
-=======
 	innerMux    *event.TypeMux // System internal mux
 	externalMux *event.TypeMux // Subscription system mux
 }
 
 // newHelper creates the helper that manage the inner and external communications.
 func newHelper(innerMux *event.TypeMux, externalMux *event.TypeMux) *Helper {
->>>>>>> d82b99da
 	return &Helper{
 		innerMux:    innerMux,
 		externalMux: externalMux,
-		client:      client,
-	}
-}
-
-func (helper *Helper) handlePost(ev interface{}) *pb.IMessage {
-	msg := &pb.IMessage{
-		Type: pb.Type_DISPATCH,
-		From: pb.FROM_EXECUTOR,
-	}
-	switch ev.(type) {
-	case event.ExecutorToConsensusEvent:
-		msg.Event = pb.Event_ExecutorToConsensusEvent
-		e := ev.(event.ExecutorToConsensusEvent)
-		mv, err := proto.Marshal(&e)
-
-		if err != nil {
-			return nil
-		}
-		msg.Payload = mv
-	case event.ExecutorToP2PEvent:
-		msg.Event = pb.Event_ExecutorToP2PEvent
-		e := ev.(event.ExecutorToP2PEvent)
-		mv, err := proto.Marshal(&e)
-		if err != nil {
-			return nil
-		}
-		msg.Payload = mv
-	}
-	return msg
-}
-
-func (helper *Helper) isFilterEvent(ev interface{}) bool {
-	switch ev.(type) {
-	case event.FilterNewBlockEvent, event.FilterNewLogEvent, event.FilterArchive, event.FilterSystemStatusEvent:
-		return true
-	default:
-		return false
 	}
 }
 
 // PostInner post event to inner event mux
 func (helper *Helper) PostInner(ev interface{}) {
-	if !helper.conf.GetBool(common.EXECUTOR_EMBEDDED) {
-		msg := helper.handlePost(ev)
-		helper.client.Send(msg)
-	} else {
-		helper.innerMux.Post(ev)
-	}
+	helper.innerMux.Post(ev)
 }
 
 // PostExternal post event to outer event mux
 func (helper *Helper) PostExternal(ev interface{}) {
-	if !helper.conf.GetBool(common.EXECUTOR_EMBEDDED) && !helper.isFilterEvent(ev) {
-		msg := helper.handlePost(ev)
-		helper.client.Send(msg)
-	} else {
-		helper.externalMux.Post(ev)
-	}
+	helper.externalMux.Post(ev)
 }
 
 // checkParams the checker of the parameters, check whether the parameters are satisfied
@@ -143,14 +74,8 @@
 		if !ok {
 			return er.InvalidParamsErr
 		}
-
-		payload, err := proto.Marshal(&msg)
-		if err != nil {
-			return err
-		}
-
 		executor.helper.PostInner(event.ExecutorToConsensusEvent{
-			Payload: payload,
+			Payload: msg,
 			Type:    NOTIFY_VALIDATION_RES,
 		})
 	case NOTIFY_VC_DONE:
@@ -160,14 +85,8 @@
 		if !ok {
 			return er.InvalidParamsErr
 		}
-
-		payload, err := proto.Marshal(&msg)
-		if err != nil {
-			return err
-		}
-
 		executor.helper.PostInner(event.ExecutorToConsensusEvent{
-			Payload: payload,
+			Payload: msg,
 			Type:    NOTIFY_VC_DONE,
 		})
 	case NOTIFY_SYNC_DONE:
@@ -177,13 +96,8 @@
 		if !ok {
 			return er.InvalidParamsErr
 		}
-
-		payload, err := proto.Marshal(&msg)
-		if err != nil {
-			return err
-		}
 		executor.helper.PostInner(event.ExecutorToConsensusEvent{
-			Payload: payload,
+			Payload: msg,
 			Type:    NOTIFY_SYNC_DONE,
 		})
 	default:
