--- conflicted
+++ resolved
@@ -83,7 +83,6 @@
 	return executor.conf.GetDuration(syncChainResendInterval)
 }
 
-<<<<<<< HEAD
 func (executor *Executor) GetManifestPath() string {
 	return executor.conf.GetString(snapshotManifestPath)
 }
@@ -102,8 +101,8 @@
 
 func (executor *Executor) IsSyncWsEable() bool {
 	return executor.conf.GetBool(syncWsEable)
-=======
+}
+
 func (executor *Executor) isJvmEnable() bool {
 	return executor.conf.GetBool(common.C_JVM_START)
->>>>>>> 58add872
 }