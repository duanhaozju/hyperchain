package executor

import (
	"github.com/davecgh/go-spew/spew"
	"github.com/pkg/errors"
	checker "gopkg.in/check.v1"
	"testing"
	edb "hyperchain/core/db_utils"
	"hyperchain/common"
	tutil "hyperchain/core/test_util"
	"os"
	"path"
	"hyperchain/core/types"
)

const (
	namespace             = "testing"
	configPath            = "namespaces/global/config/global.yaml"
	dbConfigPath          = "namespaces/global/config/db.yaml"
)

var (
	conf *common.Config
)

type SimulateSuite struct {
	executor *Executor
	owd      string
}

func TestSimulate(t *testing.T) {
	checker.TestingT(t)
}

var _ = checker.Suite(&SimulateSuite{})

func init() {
	spew.Config.Indent = "    "
	spew.Config.DisableMethods = true
}

// Run once when the suite starts running.
func (suite *SimulateSuite) SetUpSuite(c *checker.C) {
	// initialize block pool
	suite.owd, _ = os.Getwd()
<<<<<<< HEAD
	os.Chdir(path.Join(common.GetGoPath(), "src/hyperchain"))
	os.RemoveAll("./build")
	conf = tutil.InitConfig(configPath, dbConfigPath)
=======
	os.Chdir(path.Join(common.GetGoPath(), "src/hyperchain/configuration"))
	conf = tutil.InitConfig(configPath)
	os.RemoveAll("./namespaces/global/data")
>>>>>>> 8f189fb5
	edb.InitDBForNamespace(conf, namespace)
	suite.executor = NewExecutor(namespace, conf, nil)
	suite.executor.CreateInitBlock(conf)
	suite.executor.initialize()
}

// Run before each test or benchmark starts running.
func (suite *SimulateSuite) SetUpTest(c *checker.C) {
}

// Run after each test or benchmark runs.
func (suite *SimulateSuite) TearDownTest(c *checker.C) {
}

// Run once after all tests or benchmarks have finished running.
func (suite *SimulateSuite) TearDownSuite(c *checker.C) {
	os.RemoveAll("./namespaces/global/data")
	os.Chdir(suite.owd)
}

/*
	Functional test
*/
func (suite *SimulateSuite) TestSimulate(c *checker.C) {
	if err := suite.simulateForTransafer(suite.executor); err != nil {
		c.Errorf("simulate transfer test failed. %s", err)
	}
	if err := suite.simulateForInvalidTransafer(suite.executor); err.Error() != "OUTOFBALANCE" {
		c.Errorf("simulate invalid transfer test failed. %s", err)
	}
}

func (suite *SimulateSuite) simulateForTransafer(executor *Executor) error {
	transaction := tutil.GenTransferTransactionRandomly()
	transaction.TransactionHash = transaction.Hash().Bytes()
	if err := executor.RunInSandBox(transaction); err != nil {
		return err
	}

	// check receipt existence
	if receipt := edb.GetReceipt(namespace, transaction.GetHash()); receipt == nil {
		return errors.New("no receipt found in database")
	}

	//value := types.NewTransactionValue(defaustGasPrice, defaultGas, 9, nil, false)
	//data, err := proto.Marshal(value)
	//if err != nil {
	//	return err
	//}
	//transaction := &types.Transaction{
	//	Version:   []byte("1.0"),
	//	From:      common.Hex2Bytes("0xe93b92f1da08f925bdee44e91e7768380ae83307"),
	//	To:        common.Hex2Bytes("0xc8f233096e6d0b4241939593340255353460cd63"),
	//	Value:     data,
	//	Timestamp: 1489390658651237328,
	//	Nonce:     5306948822540864594,
	//	Signature: []byte("2e5ecff88359e5bb8590d2efbc609c4b3fe1ead066bc81b4153b1557d4f93fcc2d8db2abe0d3ff6e586c4f7ce7797ef85aadc85accfd5bf7c28db354738370bb00"),
	//	Id:        1,
	//}
	//transaction.TransactionHash = transaction.Hash().Bytes()
	//if err := executor.RunInSandBox(transaction); err != nil {
	//	return err
	//}
	//
	//// check receipt existence
	//if receipt := edb.GetReceipt(namespace, transaction.GetHash()); receipt == nil {
	//	return errors.New("no receipt found in database")
	//}
	//return nil

	//for _,v := range transactions {
	//	intValue, _ := strconv.ParseInt(string(v.Value), 10, 0)
	//	value := types.NewTransactionValue(10000, 10000, intValue, nil, false)
	//	data, err := proto.Marshal(value)
	//	if err != nil {
	//		return err
	//	}
	//	v.Value = data
	//	v.TransactionHash = v.Hash().Bytes()
	//	if err := executor.RunInSandBox(v); err != nil {
	//		return err
	//	}
	//	if receipt := edb.GetReceipt(namespace, v.GetHash()); receipt == nil {
	//		return errors.New("no receipt found in database")
	//	}
	//}
	return nil
}

func (suite *SimulateSuite) simulateForInvalidTransafer(executor *Executor) error {
	transaction := tutil.GenInvalidTransferTransactionRandomly()
	transaction.TransactionHash = transaction.Hash().Bytes()
	if err := executor.RunInSandBox(transaction); err != nil {
		return err
	}

	receipt := edb.GetReceipt(namespace, transaction.GetHash())
	if receipt == nil {
		errType, _ := edb.GetInvaildTxErrType(namespace, transaction.GetHash().Bytes())
		return errors.New(errType.String())
	}
	return nil
}

func (suite *SimulateSuite) simulateForDeploy() error {
	return nil
}

func (suite *SimulateSuite) simulateForInvocation() error {
	return nil
}

/*
	benchmarking
*/
func (suite *SimulateSuite) BenchmarkSimulate(c *checker.C) {
	for i := 0; i < c.N; i++ {
	}
}

var transactions = []*types.Transaction{
	&types.Transaction{
		Version:   []byte("1.0"),
		From:      common.Hex2Bytes("0x6201cb0448964ac597faf6fdf1f472edf2a22b89"),
		To:        common.Hex2Bytes("0x7a0f59b160ddcb5e58f3f11a7c97e19a3b62933e"),
		Value:     []byte("1"),
		Timestamp: 1489469156170800342,
		Nonce:     3748177677647696353,
		Signature: []byte("31dccc3cdada52a0f3c9461213db568211c49e6ec4aee2432ea5cfb6b8c5cb6d0ee98a89170d33e175149da2e4d0e83c01b7ee4fc5acb345e58f4db7df6aa45501"),
		Id:        1,
	},
	&types.Transaction{
		Version:   []byte("1.0"),
		From:      common.Hex2Bytes("0xb18c8575e3284e79b92100025a31378feb8100d6"),
		To:        common.Hex2Bytes("0x77becdee7c1fc54ed63f910ef085fc40668eed05"),
		Value:     []byte("5"),
		Timestamp: 1489469219189091668,
		Nonce:     281010826848111663,
		Signature: []byte("d0fe62123b3a9035d638beaca14fe19ed24039f95c6c7edecd54f6873fa975734c187315119a9a49fd134ac1ab07412b1cf281ec27618f3056b328f56478e0a600"),
		Id:        1,
	},
	&types.Transaction{
		Version:   []byte("1.0"),
		From:      common.Hex2Bytes("0x000f1a7a08ccc48e5d30f80850cf1cf283aa3abd"),
		To:        common.Hex2Bytes("0xac461094785b42981e8312d7dca72545ed9f61db"),
		Value:     []byte("10"),
		Timestamp: 1489468913867871255,
		Nonce:     7651229937773117423,
		Signature: []byte("3c4abe87077bacf3284fdd5beac8323bcfe343088b1a2806a27630fe07a04800245b29d83039510cefdd4d8081c963fe03d33a2df590c2e85a91f0a9671da45a01"),
		Id:        1,
	},
	&types.Transaction{
		Version:   []byte("1.0"),
		From:      common.Hex2Bytes("0xb18c8575e3284e79b92100025a31378feb8100d6"),
		To:        common.Hex2Bytes("0x7a594e3049bfd91f668472f236c87da8df77de29"),
		Value:     []byte("100"),
		Timestamp: 1489469268546881606,
		Nonce:     6999655251710596396,
		Signature: []byte("5c57375135296d7d1eaf4cccc9f173cacec083ac2461dc10f69a1a16b8ae25827bd3a98276b8e5be1199aa6312d7ef0504ae6824c94802bb2f807e1a72152bf501"),
		Id:        1,
	},
}<|MERGE_RESOLUTION|>--- conflicted
+++ resolved
@@ -43,15 +43,9 @@
 func (suite *SimulateSuite) SetUpSuite(c *checker.C) {
 	// initialize block pool
 	suite.owd, _ = os.Getwd()
-<<<<<<< HEAD
-	os.Chdir(path.Join(common.GetGoPath(), "src/hyperchain"))
-	os.RemoveAll("./build")
-	conf = tutil.InitConfig(configPath, dbConfigPath)
-=======
 	os.Chdir(path.Join(common.GetGoPath(), "src/hyperchain/configuration"))
 	conf = tutil.InitConfig(configPath)
 	os.RemoveAll("./namespaces/global/data")
->>>>>>> 8f189fb5
 	edb.InitDBForNamespace(conf, namespace)
 	suite.executor = NewExecutor(namespace, conf, nil)
 	suite.executor.CreateInitBlock(conf)
@@ -95,49 +89,6 @@
 	if receipt := edb.GetReceipt(namespace, transaction.GetHash()); receipt == nil {
 		return errors.New("no receipt found in database")
 	}
-
-	//value := types.NewTransactionValue(defaustGasPrice, defaultGas, 9, nil, false)
-	//data, err := proto.Marshal(value)
-	//if err != nil {
-	//	return err
-	//}
-	//transaction := &types.Transaction{
-	//	Version:   []byte("1.0"),
-	//	From:      common.Hex2Bytes("0xe93b92f1da08f925bdee44e91e7768380ae83307"),
-	//	To:        common.Hex2Bytes("0xc8f233096e6d0b4241939593340255353460cd63"),
-	//	Value:     data,
-	//	Timestamp: 1489390658651237328,
-	//	Nonce:     5306948822540864594,
-	//	Signature: []byte("2e5ecff88359e5bb8590d2efbc609c4b3fe1ead066bc81b4153b1557d4f93fcc2d8db2abe0d3ff6e586c4f7ce7797ef85aadc85accfd5bf7c28db354738370bb00"),
-	//	Id:        1,
-	//}
-	//transaction.TransactionHash = transaction.Hash().Bytes()
-	//if err := executor.RunInSandBox(transaction); err != nil {
-	//	return err
-	//}
-	//
-	//// check receipt existence
-	//if receipt := edb.GetReceipt(namespace, transaction.GetHash()); receipt == nil {
-	//	return errors.New("no receipt found in database")
-	//}
-	//return nil
-
-	//for _,v := range transactions {
-	//	intValue, _ := strconv.ParseInt(string(v.Value), 10, 0)
-	//	value := types.NewTransactionValue(10000, 10000, intValue, nil, false)
-	//	data, err := proto.Marshal(value)
-	//	if err != nil {
-	//		return err
-	//	}
-	//	v.Value = data
-	//	v.TransactionHash = v.Hash().Bytes()
-	//	if err := executor.RunInSandBox(v); err != nil {
-	//		return err
-	//	}
-	//	if receipt := edb.GetReceipt(namespace, v.GetHash()); receipt == nil {
-	//		return errors.New("no receipt found in database")
-	//	}
-	//}
 	return nil
 }
 
