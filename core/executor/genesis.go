package executor

import (
	"github.com/buger/jsonparser"
	"io/ioutil"
	"math/big"
	"time"
	"hyperchain/core/hyperstate"
	edb "hyperchain/core/db_utils"
	"hyperchain/common"
	"hyperchain/core/types"
	"hyperchain/hyperdb"
<<<<<<< HEAD
	"hyperchain/hyperdb/db"
	"strconv"
=======
	"hyperchain/core/vm"
>>>>>>> 99284ac7
)

const (
	genesisPath = "global.configs.genesis"
)

// CreateInitBlock - create genesis for a specific namespace.
func (executor *Executor) CreateInitBlock(config *common.Config) error {
	if edb.IsGenesisFinish(executor.namespace) {
		executor.logger.Infof("[Namespace = %s] already genesis", executor.namespace)
		return nil
	}
	type Genesis struct {
		Timestamp  int64
		ParentHash string
		BlockHash  string
		Coinbase   string
		Number     uint64
		Alloc      map[string]int64
	}

	bytes, err := ioutil.ReadFile(getGenesisPath(config))
	if err != nil {
		return err
	}
	// create state instance with empty root hash
	stateDb, err := NewStateDb(config, executor.db, executor.namespace)
	if err != nil {
		return err
	}
	stateDb.MarkProcessStart(0)
	jsonparser.ObjectEach(bytes, func(key []byte, value []byte, dataType jsonparser.ValueType, offset int) error {
		object := stateDb.CreateAccount(common.HexToAddress(string(key)))
		account, _ := strconv.ParseInt(string(value), 10, 64)
		object.AddBalance(big.NewInt(account))
		return nil
	}, "genesis", "alloc")
	root, err := stateDb.Commit()
	if err != nil {
		return err
	}
	// flush state change to disk immediately
	block := types.Block{
		ParentHash: common.FromHex("0x0000000000000000000000000000000000000000000000000000000000000000"),
		Timestamp:  time.Now().Unix(),
		BlockHash:  common.FromHex("0x0000000000000000000000000000000000000000000000000000000000000000"),
		Number:     uint64(0),
		MerkleRoot: root.Bytes(),
	}
	// flush block content to disk immediately
	batch := stateDb.FetchBatch(0)
	if err, _ := edb.PersistBlock(batch, &block, true, true); err != nil {
		return err
	}
	// flush change of chain to disk immediately
	edb.UpdateChain(executor.namespace, batch, &block, true, false, false)
	batch.Write()
	stateDb.MarkProcessFinish(0)
	return nil
}

// NewStateDb - create a empty stateDb handler.
func NewStateDb(conf *common.Config, db db.Database, namespace string) (vm.Database, error) {
	archieveDb, err := hyperdb.GetArchieveDbByNamespace(namespace)
	if err != nil {
		return nil, err
	}
	stateDb, err := hyperstate.New(common.Hash{}, db, archieveDb, conf, 0, namespace)
	if err != nil {
		return nil, err
	}
	return stateDb, nil
}

// getGenesisPath - load genesis file path from config.
func getGenesisPath(conf *common.Config) string {
	return conf.GetString(genesisPath)
}<|MERGE_RESOLUTION|>--- conflicted
+++ resolved
@@ -1,25 +1,22 @@
 package executor
 
 import (
+	"io/ioutil"
 	"github.com/buger/jsonparser"
-	"io/ioutil"
 	"math/big"
 	"time"
 	"hyperchain/core/hyperstate"
 	edb "hyperchain/core/db_utils"
 	"hyperchain/common"
+	"strconv"
 	"hyperchain/core/types"
+	"hyperchain/hyperdb/db"
 	"hyperchain/hyperdb"
-<<<<<<< HEAD
-	"hyperchain/hyperdb/db"
-	"strconv"
-=======
 	"hyperchain/core/vm"
->>>>>>> 99284ac7
 )
 
 const (
-	genesisPath = "global.configs.genesis"
+	genesisPath  = "global.configs.genesis"
 )
 
 // CreateInitBlock - create genesis for a specific namespace.
