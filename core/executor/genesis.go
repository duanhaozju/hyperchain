--- conflicted
+++ resolved
@@ -2,25 +2,17 @@
 
 import (
 	"github.com/buger/jsonparser"
-<<<<<<< HEAD
-=======
+	"io/ioutil"
 	"math/big"
 	"time"
 	"hyperchain/core/vm/evm"
 	"hyperchain/core/hyperstate"
 	edb "hyperchain/core/db_utils"
->>>>>>> 115b2269
 	"hyperchain/common"
-	edb "hyperchain/core/db_utils"
-	"hyperchain/core/hyperstate"
 	"hyperchain/core/types"
-	"hyperchain/core/vm"
 	"hyperchain/hyperdb"
 	"hyperchain/hyperdb/db"
-	"io/ioutil"
-	"math/big"
 	"strconv"
-	"time"
 )
 
 const (
