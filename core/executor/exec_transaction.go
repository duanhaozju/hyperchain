--- conflicted
+++ resolved
@@ -10,11 +10,7 @@
 
 type Code []byte
 
-<<<<<<< HEAD
-func (executor *Executor) ExecTransaction(tx *types.Transaction, stateDb vm.Database) (receipt *types.Receipt, ret []byte, addr common.Address, err error) {
-=======
-func (executor *Executor) ExecTransaction(tx *types.Transaction, env evm.Environment) (receipt *types.Receipt, ret []byte, addr common.Address, err error) {
->>>>>>> 115b2269
+func (executor *Executor) ExecTransaction(tx *types.Transaction, stateDb evm.Database) (receipt *types.Receipt, ret []byte, addr common.Address, err error) {
 	var (
 		from     = common.BytesToAddress(tx.From)
 		to       = common.BytesToAddress(tx.To)
@@ -43,16 +39,9 @@
 	return receipt, ret, addr, err
 }
 
-<<<<<<< HEAD
-func (executor *Executor) Exec(vmenv vm.Environment, from, to *common.Address, data []byte, gas,
-	gasPrice, value *big.Int, op types.TransactionValue_Opcode) (ret []byte, addr common.Address, err error) {
-	var sender vm.Account
-=======
 func (executor *Executor) Exec(vmenv evm.Environment, from, to *common.Address, data []byte, gas,
 gasPrice, value *big.Int, op types.TransactionValue_Opcode) (ret []byte, addr common.Address, err error) {
 	var sender evm.Account
->>>>>>> 115b2269
-
 	if !(vmenv.Db().Exist(*from)) {
 		sender = vmenv.Db().CreateAccount(*from)
 	} else {
@@ -92,12 +81,8 @@
 	return true
 }
 
-<<<<<<< HEAD
-func makeReceipt(env vm.Environment, addr common.Address, txHash common.Hash, gas *big.Int, ret []byte, err error) *types.Receipt {
-=======
 
 func makeReceipt(env evm.Environment, addr common.Address, txHash common.Hash, gas *big.Int, ret []byte, err error) *types.Receipt {
->>>>>>> 115b2269
 	receipt := types.NewReceipt(nil, gas)
 	receipt.ContractAddress = addr.Bytes()
 	receipt.TxHash = txHash.Bytes()
