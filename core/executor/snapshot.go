--- conflicted
+++ resolved
@@ -44,27 +44,11 @@
 	executor.snapshotReg.Snapshot(ev)
 }
 
-<<<<<<< HEAD
-func (executor *Executor) DeleteSnapshot(ev event.DeleteSnapEvent) error {
-	cont := make(chan error)
-	even :=  event.DeleteSnapshotEvent{
-			FilterId: ev.FilterId,
-			Cont:     cont,
-		}
-	executor.snapshotReg.DeleteSnapshot(even)
-	err := <-cont
-	if err != nil {
-		return err
-	} else {
-		return nil
-	}
-=======
 // DeleteSnapshot deletes a snapshot with specified snapshot name.
 // Note, if the specified snapshot is current genesis, the deletion will been regarded
 // as an invalid operation.
 func (executor *Executor) DeleteSnapshot(ev event.DeleteSnapshotEvent) {
 	executor.snapshotReg.DeleteSnapshot(ev)
->>>>>>> d82b99da
 }
 
 // InsertSnapshot inserts a snapshot to local storage. The snapshot may received from network.
