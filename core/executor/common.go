package executor

<<<<<<< HEAD
=======
import (
	"bytes"
	"hyperchain/core/types"
)

>>>>>>> f8b9d8fe
var RemoveLessThan = func(key interface{}, iterKey interface{}) bool {
	id := key.(uint64)
	iterId := iterKey.(uint64)
	if id >= iterId {
		return true
	}
	return false
}

func VerifyBlockIntegrity(block *types.Block) bool {
	if bytes.Compare(block.BlockHash, block.Hash().Bytes()) == 0 {
		return true
	}
	return false
}<|MERGE_RESOLUTION|>--- conflicted
+++ resolved
@@ -1,13 +1,10 @@
 package executor
 
-<<<<<<< HEAD
-=======
 import (
 	"bytes"
 	"hyperchain/core/types"
 )
 
->>>>>>> f8b9d8fe
 var RemoveLessThan = func(key interface{}, iterKey interface{}) bool {
 	id := key.(uint64)
 	iterId := iterKey.(uint64)
