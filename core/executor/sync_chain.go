package executor

import (
	"bytes"
	"errors"
	"fmt"
	"github.com/golang/protobuf/proto"
	"hyperchain/common"
	edb "hyperchain/core/db_utils"
	"hyperchain/core/types"
	"hyperchain/core/vm"
	"hyperchain/hyperdb"
	"hyperchain/manager/event"
	"hyperchain/manager/protos"
	"io/ioutil"
	"os"
	cmd "os/exec"
	"path"
	"path/filepath"
	"time"
)

/*
	Sync chain initiator
*/

// SyncChain receive chain sync request from consensus module,
// trigger to sync.
func (executor *Executor) SyncChain(ev event.ChainSyncReqEvent) {
	executor.logger.Noticef("[Namespace = %s] send sync block request to fetch missing block, current height %d, target height %d", executor.namespace, edb.GetHeightOfChain(executor.namespace), ev.TargetHeight)
	if executor.status.syncFlag.SyncTarget >= ev.TargetHeight || edb.GetHeightOfChain(executor.namespace) > ev.TargetHeight {
		executor.logger.Errorf("[Namespace = %s] receive invalid state update request, just ignore it", executor.namespace)
		executor.reject()
		return
	}

	if edb.GetHeightOfChain(executor.namespace) == ev.TargetHeight {
		executor.logger.Debugf("[Namespace = %s] recv target height same with current chain height", executor.namespace)
		if executor.isBlockHashEqual(ev.TargetBlockHash) == true {
			executor.logger.Infof("[Namespace = %s] current chain latest block hash equal with target hash, send state updated event", executor.namespace)
			executor.sendStateUpdatedEvent()
		} else {
			executor.logger.Warningf("[Namespace = %s] current chain latest block hash not equal with target hash, cut down local block %d", executor.namespace, edb.GetHeightOfChain(executor.namespace))
			if err := executor.CutdownBlock(edb.GetHeightOfChain(executor.namespace)); err != nil {
				executor.logger.Errorf("[Namespace = %s] cut down block %d failed.", executor.namespace, edb.GetHeightOfChain(executor.namespace))
				executor.reject()
				return
			}
		}
	}

	executor.syncInitialize(ev)

	if executor.status.syncCtx.UpdateGenesis && !executor.IsSyncWsEable() {
		executor.logger.Noticef("World state transition is not supported, chain synchronization can not been arcieved since there has no required blocks over the network. system exit")
		os.Exit(1)
	}
	if len(executor.status.syncCtx.GetFullPeersId()) == 0 && len(executor.status.syncCtx.GetPartPeersId()) == 0 {
		executor.logger.Noticef("There is no satisfied peers over the blockchain network to make chain synchronization, hold on some time to retry. system exit")
		os.Exit(1)
	}

	executor.SendSyncRequest(ev.TargetHeight, executor.calcuDownstream())
	go executor.syncChainResendBackend()
}

func (executor *Executor) syncChainResendBackend() {
	ticker := time.NewTicker(executor.GetSyncResendInterval())
	up, down := executor.getSyncReqArgs()
	for {
		select {
		case <-executor.status.syncFlag.ResendExit:
			return
		case <-ticker.C:
			// resend
			if executor.status.syncCtx.GetResendMode() == ResendMode_Block {
				curUp, curDown := executor.getSyncReqArgs()
				if curUp == up && curDown == down {
					executor.logger.Noticef("resend sync request. want [%d] - [%d]", down, executor.status.syncFlag.SyncDemandBlockNum)
					executor.status.syncFlag.Oracle.FeedBack(false)
					executor.status.syncCtx.SetCurrentPeer(executor.status.syncFlag.Oracle.SelectPeer())
					executor.SendSyncRequest(executor.status.syncFlag.SyncDemandBlockNum, down)
					executor.recordSyncReqArgs(curUp, curDown)
				} else {
					up = curUp
					down = curDown
				}
			} else if executor.status.syncCtx.GetResendMode() == ResendMode_WorldState_Hs {
				executor.SendSyncRequestForWorldState(executor.status.syncFlag.SyncDemandBlockNum + 1)
			} else if executor.status.syncCtx.GetResendMode() == ResendMode_WorldState_Piece {
				ack := executor.constructWsAck(executor.status.syncCtx.hs.Ctx, executor.status.syncCtx.GetWsId(), WsAck_OK, nil)
				if err := executor.informP2P(NOTIFY_SEND_WS_ACK, ack); err != nil {
					executor.logger.Warning("send ws ack failed")
					return
				}
			}
		}
	}
}

// ReceiveSyncBlocks - receive request synchronization blocks from others.
func (executor *Executor) ReceiveSyncBlocks(payload []byte) {

	checkNeedMore := func() bool {
		var needNextFetch bool
		if !executor.status.syncCtx.UpdateGenesis {
			if executor.getLatestSyncDownstream() != edb.GetHeightOfChain(executor.namespace) {
				executor.logger.Notice("current downstream not equal to chain height")
				needNextFetch = true
			}
		} else {
			_, genesis := executor.status.syncCtx.GetCurrentGenesis()
			if executor.getLatestSyncDownstream() != genesis-1 {
				executor.logger.Notice("current downstream not equal to genesis")
				needNextFetch = true
			}
		}
		return needNextFetch
	}

	checker := func() bool {
		lastBlk, err := edb.GetBlockByNumber(executor.namespace, executor.status.syncFlag.SyncDemandBlockNum+1)
		if err != nil {
			return false
		}
		latestBlk, err := edb.GetLatestBlock(executor.namespace)
		if err != nil {
			return false
		}
		if bytes.Compare(lastBlk.ParentHash, latestBlk.BlockHash) != 0 {
			return false
		}
		return true
	}

	reqNext := func() {
		executor.logger.Notice("still have some blocks to fetch")
		executor.status.syncFlag.Oracle.FeedBack(true)
		executor.status.syncCtx.SetCurrentPeer(executor.status.syncFlag.Oracle.SelectPeer())
		prev := executor.getLatestSyncDownstream()
		next := executor.calcuDownstream()
		executor.SendSyncRequest(prev, next)
	}

	if executor.status.syncFlag.SyncDemandBlockNum != 0 {
		block := &types.Block{}
		proto.Unmarshal(payload, block)
		// store blocks into database only, not process them.
		if !VerifyBlockIntegrity(block) {
			executor.logger.Warningf("[Namespace = %s] receive a broken block %d, drop it", executor.namespace, block.Number)
			return
		}
		if block.Number <= executor.status.syncFlag.SyncDemandBlockNum {
			executor.logger.Debugf("[Namespace = %s] receive block #%d  hash %s", executor.namespace, block.Number, common.BytesToHash(block.BlockHash).Hex())
			// is demand
			if executor.isDemandSyncBlock(block) {
				edb.PersistBlock(executor.db.NewBatch(), block, true, true)
				if err := executor.updateSyncDemand(block); err != nil {
					executor.logger.Errorf("[Namespace = %s] update sync demand failed.", executor.namespace)
					executor.reject()
					return
				}
			} else {
				// requested block with smaller number arrive earlier than expected
				// store in cache temporarily
				executor.logger.Debugf("[Namespace = %s] receive block #%d hash %s earily", executor.namespace, block.Number, common.BytesToHash(block.BlockHash).Hex())
				executor.addToSyncCache(block)
			}
		}
		if executor.receiveAllRequiredBlocks() {
			executor.logger.Notice("receive a batch of blocks")
			needNextFetch := checkNeedMore()
			if needNextFetch {
				reqNext()
			} else {
				executor.logger.Noticef("receive all required blocks. from %d to %d", edb.GetHeightOfChain(executor.namespace), executor.status.syncFlag.SyncTarget)
				if executor.status.syncCtx.UpdateGenesis {
					// receive world state
					executor.logger.Notice("send request to fetch world state for status transition")
					executor.status.syncCtx.SetResendMode(ResendMode_WorldState_Hs)
					executor.SendSyncRequestForWorldState(executor.status.syncFlag.SyncDemandBlockNum + 1)
				} else {
					// check
					if checker() {
						executor.status.syncCtx.SetResendMode(ResendMode_Nope)
						executor.processSyncBlocks()
					} else {
						if err := executor.CutdownBlock(executor.status.syncFlag.SyncDemandBlockNum); err != nil {
							executor.logger.Errorf("[Namespace = %s] cut down block %d failed.", executor.namespace, executor.status.syncFlag.SyncDemandBlockNum)
							executor.reject()
							return
						}
						executor.logger.Noticef("cutdown block #%d", executor.status.syncFlag.SyncDemandBlockNum)
						reqNext()
					}
				}
			}
		}
	}
}

func (executor *Executor) ReceiveWsHandshake(payload []byte) {
	if executor.status.syncCtx.Handshaked {
		return
	}
	var hs WsHandshake
	if err := proto.Unmarshal(payload, &hs); err != nil {
		executor.logger.Warning("unmarshal world state packet failed.")
		return
	}
	executor.logger.Noticef("receive ws handshake, content: [ total size (#%d), packet num (#%d), max packet size (#%d) ]",
		hs.Size, hs.PacketNum, hs.PacketSize)

	executor.status.syncCtx.RecordWsHandshake(&hs)

	// make `receive home`
	p := path.Join(hyperdb.GetDatabaseHome(executor.conf), "ws", "ws_"+hs.Ctx.FilterId)
	err := os.MkdirAll(p, 0777)
	if err != nil {
		executor.logger.Warningf("make ws home for %s failed", hs.Ctx.FilterId)
		return
	}
	executor.status.syncCtx.SetWsHome(p)
	// send back ack
	ack := executor.constructWsAck(hs.Ctx, executor.status.syncCtx.GetWsId(), WsAck_OK, nil)
	if err := executor.informP2P(NOTIFY_SEND_WS_ACK, ack); err != nil {
		executor.logger.Warning("send ws ack failed")
		return
	}
	executor.logger.Noticef("send ws ack (#%d) success", ack.PacketId)
}

func (executor *Executor) ReceiveWorldState(payload []byte) {
	executor.logger.Noticef("receive ws packet")
	var ws Ws
	if err := proto.Unmarshal(payload, &ws); err != nil {
		executor.logger.Warning("unmarshal world state packet failed.")
		return
	}

	store := func(payload []byte, packetId uint64, filterId string) error {
		// GRPC will prevent packet to be modified
		executor.logger.Noticef("receive ws (#%s) fragment (#%d), size (#%d)", filterId, packetId, len(payload))
		fname := fmt.Sprintf("ws_%d.tar.gz", packetId)
		if err := ioutil.WriteFile(path.Join(executor.status.syncCtx.GetWsHome(), fname), payload, 0644); err != nil {
			return err
		}
		return nil
	}

	assemble := func() error {
		hs := executor.status.syncCtx.hs
		var i uint64 = 1
		fd, err := os.OpenFile(path.Join(executor.status.syncCtx.GetWsHome(), "ws.tar.gz"), os.O_APPEND|os.O_WRONLY|os.O_CREATE, 0600)
		if err != nil {
			return err
		}
		for ; i <= hs.PacketNum; i += 1 {
			fname := fmt.Sprintf("ws_%d.tar.gz", i)
			buf, err := ioutil.ReadFile(path.Join(executor.status.syncCtx.GetWsHome(), fname))
			if err != nil {
				return err
			}
			n, err := fd.Write(buf)
			if n != len(buf) || err != nil {
				return errors.New("assmble ws file failed")
			}
		}
		fd.Close()
		return nil
	}

	if ws.PacketId == executor.status.syncCtx.hs.PacketNum && !executor.status.syncCtx.ReceiveAll {
		// the last packet
		store(ws.Payload, ws.PacketId, ws.Ctx.FilterId)
		ack := executor.constructWsAck(ws.Ctx, ws.PacketId, WsAck_OK, []byte("Done"))
		if err := executor.informP2P(NOTIFY_SEND_WS_ACK, ack); err != nil {
			executor.logger.Warning("send ws ack failed")
			return
		}
		executor.status.syncCtx.SetResendMode(ResendMode_Nope)
		executor.status.syncCtx.ReceiveAll = true

		executor.logger.Notice("receive all ws packet, begin to assemble")
		if err := assemble(); err != nil {
			executor.logger.Errorf("assemble failed, err detail %s", err.Error())
			return
		}

		_, nGenesis := executor.status.syncCtx.GetCurrentGenesis()
		newGenesis, err := edb.GetBlockByNumber(executor.namespace, nGenesis)
		if err != nil {
			return
		}
		if err := executor.applyWorldState(path.Join(executor.status.syncCtx.GetWsHome(), "ws.tar.gz"), ws.Ctx.FilterId, common.BytesToHash(newGenesis.MerkleRoot), newGenesis.Number); err != nil {
			executor.logger.Errorf("apply ws failed, err detail %s", err.Error())
			return
		}
		executor.status.syncCtx.SetTransitioned()
		executor.processSyncBlocks()
	} else if ws.PacketId == executor.status.syncCtx.GetWsId()+1 {
		store(ws.Payload, ws.PacketId, ws.Ctx.FilterId)
		ack := executor.constructWsAck(ws.Ctx, ws.PacketId, WsAck_OK, nil)
		if err := executor.informP2P(NOTIFY_SEND_WS_ACK, ack); err != nil {
			executor.logger.Warning("send ws ack failed")
			return
		}
		executor.logger.Noticef("send ws (#%s) ack (#%d) success", ack.Ctx.FilterId, ack.PacketId)
		executor.status.syncCtx.SetWsId(ws.PacketId)
	}
}

// SendSyncRequest - send synchronization request to other nodes.
func (executor *Executor) SendSyncRequest(upstream, downstream uint64) {
	if executor.isSyncInExecution() == true {
		return
	}
	peer := executor.status.syncCtx.GetCurrentPeer()
	executor.logger.Debugf("send sync req to %d, require [%d] to [%d]", peer, downstream, upstream)
	if err := executor.informP2P(NOTIFY_BROADCAST_DEMAND, upstream, downstream, peer); err != nil {
		executor.logger.Errorf("[Namespace = %s] send sync req failed.", executor.namespace)
		executor.reject()
		return
	}
	executor.recordSyncReqArgs(upstream, downstream)
}

// ApplyBlock - apply all transactions in block into state during the `state update` process.
func (executor *Executor) ApplyBlock(block *types.Block, seqNo uint64) (error, *ValidationResultRecord) {
	if block.Transactions == nil {
		return EmptyPointerErr, nil
	}
	return executor.applyBlock(block, seqNo)
}

func (executor *Executor) applyBlock(block *types.Block, seqNo uint64) (error, *ValidationResultRecord) {
<<<<<<< HEAD
	var filterLogs []*vm.Log
=======
	var filterLogs []*types.Log
>>>>>>> 7192124b
	err, result := executor.applyTransactions(block.Transactions, nil, seqNo)
	if err != nil {
		return err, nil
	}
	batch := executor.statedb.FetchBatch(seqNo)
	if err := executor.persistTransactions(batch, block.Transactions, seqNo); err != nil {
		return err, nil
	}
	if err, logs := executor.persistReceipts(batch, result.Receipts, seqNo, common.BytesToHash(block.BlockHash)); err != nil {
		return err, nil
	} else {
		filterLogs = logs
	}
	executor.storeFilterData(result, block, filterLogs)
	return nil, result
}

// ClearStateUnCommitted - remove all cached stuff
func (executor *Executor) clearStatedb() {
	executor.statedb.Purge()
}

// assertApplyResult - check apply result whether equal with other's.
func (executor *Executor) assertApplyResult(block *types.Block, result *ValidationResultRecord) bool {
	if bytes.Compare(block.MerkleRoot, result.MerkleRoot) != 0 {
		executor.logger.Warningf("[Namespace = %s] mismatch in block merkle root  of #%d, demand %s, got %s",
			executor.namespace, block.Number, common.Bytes2Hex(block.MerkleRoot), common.Bytes2Hex(result.MerkleRoot))
		return false
	}
	if bytes.Compare(block.TxRoot, result.TxRoot) != 0 {
		executor.logger.Warningf("[Namespace = %s] mismatch in block transaction root  of #%d, demand %s, got %s",
			block.Number, common.Bytes2Hex(block.TxRoot), common.Bytes2Hex(result.TxRoot))
		return false

	}
	if bytes.Compare(block.ReceiptRoot, result.ReceiptRoot) != 0 {
		executor.logger.Warningf("[Namespace = %s] mismatch in block receipt root  of #%d, demand %s, got %s",
			executor.namespace, block.Number, common.Bytes2Hex(block.ReceiptRoot), common.Bytes2Hex(result.ReceiptRoot))
		return false
	}
	return true
}

// isBlockHashEqual - compare block hash.
func (executor *Executor) isBlockHashEqual(targetHash []byte) bool {
	// compare current latest block and peer's block hash
	latestBlock, err := edb.GetBlockByNumber(executor.namespace, edb.GetHeightOfChain(executor.namespace))
	if err != nil || latestBlock == nil || bytes.Compare(targetHash, latestBlock.BlockHash) != 0 {
		executor.logger.Warningf("[Namespace = %s] missing match target blockhash and latest block's hash, target block hash %s, latest block hash %s",
			executor.namespace, common.Bytes2Hex(targetHash), common.Bytes2Hex(latestBlock.BlockHash))
		return false
	}
	return true
}

// processSyncBlocks - execute all received block one by one.
func (executor *Executor) processSyncBlocks() {
	if executor.status.syncFlag.SyncDemandBlockNum <= edb.GetHeightOfChain(executor.namespace) || executor.status.syncCtx.GenesisTranstioned {
		// get the first of SyncBlocks
		executor.waitUtilSyncAvailable()
		defer executor.syncDone()
		// execute all received block at one time
		var low uint64
		if executor.status.syncCtx.UpdateGenesis {
			_, low = executor.status.syncCtx.GetCurrentGenesis()
			low += 1
		} else {
			low = executor.status.syncFlag.SyncDemandBlockNum + 1
		}

		for i := low; i <= executor.status.syncFlag.SyncTarget; i += 1 {
			blk, err := edb.GetBlockByNumber(executor.namespace, i)
			if err != nil {
				executor.logger.Errorf("[Namespace = %s] state update from #%d to #%d failed. current chain height #%d",
					executor.namespace, executor.status.syncFlag.SyncDemandBlockNum+1, executor.status.syncFlag.SyncTarget, edb.GetHeightOfChain(executor.namespace))
				executor.reject()
				return
			} else {
				// set temporary block number as block number since block number is already here
				executor.initDemand(blk.Number)
				executor.stateTransition(blk.Number+1, common.BytesToHash(blk.MerkleRoot))
				err, result := executor.ApplyBlock(blk, blk.Number)
				if err != nil || executor.assertApplyResult(blk, result) == false {
					executor.logger.Errorf("[Namespace = %s] state update from #%d to #%d failed. current chain height #%d",
						executor.namespace, executor.status.syncFlag.SyncDemandBlockNum+1, executor.status.syncFlag.SyncTarget, edb.GetHeightOfChain(executor.namespace))
					executor.reject()
					return
				} else {
					// commit modified changes in this block and update chain.
					if err := executor.accpet(blk.Number, result); err != nil {
						executor.reject()
						return
<<<<<<< HEAD
=======
					} else {
						// commit modified changes in this block and update chain.
						if err := executor.accpet(blk.Number, result); err != nil {
							executor.reject()
							return
						}
>>>>>>> 7192124b
					}
				}
			}
		}
		executor.initDemand(executor.status.syncFlag.SyncTarget + 1)
		executor.clearSyncFlag()
		executor.sendStateUpdatedEvent()
	}
}

// broadcastDemandBlock - send block request message to others for demand block.
func (executor *Executor) SendSyncRequestForSingle(number uint64) {
	executor.informP2P(NOTIFY_BROADCAST_SINGLE, number)
}

func (executor *Executor) SendSyncRequestForWorldState(number uint64) {
	executor.logger.Noticef("send req to fetch world state at height (#%d)", number)
	executor.informP2P(NOTIFY_REQUEST_WORLD_STATE, number)
}

// updateSyncDemand - update next demand block number and block hash.
func (executor *Executor) updateSyncDemand(block *types.Block) error {
	var tmp = block.Number - 1
	var tmpHash = block.ParentHash
	flag := false
	for tmp > edb.GetHeightOfChain(executor.namespace) {
		if executor.cache.syncCache.Contains(tmp) {
			blks, _ := executor.fetchFromSyncCache(tmp)
			for hash, blk := range blks {
				if hash == common.BytesToHash(tmpHash).Hex() {
					edb.PersistBlock(executor.db.NewBatch(), &blk, true, true)
					executor.cache.syncCache.Remove(tmp)
					tmp = tmp - 1
					tmpHash = blk.ParentHash
					flag = true
					executor.logger.Debugf("[Namespace = %s] process sync block(block number = %d) stored in cache", executor.namespace, blk.Number)
					break
				} else {
					executor.logger.Debugf("[Namespace = %s] found invalid sync block, discard block number %d, block hash %s", executor.namespace, blk.Number, common.BytesToHash(blk.BlockHash).Hex())
				}
			}
			if flag {
				flag = false
			} else {
				executor.cache.syncCache.Remove(tmp)
				break
			}
		} else {
			break
		}
	}
	executor.updateSyncFlag(tmp, tmpHash, executor.status.syncFlag.SyncTarget)
	executor.logger.Debugf("[Namespace = %s] Next Demand %d %s", executor.namespace, executor.status.syncFlag.SyncDemandBlockNum, common.BytesToHash(executor.status.syncFlag.SyncDemandBlockHash).Hex())
	return nil
}

// sendStateUpdatedEvent - communicate with consensus, told it state update has finished.
func (executor *Executor) sendStateUpdatedEvent() {
	// state update success
	executor.PurgeCache()
	executor.informConsensus(NOTIFY_SYNC_DONE, protos.StateUpdatedMessage{edb.GetHeightOfChain(executor.namespace)})
}

// accpet - accept block synchronization result.
func (executor *Executor) accpet(seqNo uint64, result *ValidationResultRecord) error {
	batch := executor.statedb.FetchBatch(seqNo)
	if err := edb.UpdateChainByBlcokNum(executor.namespace, batch, seqNo, false, false); err != nil {
		executor.logger.Errorf("update chain to (#%d) failed, err: %s", err.Error())
		return err
	}
	if err := batch.Write(); err != nil {
		executor.logger.Errorf("commit (#%d) changes failed, err: %s", err.Error())
		return err
	}
	executor.statedb.MarkProcessFinish(seqNo)
<<<<<<< HEAD
	executor.filterFeedback(result.Block, result.Logs)
=======
	executor.feedback(result.Block, result.Logs)
>>>>>>> 7192124b
	return nil
}

// reject - reject state update result.
func (executor *Executor) reject() {
	executor.cache.syncCache.Purge()
	// clear all useless stuff
	batch := executor.db.NewBatch()
	for i := edb.GetHeightOfChain(executor.namespace) + 1; i <= executor.status.syncFlag.SyncTarget; i += 1 {
		// delete persisted blocks number larger than chain height
		edb.DeleteBlockByNum(executor.namespace, batch, i, false, false)
	}
	batch.Write()
	executor.initDemand(edb.GetHeightOfChain(executor.namespace) + 1)
	executor.clearStatedb()
	executor.clearSyncFlag()
	executor.sendStateUpdatedEvent()
}

// isDemandSyncBlock - check whether is the demand sync block.
func (executor *Executor) isDemandSyncBlock(block *types.Block) bool {
	if block.Number == executor.status.syncFlag.SyncDemandBlockNum &&
		bytes.Compare(block.BlockHash, executor.status.syncFlag.SyncDemandBlockHash) == 0 {
		return true
	}
	return false
}

// calcuDownstream - calculate a sync request downstream
// if a node required to sync too much blocks one time, the huge chain sync request will be split to several small one.
// a sync chain required block number can not more than `sync batch size` in config file.
func (executor *Executor) calcuDownstream() uint64 {
	if executor.status.syncCtx.UpdateGenesis {
		_, genesis := executor.status.syncCtx.GetCurrentGenesis()
		total := executor.getLatestSyncDownstream() - genesis + 1
		if total < executor.GetSyncMaxBatchSize() {
			executor.setLatestSyncDownstream(genesis - 1)
		} else {
			executor.setLatestSyncDownstream(executor.getLatestSyncDownstream() - executor.GetSyncMaxBatchSize())
		}
	} else {
		total := executor.getLatestSyncDownstream() - edb.GetHeightOfChain(executor.namespace)
		if total < executor.GetSyncMaxBatchSize() {
			executor.setLatestSyncDownstream(edb.GetHeightOfChain(executor.namespace))
		} else {
			executor.setLatestSyncDownstream(executor.getLatestSyncDownstream() - executor.GetSyncMaxBatchSize())
		}
	}

	executor.logger.Noticef("update temporarily downstream to %d", executor.getLatestSyncDownstream())
	return executor.getLatestSyncDownstream()
}

func (executor *Executor) receiveAllRequiredBlocks() bool {
	return executor.status.syncFlag.SyncDemandBlockNum == executor.getLatestSyncDownstream()
}

// storeFilterData - store filter data in record temporarily, avoid re-generated when using.
<<<<<<< HEAD
func (executor *Executor) storeFilterData(record *ValidationResultRecord, block *types.Block, logs []*vm.Log) {
	record.Block = block
	record.Logs = logs
}

func (executor *Executor) fetchRepliceIds(event event.ChainSyncReqEvent) []uint64 {
	var ret []uint64
	for _, r := range event.Replicas {
		ret = append(ret, r.Id)
	}
	return ret
}

// syncinitialize initialize sync context and status.
func (executor *Executor) syncInitialize(ev event.ChainSyncReqEvent) {
	ctx := NewChainSyncContext(executor.namespace, ev)
	executor.status.syncCtx = ctx

	executor.updateSyncFlag(ev.TargetHeight, ev.TargetBlockHash, ev.TargetHeight)
	executor.setLatestSyncDownstream(ev.TargetHeight)
	executor.recordSyncPeers(executor.fetchRepliceIds(ev), ev.Id)
	executor.status.syncFlag.Oracle = NewOracle(ctx, executor.conf, executor.logger)
	firstPeer := executor.status.syncFlag.Oracle.SelectPeer()
	ctx.SetCurrentPeer(firstPeer)
}

func (executor *Executor) applyWorldState(fPath string, filterId string, root common.Hash, genesis uint64) error {
	uncompressCmd := cmd.Command("tar", "-zxvf", fPath, "-C", filepath.Dir(fPath))
	if err := uncompressCmd.Run(); err != nil {
		return err
	}
	dbPath := path.Join("ws", "ws_"+filterId, "SNAPSHOT_"+filterId)
	wsDb, err := hyperdb.NewDatabase(executor.conf, dbPath, hyperdb.GetDatabaseType(executor.conf), executor.namespace)
	if err != nil {
		return err
	}
	defer wsDb.Close()

	writeBatch := executor.db.NewBatch()

	if err := executor.statedb.Apply(wsDb, writeBatch, root); err != nil {
		return err
	}

	if err := edb.UpdateGenesisTag(executor.namespace, genesis, writeBatch, false, false); err != nil {
		return err
	}

	if err := writeBatch.Write(); err != nil {
		return err
	}

	executor.logger.Noticef("apply ws pieces (%s) success", filterId)
	return nil
}

/*
	Sync chain Receiver
*/
// ReceiveSyncRequest - receive synchronization request from some nodes, and send back request blocks.
func (executor *Executor) ReceiveSyncRequest(payload []byte) {
	var request ChainSyncRequest
	if err := proto.Unmarshal(payload, &request); err != nil {
		executor.logger.Error("unmarshal sync request failed.")
		return
	}
	for i := request.RequiredNumber; i > request.CurrentNumber; i -= 1 {
		executor.informP2P(NOTIFY_UNICAST_BLOCK, i, request.PeerId)
	}
}

// ReceiveWorldStateSyncRequest - receive ws request, send back handshake packet first time.
func (executor *Executor) ReceiveWorldStateSyncRequest(payload []byte) {
	var request WsRequest
	var fsize int64
	if err := proto.Unmarshal(payload, &request); err != nil {
		executor.logger.Warning("unmarshal world state sync request failed.")
		return
	}
	executor.logger.Noticef("receive world state sync req, required (#%d)", request.Target)
	err, manifest := executor.snapshotReg.rwc.Search(request.Target)
	if err != nil {
		executor.logger.Warning("required snapshot doesn't exist")
		return
	}
	if err, size := executor.snapshotReg.CompressSnapshot(manifest.FilterId); err != nil {
		executor.logger.Warning("compress snapshot failed")
		return
	} else {
		fsize = size
	}

	n := fsize / int64(WsShardLen)
	if fsize%int64(WsShardLen) > 0 {
		n += 1
	}
	hs := executor.constructWsHandshake(request, manifest.FilterId, uint64(fsize), uint64(n))
	if err := executor.informP2P(NOTIFY_SEND_WORLD_STATE_HANDSHAKE, hs); err != nil {
		executor.logger.Warningf("send world state (#%s) back to (%d) failed, err msg %s", manifest.FilterId, request.InitiatorId, err.Error())
		return
	}
	executor.logger.Noticef("send world state (#%s) handshake back to (%d) success, total size %d, total packet num %d, max packet size %d",
		manifest.FilterId, request.InitiatorId, hs.Size, hs.PacketNum, hs.PacketSize)
}

func (executor *Executor) ReceiveWsAck(payload []byte) {
	var ack WsAck
	if err := proto.Unmarshal(payload, &ack); err != nil {
		executor.logger.Warning("unmarshal ws ack failed.")
		return
	}
	remove := func(filterId string) {
		fpath := executor.snapshotReg.CompressedSnapshotPath(ack.Ctx.FilterId)
		os.Remove(fpath)
	}

	sendWs := func(shardId uint64, filterId string, ws *WsAck) {
		fpath := executor.snapshotReg.CompressedSnapshotPath(filterId)
		err, reader := common.NewSectionReader(fpath, WsShardLen)
		defer reader.Close()
		if err != nil {
			return
		}
		n, ctx, err := reader.ReadAt(int64(shardId))
		if n > 0 {
			ws := executor.constrcutWs(&ack, shardId, uint64(n), ctx[:n])
			if err := executor.informP2P(NOTIFY_SEND_WORLD_STATE, ws); err != nil {
				return
			}
			executor.logger.Noticef("send ws(#%s) packet (#%d), packet size (#%d) to peer (#%d) success", ws.Ctx.FilterId, ws.PacketId, ws.PacketSize, ws.Ctx.ReceiverId)
		} else if n == 0 && err != nil {
			// TODO handler invalid ws req
			return
		}
	}

	if ack.Status == WsAck_OK {
		if string(ack.Message) == "Done" {
			// remove compressed file
			remove(ack.Ctx.FilterId)
		} else {
			// send next one
			sendWs(ack.PacketId+1, ack.Ctx.FilterId, &ack)
		}
	} else {
		// resend
		sendWs(ack.PacketId, ack.Ctx.FilterId, &ack)
	}

}

/*
	Net Packets
*/
func (executor *Executor) constructWsHandshake(req WsRequest, filterId string, size uint64, pn uint64) *WsHandshake {
	return &WsHandshake{
		Ctx: &WsContext{
			FilterId:    filterId,
			InitiatorId: req.ReceiverId,
			ReceiverId:  req.InitiatorId,
		},
		Height:     req.Target,
		Size:       size,
		PacketSize: uint64(WsShardLen),
		PacketNum:  pn,
	}
}

func (executor *Executor) constructWsAck(ctx *WsContext, packetId uint64, status WsAck_STATUS, message []byte) *WsAck {
	return &WsAck{
		Ctx: &WsContext{
			FilterId:    ctx.FilterId,
			InitiatorId: ctx.ReceiverId,
			ReceiverId:  ctx.InitiatorId,
		},
		PacketId: packetId,
		Status:   status,
		Message:  message,
	}
}

func (executor *Executor) constrcutWs(ack *WsAck, packetId uint64, packetSize uint64, payload []byte) *Ws {
	executor.logger.Noticef("construct ws packet with %d size", len(payload))
	return &Ws{
		Ctx: &WsContext{
			FilterId:    ack.Ctx.FilterId,
			InitiatorId: ack.Ctx.ReceiverId,
			ReceiverId:  ack.Ctx.InitiatorId,
		},
		PacketId:   packetId,
		PacketSize: packetSize,
		Payload:    payload,
	}
=======
func (executor *Executor) storeFilterData(record *ValidationResultRecord, block *types.Block, logs []*types.Log) {
	record.Block = block
	record.Logs = logs
>>>>>>> 7192124b
}<|MERGE_RESOLUTION|>--- conflicted
+++ resolved
@@ -8,7 +8,6 @@
 	"hyperchain/common"
 	edb "hyperchain/core/db_utils"
 	"hyperchain/core/types"
-	"hyperchain/core/vm"
 	"hyperchain/hyperdb"
 	"hyperchain/manager/event"
 	"hyperchain/manager/protos"
@@ -334,11 +333,7 @@
 }
 
 func (executor *Executor) applyBlock(block *types.Block, seqNo uint64) (error, *ValidationResultRecord) {
-<<<<<<< HEAD
-	var filterLogs []*vm.Log
-=======
 	var filterLogs []*types.Log
->>>>>>> 7192124b
 	err, result := executor.applyTransactions(block.Transactions, nil, seqNo)
 	if err != nil {
 		return err, nil
@@ -431,15 +426,6 @@
 					if err := executor.accpet(blk.Number, result); err != nil {
 						executor.reject()
 						return
-<<<<<<< HEAD
-=======
-					} else {
-						// commit modified changes in this block and update chain.
-						if err := executor.accpet(blk.Number, result); err != nil {
-							executor.reject()
-							return
-						}
->>>>>>> 7192124b
 					}
 				}
 			}
@@ -515,11 +501,7 @@
 		return err
 	}
 	executor.statedb.MarkProcessFinish(seqNo)
-<<<<<<< HEAD
 	executor.filterFeedback(result.Block, result.Logs)
-=======
-	executor.feedback(result.Block, result.Logs)
->>>>>>> 7192124b
 	return nil
 }
 
@@ -578,8 +560,7 @@
 }
 
 // storeFilterData - store filter data in record temporarily, avoid re-generated when using.
-<<<<<<< HEAD
-func (executor *Executor) storeFilterData(record *ValidationResultRecord, block *types.Block, logs []*vm.Log) {
+func (executor *Executor) storeFilterData(record *ValidationResultRecord, block *types.Block, logs []*types.Log) {
 	record.Block = block
 	record.Logs = logs
 }
@@ -772,9 +753,4 @@
 		PacketSize: packetSize,
 		Payload:    payload,
 	}
-=======
-func (executor *Executor) storeFilterData(record *ValidationResultRecord, block *types.Block, logs []*types.Log) {
-	record.Block = block
-	record.Logs = logs
->>>>>>> 7192124b
 }