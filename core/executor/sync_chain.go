package executor

import (
	"bytes"
	"errors"
	"fmt"
	"github.com/golang/protobuf/proto"
	"hyperchain/common"
	edb "hyperchain/core/db_utils"
	"hyperchain/core/types"
	"hyperchain/hyperdb"
	"hyperchain/manager/event"
	"hyperchain/manager/protos"
	"io/ioutil"
	"os"
	cmd "os/exec"
	"path"
	"path/filepath"
	"time"
	er "hyperchain/core/errors"
)

/*
	Sync chain initiator
*/

// SyncChain receive chain sync request from consensus module,
// trigger to sync.
func (executor *Executor) SyncChain(ev event.ChainSyncReqEvent) {
	executor.logger.Noticef("[Namespace = %s] send sync block request to fetch missing block, current height %d, target height %d", executor.namespace, edb.GetHeightOfChain(executor.namespace), ev.TargetHeight)
	if executor.status.syncFlag.SyncTarget >= ev.TargetHeight || edb.GetHeightOfChain(executor.namespace) > ev.TargetHeight {
		executor.logger.Errorf("[Namespace = %s] receive invalid state update request, just ignore it", executor.namespace)
		executor.reject()
		return
	}

	if edb.GetHeightOfChain(executor.namespace) == ev.TargetHeight {
		executor.logger.Debugf("[Namespace = %s] recv target height same with current chain height", executor.namespace)
		if executor.isBlockHashEqual(ev.TargetBlockHash) == true {
			executor.logger.Infof("[Namespace = %s] current chain latest block hash equal with target hash, send state updated event", executor.namespace)
			executor.sendStateUpdatedEvent()
		} else {
			executor.logger.Warningf("[Namespace = %s] current chain latest block hash not equal with target hash, cut down local block %d", executor.namespace, edb.GetHeightOfChain(executor.namespace))
			if err := executor.CutdownBlock(edb.GetHeightOfChain(executor.namespace)); err != nil {
				executor.logger.Errorf("[Namespace = %s] cut down block %d failed.", executor.namespace, edb.GetHeightOfChain(executor.namespace))
				executor.reject()
				return
			}
		}
	}

	executor.syncInitialize(ev)

	if executor.status.syncCtx.UpdateGenesis && !executor.IsSyncWsEable() {
		executor.logger.Noticef("World state transition is not supported, chain synchronization can not been arcieved since there has no required blocks over the network. system exit")
		os.Exit(1)
	}
	if len(executor.status.syncCtx.GetFullPeersId()) == 0 && len(executor.status.syncCtx.GetPartPeersId()) == 0 {
		executor.logger.Noticef("There is no satisfied peers over the blockchain network to make chain synchronization, hold on some time to retry. system exit")
		os.Exit(1)
	}

	executor.SendSyncRequest(ev.TargetHeight, executor.calcuDownstream())
	go executor.syncChainResendBackend()
}

func (executor *Executor) syncChainResendBackend() {
	ticker := time.NewTicker(executor.GetSyncResendInterval())
	up, down := executor.getSyncReqArgs()
	for {
		select {
		case <-executor.status.syncFlag.ResendExit:
			return
		case <-ticker.C:
			// resend
			if executor.status.syncCtx.GetResendMode() == ResendMode_Block {
				curUp, curDown := executor.getSyncReqArgs()
				if curUp == up && curDown == down {
					executor.logger.Noticef("resend sync request. want [%d] - [%d]", down, executor.status.syncFlag.SyncDemandBlockNum)
					executor.status.syncFlag.Oracle.FeedBack(false)
					executor.status.syncCtx.SetCurrentPeer(executor.status.syncFlag.Oracle.SelectPeer())
					executor.SendSyncRequest(executor.status.syncFlag.SyncDemandBlockNum, down)
					executor.recordSyncReqArgs(curUp, curDown)
				} else {
					up = curUp
					down = curDown
				}
			} else if executor.status.syncCtx.GetResendMode() == ResendMode_WorldState_Hs {
				executor.SendSyncRequestForWorldState(executor.status.syncFlag.SyncDemandBlockNum + 1)
			} else if executor.status.syncCtx.GetResendMode() == ResendMode_WorldState_Piece {
				ack := executor.constructWsAck(executor.status.syncCtx.hs.Ctx, executor.status.syncCtx.GetWsId(), WsAck_OK, nil)
				if err := executor.informP2P(NOTIFY_SEND_WS_ACK, ack); err != nil {
					executor.logger.Warning("send ws ack failed")
					return
				}
			}
		}
	}
}

// ReceiveSyncBlocks - receive request synchronization blocks from others.
func (executor *Executor) ReceiveSyncBlocks(payload []byte) {

	checkNeedMore := func() bool {
		var needNextFetch bool
		if !executor.status.syncCtx.UpdateGenesis {
			if executor.getLatestSyncDownstream() != edb.GetHeightOfChain(executor.namespace) {
				executor.logger.Notice("current downstream not equal to chain height")
				needNextFetch = true
			}
		} else {
			_, genesis := executor.status.syncCtx.GetCurrentGenesis()
			if executor.getLatestSyncDownstream() != genesis-1 {
				executor.logger.Notice("current downstream not equal to genesis")
				needNextFetch = true
			}
		}
		return needNextFetch
	}

	checker := func() bool {
		lastBlk, err := edb.GetBlockByNumber(executor.namespace, executor.status.syncFlag.SyncDemandBlockNum+1)
		if err != nil {
			return false
		}
		latestBlk, err := edb.GetLatestBlock(executor.namespace)
		if err != nil {
			return false
		}
		if bytes.Compare(lastBlk.ParentHash, latestBlk.BlockHash) != 0 {
			return false
		}
		return true
	}

	reqNext := func() {
		executor.logger.Notice("still have some blocks to fetch")
		executor.status.syncFlag.Oracle.FeedBack(true)
		executor.status.syncCtx.SetCurrentPeer(executor.status.syncFlag.Oracle.SelectPeer())
		prev := executor.getLatestSyncDownstream()
		next := executor.calcuDownstream()
		executor.SendSyncRequest(prev, next)
	}

	if executor.status.syncFlag.SyncDemandBlockNum != 0 {
		block := &types.Block{}
		proto.Unmarshal(payload, block)
		// store blocks into database only, not process them.
		if !VerifyBlockIntegrity(block) {
			executor.logger.Warningf("[Namespace = %s] receive a broken block %d, drop it", executor.namespace, block.Number)
			return
		}
		if block.Number <= executor.status.syncFlag.SyncDemandBlockNum {
			executor.logger.Debugf("[Namespace = %s] receive block #%d  hash %s", executor.namespace, block.Number, common.BytesToHash(block.BlockHash).Hex())
			// is demand
			if executor.isDemandSyncBlock(block) {
				edb.PersistBlock(executor.db.NewBatch(), block, true, true)
				if err := executor.updateSyncDemand(block); err != nil {
					executor.logger.Errorf("[Namespace = %s] update sync demand failed.", executor.namespace)
					executor.reject()
					return
				}
			} else {
				// requested block with smaller number arrive earlier than expected
				// store in cache temporarily
				executor.logger.Debugf("[Namespace = %s] receive block #%d hash %s earily", executor.namespace, block.Number, common.BytesToHash(block.BlockHash).Hex())
				executor.addToSyncCache(block)
			}
		}
		if executor.receiveAllRequiredBlocks() {
			executor.logger.Notice("receive a batch of blocks")
			needNextFetch := checkNeedMore()
			if needNextFetch {
				reqNext()
			} else {
				executor.logger.Noticef("receive all required blocks. from %d to %d", edb.GetHeightOfChain(executor.namespace), executor.status.syncFlag.SyncTarget)
				if executor.status.syncCtx.UpdateGenesis {
					// receive world state
					executor.logger.Notice("send request to fetch world state for status transition")
					executor.status.syncCtx.SetResendMode(ResendMode_WorldState_Hs)
					executor.SendSyncRequestForWorldState(executor.status.syncFlag.SyncDemandBlockNum + 1)
				} else {
					// check
					if checker() {
						executor.status.syncCtx.SetResendMode(ResendMode_Nope)
						executor.processSyncBlocks()
					} else {
						if err := executor.CutdownBlock(executor.status.syncFlag.SyncDemandBlockNum); err != nil {
							executor.logger.Errorf("[Namespace = %s] cut down block %d failed.", executor.namespace, executor.status.syncFlag.SyncDemandBlockNum)
							executor.reject()
							return
						}
						executor.logger.Noticef("cutdown block #%d", executor.status.syncFlag.SyncDemandBlockNum)
						reqNext()
					}
				}
			}
		}
	}
}

func (executor *Executor) ReceiveWsHandshake(payload []byte) {
	if executor.status.syncCtx.Handshaked {
		return
	}
	var hs WsHandshake
	if err := proto.Unmarshal(payload, &hs); err != nil {
		executor.logger.Warning("unmarshal world state packet failed.")
		return
	}
	executor.logger.Noticef("receive ws handshake, content: [ total size (#%d), packet num (#%d), max packet size (#%d) ]",
		hs.Size, hs.PacketNum, hs.PacketSize)

	executor.status.syncCtx.RecordWsHandshake(&hs)

	// make `receive home`
	p := path.Join(hyperdb.GetDatabaseHome(executor.conf), "ws", "ws_"+hs.Ctx.FilterId)
	err := os.MkdirAll(p, 0777)
	if err != nil {
		executor.logger.Warningf("make ws home for %s failed", hs.Ctx.FilterId)
		return
	}
	executor.status.syncCtx.SetWsHome(p)
	// send back ack
	ack := executor.constructWsAck(hs.Ctx, executor.status.syncCtx.GetWsId(), WsAck_OK, nil)
	if err := executor.informP2P(NOTIFY_SEND_WS_ACK, ack); err != nil {
		executor.logger.Warning("send ws ack failed")
		return
	}
	executor.logger.Noticef("send ws ack (#%d) success", ack.PacketId)
}

func (executor *Executor) ReceiveWorldState(payload []byte) {
	executor.logger.Noticef("receive ws packet")
	var ws Ws
	if err := proto.Unmarshal(payload, &ws); err != nil {
		executor.logger.Warning("unmarshal world state packet failed.")
		return
	}

	store := func(payload []byte, packetId uint64, filterId string) error {
		// GRPC will prevent packet to be modified
		executor.logger.Noticef("receive ws (#%s) fragment (#%d), size (#%d)", filterId, packetId, len(payload))
		fname := fmt.Sprintf("ws_%d.tar.gz", packetId)
		if err := ioutil.WriteFile(path.Join(executor.status.syncCtx.GetWsHome(), fname), payload, 0644); err != nil {
			return err
		}
		return nil
	}

	assemble := func() error {
		hs := executor.status.syncCtx.hs
		var i uint64 = 1
		fd, err := os.OpenFile(path.Join(executor.status.syncCtx.GetWsHome(), "ws.tar.gz"), os.O_APPEND|os.O_WRONLY|os.O_CREATE, 0600)
		if err != nil {
			return err
		}
		for ; i <= hs.PacketNum; i += 1 {
			fname := fmt.Sprintf("ws_%d.tar.gz", i)
			buf, err := ioutil.ReadFile(path.Join(executor.status.syncCtx.GetWsHome(), fname))
			if err != nil {
				return err
			}
			n, err := fd.Write(buf)
			if n != len(buf) || err != nil {
				return errors.New("assmble ws file failed")
			}
		}
		fd.Close()
		return nil
	}

	if ws.PacketId == executor.status.syncCtx.hs.PacketNum && !executor.status.syncCtx.ReceiveAll {
		// the last packet
		store(ws.Payload, ws.PacketId, ws.Ctx.FilterId)
		ack := executor.constructWsAck(ws.Ctx, ws.PacketId, WsAck_OK, []byte("Done"))
		if err := executor.informP2P(NOTIFY_SEND_WS_ACK, ack); err != nil {
			executor.logger.Warning("send ws ack failed")
			return
		}
		executor.status.syncCtx.SetResendMode(ResendMode_Nope)
		executor.status.syncCtx.ReceiveAll = true

		executor.logger.Notice("receive all ws packet, begin to assemble")
		if err := assemble(); err != nil {
			executor.logger.Errorf("assemble failed, err detail %s", err.Error())
			return
		}

		_, nGenesis := executor.status.syncCtx.GetCurrentGenesis()
		newGenesis, err := edb.GetBlockByNumber(executor.namespace, nGenesis)
		if err != nil {
			return
		}
		if err := executor.applyWorldState(path.Join(executor.status.syncCtx.GetWsHome(), "ws.tar.gz"), ws.Ctx.FilterId, common.BytesToHash(newGenesis.MerkleRoot), newGenesis.Number); err != nil {
			executor.logger.Errorf("apply ws failed, err detail %s", err.Error())
			return
		}
		executor.status.syncCtx.SetTransitioned()
		executor.processSyncBlocks()
	} else if ws.PacketId == executor.status.syncCtx.GetWsId()+1 {
		store(ws.Payload, ws.PacketId, ws.Ctx.FilterId)
		ack := executor.constructWsAck(ws.Ctx, ws.PacketId, WsAck_OK, nil)
		if err := executor.informP2P(NOTIFY_SEND_WS_ACK, ack); err != nil {
			executor.logger.Warning("send ws ack failed")
			return
		}
		executor.logger.Noticef("send ws (#%s) ack (#%d) success", ack.Ctx.FilterId, ack.PacketId)
		executor.status.syncCtx.SetWsId(ws.PacketId)
	}
}

// SendSyncRequest - send synchronization request to other nodes.
func (executor *Executor) SendSyncRequest(upstream, downstream uint64) {
	if executor.isSyncInExecution() == true {
		return
	}
	peer := executor.status.syncCtx.GetCurrentPeer()
	executor.logger.Debugf("send sync req to %d, require [%d] to [%d]", peer, downstream, upstream)
	if err := executor.informP2P(NOTIFY_BROADCAST_DEMAND, upstream, downstream, peer); err != nil {
		executor.logger.Errorf("[Namespace = %s] send sync req failed.", executor.namespace)
		executor.reject()
		return
	}
	executor.recordSyncReqArgs(upstream, downstream)
}

// ApplyBlock - apply all transactions in block into state during the `state update` process.
func (executor *Executor) ApplyBlock(block *types.Block, seqNo uint64) (error, *ValidationResultRecord) {
	if block.Transactions == nil {
		return er.EmptyPointerErr, nil
	}
	return executor.applyBlock(block, seqNo)
}

func (executor *Executor) applyBlock(block *types.Block, seqNo uint64) (error, *ValidationResultRecord) {
	var filterLogs []*types.Log
	err, result := executor.applyTransactions(block.Transactions, nil, seqNo)
	if err != nil {
		return err, nil
	}
	batch := executor.statedb.FetchBatch(seqNo)
	if err := executor.persistTransactions(batch, block.Transactions, seqNo); err != nil {
		return err, nil
	}
	if err, logs := executor.persistReceipts(batch, result.Receipts, seqNo, common.BytesToHash(block.BlockHash)); err != nil {
		return err, nil
	} else {
		filterLogs = logs
	}
	executor.storeFilterData(result, block, filterLogs)
	return nil, result
}

// ClearStateUnCommitted - remove all cached stuff
func (executor *Executor) clearStatedb() {
	executor.statedb.Purge()
}

// assertApplyResult - check apply result whether equal with other's.
func (executor *Executor) assertApplyResult(block *types.Block, result *ValidationResultRecord) bool {
	if bytes.Compare(block.MerkleRoot, result.MerkleRoot) != 0 {
		executor.logger.Warningf("[Namespace = %s] mismatch in block merkle root  of #%d, demand %s, got %s",
			executor.namespace, block.Number, common.Bytes2Hex(block.MerkleRoot), common.Bytes2Hex(result.MerkleRoot))
		return false
	}
	if bytes.Compare(block.TxRoot, result.TxRoot) != 0 {
		executor.logger.Warningf("[Namespace = %s] mismatch in block transaction root  of #%d, demand %s, got %s",
			block.Number, common.Bytes2Hex(block.TxRoot), common.Bytes2Hex(result.TxRoot))
		return false

	}
	if bytes.Compare(block.ReceiptRoot, result.ReceiptRoot) != 0 {
		executor.logger.Warningf("[Namespace = %s] mismatch in block receipt root  of #%d, demand %s, got %s",
			executor.namespace, block.Number, common.Bytes2Hex(block.ReceiptRoot), common.Bytes2Hex(result.ReceiptRoot))
		return false
	}
	return true
}

// isBlockHashEqual - compare block hash.
func (executor *Executor) isBlockHashEqual(targetHash []byte) bool {
	// compare current latest block and peer's block hash
	latestBlock, err := edb.GetBlockByNumber(executor.namespace, edb.GetHeightOfChain(executor.namespace))
	if err != nil || latestBlock == nil || bytes.Compare(targetHash, latestBlock.BlockHash) != 0 {
		executor.logger.Warningf("[Namespace = %s] missing match target blockhash and latest block's hash, target block hash %s, latest block hash %s",
			executor.namespace, common.Bytes2Hex(targetHash), common.Bytes2Hex(latestBlock.BlockHash))
		return false
	}
	return true
}

// processSyncBlocks - execute all received block one by one.
func (executor *Executor) processSyncBlocks() {
	if executor.status.syncFlag.SyncDemandBlockNum <= edb.GetHeightOfChain(executor.namespace) || executor.status.syncCtx.GenesisTranstioned {
		// get the first of SyncBlocks
		executor.waitUtilSyncAvailable()
		defer executor.syncDone()
		// execute all received block at one time
		var low uint64
		if executor.status.syncCtx.UpdateGenesis {
			_, low = executor.status.syncCtx.GetCurrentGenesis()
			low += 1
		} else {
			low = executor.status.syncFlag.SyncDemandBlockNum + 1
		}

		for i := low; i <= executor.status.syncFlag.SyncTarget; i += 1 {
			blk, err := edb.GetBlockByNumber(executor.namespace, i)
			if err != nil {
				executor.logger.Errorf("[Namespace = %s] state update from #%d to #%d failed. current chain height #%d",
					executor.namespace, executor.status.syncFlag.SyncDemandBlockNum+1, executor.status.syncFlag.SyncTarget, edb.GetHeightOfChain(executor.namespace))
				executor.reject()
				return
			} else {
				// set temporary block number as block number since block number is already here
				executor.initDemand(blk.Number)
				executor.stateTransition(blk.Number+1, common.BytesToHash(blk.MerkleRoot))
				err, result := executor.ApplyBlock(blk, blk.Number)
				if err != nil || executor.assertApplyResult(blk, result) == false {
					executor.logger.Errorf("[Namespace = %s] state update from #%d to #%d failed. current chain height #%d",
						executor.namespace, executor.status.syncFlag.SyncDemandBlockNum+1, executor.status.syncFlag.SyncTarget, edb.GetHeightOfChain(executor.namespace))
					executor.reject()
					return
				} else {
					// commit modified changes in this block and update chain.
					if err := executor.accpet(blk.Number, result); err != nil {
						executor.reject()
						return
<<<<<<< HEAD
=======
					} else {
						// commit modified changes in this block and update chain.
						if err := executor.accpet(blk.Number, result); err != nil {
							executor.reject()
							return
						}
>>>>>>> 99284ac7
					}
				}
			}
		}
		executor.initDemand(executor.status.syncFlag.SyncTarget + 1)
		executor.clearSyncFlag()
		executor.sendStateUpdatedEvent()
	}
}

// broadcastDemandBlock - send block request message to others for demand block.
func (executor *Executor) SendSyncRequestForSingle(number uint64) {
	executor.informP2P(NOTIFY_BROADCAST_SINGLE, number)
}

func (executor *Executor) SendSyncRequestForWorldState(number uint64) {
	executor.logger.Noticef("send req to fetch world state at height (#%d)", number)
	executor.informP2P(NOTIFY_REQUEST_WORLD_STATE, number)
}

// updateSyncDemand - update next demand block number and block hash.
func (executor *Executor) updateSyncDemand(block *types.Block) error {
	var tmp = block.Number - 1
	var tmpHash = block.ParentHash
	flag := false
	for tmp > edb.GetHeightOfChain(executor.namespace) {
		if executor.cache.syncCache.Contains(tmp) {
			blks, _ := executor.fetchFromSyncCache(tmp)
			for hash, blk := range blks {
				if hash == common.BytesToHash(tmpHash).Hex() {
					edb.PersistBlock(executor.db.NewBatch(), &blk, true, true)
					executor.cache.syncCache.Remove(tmp)
					tmp = tmp - 1
					tmpHash = blk.ParentHash
					flag = true
					executor.logger.Debugf("[Namespace = %s] process sync block(block number = %d) stored in cache", executor.namespace, blk.Number)
					break
				} else {
					executor.logger.Debugf("[Namespace = %s] found invalid sync block, discard block number %d, block hash %s", executor.namespace, blk.Number, common.BytesToHash(blk.BlockHash).Hex())
				}
			}
			if flag {
				flag = false
			} else {
				executor.cache.syncCache.Remove(tmp)
				break
			}
		} else {
			break
		}
	}
	executor.updateSyncFlag(tmp, tmpHash, executor.status.syncFlag.SyncTarget)
	executor.logger.Debugf("[Namespace = %s] Next Demand %d %s", executor.namespace, executor.status.syncFlag.SyncDemandBlockNum, common.BytesToHash(executor.status.syncFlag.SyncDemandBlockHash).Hex())
	return nil
}

// sendStateUpdatedEvent - communicate with consensus, told it state update has finished.
func (executor *Executor) sendStateUpdatedEvent() {
	// state update success
	executor.PurgeCache()
	executor.informConsensus(NOTIFY_SYNC_DONE, protos.StateUpdatedMessage{edb.GetHeightOfChain(executor.namespace)})
}

// accpet - accept block synchronization result.
func (executor *Executor) accpet(seqNo uint64, result *ValidationResultRecord) error {
	batch := executor.statedb.FetchBatch(seqNo)
	if err := edb.UpdateChainByBlcokNum(executor.namespace, batch, seqNo, false, false); err != nil {
		executor.logger.Errorf("update chain to (#%d) failed, err: %s", err.Error())
		return err
	}
	if err := batch.Write(); err != nil {
		executor.logger.Errorf("commit (#%d) changes failed, err: %s", err.Error())
		return err
	}
	executor.statedb.MarkProcessFinish(seqNo)
<<<<<<< HEAD
	executor.filterFeedback(result.Block, result.Logs)
=======
	executor.feedback(result.Block, result.Logs)
>>>>>>> 99284ac7
	return nil
}

// reject - reject state update result.
func (executor *Executor) reject() {
	executor.cache.syncCache.Purge()
	// clear all useless stuff
	batch := executor.db.NewBatch()
	for i := edb.GetHeightOfChain(executor.namespace) + 1; i <= executor.status.syncFlag.SyncTarget; i += 1 {
		// delete persisted blocks number larger than chain height
		edb.DeleteBlockByNum(executor.namespace, batch, i, false, false)
	}
	batch.Write()
	executor.initDemand(edb.GetHeightOfChain(executor.namespace) + 1)
	executor.clearStatedb()
	executor.clearSyncFlag()
	executor.sendStateUpdatedEvent()
}

// isDemandSyncBlock - check whether is the demand sync block.
func (executor *Executor) isDemandSyncBlock(block *types.Block) bool {
	if block.Number == executor.status.syncFlag.SyncDemandBlockNum &&
		bytes.Compare(block.BlockHash, executor.status.syncFlag.SyncDemandBlockHash) == 0 {
		return true
	}
	return false
}

// calcuDownstream - calculate a sync request downstream
// if a node required to sync too much blocks one time, the huge chain sync request will be split to several small one.
// a sync chain required block number can not more than `sync batch size` in config file.
func (executor *Executor) calcuDownstream() uint64 {
	if executor.status.syncCtx.UpdateGenesis {
		_, genesis := executor.status.syncCtx.GetCurrentGenesis()
		total := executor.getLatestSyncDownstream() - genesis + 1
		if total < executor.GetSyncMaxBatchSize() {
			executor.setLatestSyncDownstream(genesis - 1)
		} else {
			executor.setLatestSyncDownstream(executor.getLatestSyncDownstream() - executor.GetSyncMaxBatchSize())
		}
	} else {
		total := executor.getLatestSyncDownstream() - edb.GetHeightOfChain(executor.namespace)
		if total < executor.GetSyncMaxBatchSize() {
			executor.setLatestSyncDownstream(edb.GetHeightOfChain(executor.namespace))
		} else {
			executor.setLatestSyncDownstream(executor.getLatestSyncDownstream() - executor.GetSyncMaxBatchSize())
		}
	}

	executor.logger.Noticef("update temporarily downstream to %d", executor.getLatestSyncDownstream())
	return executor.getLatestSyncDownstream()
}

func (executor *Executor) receiveAllRequiredBlocks() bool {
	return executor.status.syncFlag.SyncDemandBlockNum == executor.getLatestSyncDownstream()
}

// storeFilterData - store filter data in record temporarily, avoid re-generated when using.
func (executor *Executor) storeFilterData(record *ValidationResultRecord, block *types.Block, logs []*types.Log) {
	record.Block = block
	record.Logs = logs
<<<<<<< HEAD
}

func (executor *Executor) fetchRepliceIds(event event.ChainSyncReqEvent) []uint64 {
	var ret []uint64
	for _, r := range event.Replicas {
		ret = append(ret, r.Id)
	}
	return ret
}

// syncinitialize initialize sync context and status.
func (executor *Executor) syncInitialize(ev event.ChainSyncReqEvent) {
	ctx := NewChainSyncContext(executor.namespace, ev)
	executor.status.syncCtx = ctx

	executor.updateSyncFlag(ev.TargetHeight, ev.TargetBlockHash, ev.TargetHeight)
	executor.setLatestSyncDownstream(ev.TargetHeight)
	executor.recordSyncPeers(executor.fetchRepliceIds(ev), ev.Id)
	executor.status.syncFlag.Oracle = NewOracle(ctx, executor.conf, executor.logger)
	firstPeer := executor.status.syncFlag.Oracle.SelectPeer()
	ctx.SetCurrentPeer(firstPeer)
}

func (executor *Executor) applyWorldState(fPath string, filterId string, root common.Hash, genesis uint64) error {
	uncompressCmd := cmd.Command("tar", "-zxvf", fPath, "-C", filepath.Dir(fPath))
	if err := uncompressCmd.Run(); err != nil {
		return err
	}
	dbPath := path.Join("ws", "ws_"+filterId, "SNAPSHOT_"+filterId)
	wsDb, err := hyperdb.NewDatabase(executor.conf, dbPath, hyperdb.GetDatabaseType(executor.conf), executor.namespace)
	if err != nil {
		return err
	}
	defer wsDb.Close()

	writeBatch := executor.db.NewBatch()

	if err := executor.statedb.Apply(wsDb, writeBatch, root); err != nil {
		return err
	}

	if err := edb.UpdateGenesisTag(executor.namespace, genesis, writeBatch, false, false); err != nil {
		return err
	}

	if err := writeBatch.Write(); err != nil {
		return err
	}

	executor.logger.Noticef("apply ws pieces (%s) success", filterId)
	return nil
}

/*
	Sync chain Receiver
*/
// ReceiveSyncRequest - receive synchronization request from some nodes, and send back request blocks.
func (executor *Executor) ReceiveSyncRequest(payload []byte) {
	var request ChainSyncRequest
	if err := proto.Unmarshal(payload, &request); err != nil {
		executor.logger.Error("unmarshal sync request failed.")
		return
	}
	for i := request.RequiredNumber; i > request.CurrentNumber; i -= 1 {
		executor.informP2P(NOTIFY_UNICAST_BLOCK, i, request.PeerId)
	}
}

// ReceiveWorldStateSyncRequest - receive ws request, send back handshake packet first time.
func (executor *Executor) ReceiveWorldStateSyncRequest(payload []byte) {
	var request WsRequest
	var fsize int64
	if err := proto.Unmarshal(payload, &request); err != nil {
		executor.logger.Warning("unmarshal world state sync request failed.")
		return
	}
	executor.logger.Noticef("receive world state sync req, required (#%d)", request.Target)
	err, manifest := executor.snapshotReg.rwc.Search(request.Target)
	if err != nil {
		executor.logger.Warning("required snapshot doesn't exist")
		return
	}
	if err, size := executor.snapshotReg.CompressSnapshot(manifest.FilterId); err != nil {
		executor.logger.Warning("compress snapshot failed")
		return
	} else {
		fsize = size
	}

	n := fsize / int64(WsShardLen)
	if fsize%int64(WsShardLen) > 0 {
		n += 1
	}
	hs := executor.constructWsHandshake(request, manifest.FilterId, uint64(fsize), uint64(n))
	if err := executor.informP2P(NOTIFY_SEND_WORLD_STATE_HANDSHAKE, hs); err != nil {
		executor.logger.Warningf("send world state (#%s) back to (%d) failed, err msg %s", manifest.FilterId, request.InitiatorId, err.Error())
		return
	}
	executor.logger.Noticef("send world state (#%s) handshake back to (%d) success, total size %d, total packet num %d, max packet size %d",
		manifest.FilterId, request.InitiatorId, hs.Size, hs.PacketNum, hs.PacketSize)
}

func (executor *Executor) ReceiveWsAck(payload []byte) {
	var ack WsAck
	if err := proto.Unmarshal(payload, &ack); err != nil {
		executor.logger.Warning("unmarshal ws ack failed.")
		return
	}
	remove := func(filterId string) {
		fpath := executor.snapshotReg.CompressedSnapshotPath(ack.Ctx.FilterId)
		os.Remove(fpath)
	}

	sendWs := func(shardId uint64, filterId string, ws *WsAck) {
		fpath := executor.snapshotReg.CompressedSnapshotPath(filterId)
		err, reader := common.NewSectionReader(fpath, WsShardLen)
		defer reader.Close()
		if err != nil {
			return
		}
		n, ctx, err := reader.ReadAt(int64(shardId))
		if n > 0 {
			ws := executor.constrcutWs(&ack, shardId, uint64(n), ctx[:n])
			if err := executor.informP2P(NOTIFY_SEND_WORLD_STATE, ws); err != nil {
				return
			}
			executor.logger.Noticef("send ws(#%s) packet (#%d), packet size (#%d) to peer (#%d) success", ws.Ctx.FilterId, ws.PacketId, ws.PacketSize, ws.Ctx.ReceiverId)
		} else if n == 0 && err != nil {
			// TODO handler invalid ws req
			return
		}
	}

	if ack.Status == WsAck_OK {
		if string(ack.Message) == "Done" {
			// remove compressed file
			remove(ack.Ctx.FilterId)
		} else {
			// send next one
			sendWs(ack.PacketId+1, ack.Ctx.FilterId, &ack)
		}
	} else {
		// resend
		sendWs(ack.PacketId, ack.Ctx.FilterId, &ack)
	}

}

/*
	Net Packets
*/
func (executor *Executor) constructWsHandshake(req WsRequest, filterId string, size uint64, pn uint64) *WsHandshake {
	return &WsHandshake{
		Ctx: &WsContext{
			FilterId:    filterId,
			InitiatorId: req.ReceiverId,
			ReceiverId:  req.InitiatorId,
		},
		Height:     req.Target,
		Size:       size,
		PacketSize: uint64(WsShardLen),
		PacketNum:  pn,
	}
}

func (executor *Executor) constructWsAck(ctx *WsContext, packetId uint64, status WsAck_STATUS, message []byte) *WsAck {
	return &WsAck{
		Ctx: &WsContext{
			FilterId:    ctx.FilterId,
			InitiatorId: ctx.ReceiverId,
			ReceiverId:  ctx.InitiatorId,
		},
		PacketId: packetId,
		Status:   status,
		Message:  message,
	}
}

func (executor *Executor) constrcutWs(ack *WsAck, packetId uint64, packetSize uint64, payload []byte) *Ws {
	executor.logger.Noticef("construct ws packet with %d size", len(payload))
	return &Ws{
		Ctx: &WsContext{
			FilterId:    ack.Ctx.FilterId,
			InitiatorId: ack.Ctx.ReceiverId,
			ReceiverId:  ack.Ctx.InitiatorId,
		},
		PacketId:   packetId,
		PacketSize: packetSize,
		Payload:    payload,
	}
=======
>>>>>>> 99284ac7
}<|MERGE_RESOLUTION|>--- conflicted
+++ resolved
@@ -427,15 +427,6 @@
 					if err := executor.accpet(blk.Number, result); err != nil {
 						executor.reject()
 						return
-<<<<<<< HEAD
-=======
-					} else {
-						// commit modified changes in this block and update chain.
-						if err := executor.accpet(blk.Number, result); err != nil {
-							executor.reject()
-							return
-						}
->>>>>>> 99284ac7
 					}
 				}
 			}
@@ -511,11 +502,7 @@
 		return err
 	}
 	executor.statedb.MarkProcessFinish(seqNo)
-<<<<<<< HEAD
 	executor.filterFeedback(result.Block, result.Logs)
-=======
-	executor.feedback(result.Block, result.Logs)
->>>>>>> 99284ac7
 	return nil
 }
 
@@ -577,7 +564,6 @@
 func (executor *Executor) storeFilterData(record *ValidationResultRecord, block *types.Block, logs []*types.Log) {
 	record.Block = block
 	record.Logs = logs
-<<<<<<< HEAD
 }
 
 func (executor *Executor) fetchRepliceIds(event event.ChainSyncReqEvent) []uint64 {
@@ -768,6 +754,4 @@
 		PacketSize: packetSize,
 		Payload:    payload,
 	}
-=======
->>>>>>> 99284ac7
 }