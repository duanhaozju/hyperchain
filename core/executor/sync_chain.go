package executor

import (
	"bytes"
	"errors"
	"fmt"
	"github.com/golang/protobuf/proto"
	"hyperchain/common"
	edb "hyperchain/core/db_utils"
	"hyperchain/core/types"
	"hyperchain/hyperdb"
	"hyperchain/manager/event"
	"hyperchain/manager/protos"
	"io/ioutil"
	"os"
	cmd "os/exec"
	"path"
	"path/filepath"
	"time"
	er "hyperchain/core/errors"
)

/*
	Sync chain initiator
*/

// SyncChain receive chain sync request from consensus module,
// trigger to sync.
func (executor *Executor) SyncChain(ev event.ChainSyncReqEvent) {
	executor.logger.Noticef("[Namespace = %s] send sync block request to fetch missing block, current height %d, target height %d", executor.namespace, edb.GetHeightOfChain(executor.namespace), ev.TargetHeight)
	if executor.status.syncFlag.SyncTarget >= ev.TargetHeight || edb.GetHeightOfChain(executor.namespace) > ev.TargetHeight {
		executor.logger.Errorf("[Namespace = %s] receive invalid state update request, just ignore it", executor.namespace)
		executor.reject()
		return
	}

	if edb.GetHeightOfChain(executor.namespace) == ev.TargetHeight {
		executor.logger.Debugf("[Namespace = %s] recv target height same with current chain height", executor.namespace)
		if executor.isBlockHashEqual(ev.TargetBlockHash) == true {
			executor.logger.Infof("[Namespace = %s] current chain latest block hash equal with target hash, send state updated event", executor.namespace)
			executor.sendStateUpdatedEvent()
		} else {
			executor.logger.Warningf("[Namespace = %s] current chain latest block hash not equal with target hash, cut down local block %d", executor.namespace, edb.GetHeightOfChain(executor.namespace))
			if err := executor.CutdownBlock(edb.GetHeightOfChain(executor.namespace)); err != nil {
				executor.logger.Errorf("[Namespace = %s] cut down block %d failed.", executor.namespace, edb.GetHeightOfChain(executor.namespace))
				executor.reject()
				return
			}
		}
	}

<<<<<<< HEAD
	executor.syncInitialize(ev)

	if executor.status.syncCtx.UpdateGenesis && !executor.IsSyncWsEable() {
		executor.logger.Noticef("World state transition is not supported, chain synchronization can not been arcieved since there has no required blocks over the network. system exit")
		os.Exit(1)
	}
	if len(executor.status.syncCtx.GetFullPeersId()) == 0 && len(executor.status.syncCtx.GetPartPeersId()) == 0 {
		executor.logger.Noticef("There is no satisfied peers over the blockchain network to make chain synchronization, hold on some time to retry. system exit")
		os.Exit(1)
	}

=======
	executor.updateSyncFlag(ev.TargetHeight, ev.TargetBlockHash, ev.TargetHeight)
	executor.status.syncFlag.ResendExit = make(chan bool)
	executor.setLatestSyncDownstream(ev.TargetHeight)
	executor.recordSyncPeers(ev.Replicas, ev.Id)
	executor.status.syncFlag.Oracle = NewOracle(ev.Replicas, executor.conf, executor.logger)
>>>>>>> 1dcacfb5
	executor.SendSyncRequest(ev.TargetHeight, executor.calcuDownstream())
	go executor.syncChainResendBackend()
}

func (executor *Executor) syncChainResendBackend() {
	ticker := time.NewTicker(executor.GetSyncResendInterval())
	up, down := executor.getSyncReqArgs()
	for {
		select {
		case <-executor.status.syncFlag.ResendExit:
			return
		case <-ticker.C:
			// resend
			if executor.status.syncCtx.GetResendMode() == ResendMode_Block {
				curUp, curDown := executor.getSyncReqArgs()
				if curUp == up && curDown == down {
					executor.logger.Noticef("resend sync request. want [%d] - [%d]", down, executor.status.syncFlag.SyncDemandBlockNum)
					executor.status.syncFlag.Oracle.FeedBack(false)
					executor.status.syncCtx.SetCurrentPeer(executor.status.syncFlag.Oracle.SelectPeer())
					executor.SendSyncRequest(executor.status.syncFlag.SyncDemandBlockNum, down)
					executor.recordSyncReqArgs(curUp, curDown)
				} else {
					up = curUp
					down = curDown
				}
			} else if executor.status.syncCtx.GetResendMode() == ResendMode_WorldState_Hs {
				executor.SendSyncRequestForWorldState(executor.status.syncFlag.SyncDemandBlockNum + 1)
			} else if executor.status.syncCtx.GetResendMode() == ResendMode_WorldState_Piece {
				ack := executor.constructWsAck(executor.status.syncCtx.hs.Ctx, executor.status.syncCtx.GetWsId(), WsAck_OK, nil)
				if err := executor.informP2P(NOTIFY_SEND_WS_ACK, ack); err != nil {
					executor.logger.Warning("send ws ack failed")
					return
				}
			}
		}
	}
}

// ReceiveSyncBlocks - receive request synchronization blocks from others.
func (executor *Executor) ReceiveSyncBlocks(payload []byte) {

	checkNeedMore := func() bool {
		var needNextFetch bool
		if !executor.status.syncCtx.UpdateGenesis {
			if executor.getLatestSyncDownstream() != edb.GetHeightOfChain(executor.namespace) {
				executor.logger.Notice("current downstream not equal to chain height")
				needNextFetch = true
			}
		} else {
			_, genesis := executor.status.syncCtx.GetCurrentGenesis()
			if executor.getLatestSyncDownstream() != genesis-1 {
				executor.logger.Notice("current downstream not equal to genesis")
				needNextFetch = true
			}
		}
		return needNextFetch
	}

	checker := func() bool {
		lastBlk, err := edb.GetBlockByNumber(executor.namespace, executor.status.syncFlag.SyncDemandBlockNum+1)
		if err != nil {
			return false
		}
		latestBlk, err := edb.GetLatestBlock(executor.namespace)
		if err != nil {
			return false
		}
		if bytes.Compare(lastBlk.ParentHash, latestBlk.BlockHash) != 0 {
			return false
		}
		return true
	}

	reqNext := func() {
		executor.logger.Notice("still have some blocks to fetch")
		executor.status.syncFlag.Oracle.FeedBack(true)
		executor.status.syncCtx.SetCurrentPeer(executor.status.syncFlag.Oracle.SelectPeer())
		prev := executor.getLatestSyncDownstream()
		next := executor.calcuDownstream()
		executor.SendSyncRequest(prev, next)
	}

	if executor.status.syncFlag.SyncDemandBlockNum != 0 {
		block := &types.Block{}
		if err := proto.Unmarshal(payload, block); err != nil {
			executor.logger.Warning("receive a block but unmarshal failed")
			return
		}
		// store blocks into database only, not process them.
		if !VerifyBlockIntegrity(block) {
			executor.logger.Warningf("[Namespace = %s] receive a broken block %d, drop it", executor.namespace, block.Number)
			return
		}
		if block.Number <= executor.status.syncFlag.SyncDemandBlockNum {
			executor.logger.Debugf("[Namespace = %s] receive block #%d  hash %s", executor.namespace, block.Number, common.BytesToHash(block.BlockHash).Hex())
			// is demand
			if executor.isDemandSyncBlock(block) {
				// received block's struct definition may different from current
				// for backward compatibility, store with original version tag.
				edb.PersistBlock(executor.db.NewBatch(), block, true, true, string(block.Version))
				if err := executor.updateSyncDemand(block); err != nil {
					executor.logger.Errorf("[Namespace = %s] update sync demand failed.", executor.namespace)
					executor.reject()
					return
				}
			} else {
				// requested block with smaller number arrive earlier than expected
				// store in cache temporarily
				executor.logger.Debugf("[Namespace = %s] receive block #%d hash %s earily", executor.namespace, block.Number, common.BytesToHash(block.BlockHash).Hex())
				executor.addToSyncCache(block)
			}
		}
		if executor.receiveAllRequiredBlocks() {
			executor.logger.Notice("receive a batch of blocks")
			needNextFetch := checkNeedMore()
			if needNextFetch {
				reqNext()
			} else {
				executor.logger.Noticef("receive all required blocks. from %d to %d", edb.GetHeightOfChain(executor.namespace), executor.status.syncFlag.SyncTarget)
				if executor.status.syncCtx.UpdateGenesis {
					// receive world state
					executor.logger.Notice("send request to fetch world state for status transition")
					executor.status.syncCtx.SetResendMode(ResendMode_WorldState_Hs)
					executor.SendSyncRequestForWorldState(executor.status.syncFlag.SyncDemandBlockNum + 1)
				} else {
					// check
					if checker() {
						executor.status.syncCtx.SetResendMode(ResendMode_Nope)
						executor.processSyncBlocks()
					} else {
						if err := executor.CutdownBlock(executor.status.syncFlag.SyncDemandBlockNum); err != nil {
							executor.logger.Errorf("[Namespace = %s] cut down block %d failed.", executor.namespace, executor.status.syncFlag.SyncDemandBlockNum)
							executor.reject()
							return
						}
						executor.logger.Noticef("cutdown block #%d", executor.status.syncFlag.SyncDemandBlockNum)
						reqNext()
					}
				}
			}
		}
	}
}

func (executor *Executor) ReceiveWsHandshake(payload []byte) {
	if executor.status.syncCtx.Handshaked {
		return
	}
	var hs WsHandshake
	if err := proto.Unmarshal(payload, &hs); err != nil {
		executor.logger.Warning("unmarshal world state packet failed.")
		return
	}
	executor.logger.Noticef("receive ws handshake, content: [ total size (#%d), packet num (#%d), max packet size (#%d) ]",
		hs.Size, hs.PacketNum, hs.PacketSize)

	executor.status.syncCtx.RecordWsHandshake(&hs)

	// make `receive home`
	p := path.Join(hyperdb.GetDatabaseHome(executor.conf), "ws", "ws_"+hs.Ctx.FilterId)
	err := os.MkdirAll(p, 0777)
	if err != nil {
		executor.logger.Warningf("make ws home for %s failed", hs.Ctx.FilterId)
		return
	}
	executor.status.syncCtx.SetWsHome(p)
	// send back ack
	ack := executor.constructWsAck(hs.Ctx, executor.status.syncCtx.GetWsId(), WsAck_OK, nil)
	if err := executor.informP2P(NOTIFY_SEND_WS_ACK, ack); err != nil {
		executor.logger.Warning("send ws ack failed")
		return
	}
	executor.logger.Noticef("send ws ack (#%d) success", ack.PacketId)
}

func (executor *Executor) ReceiveWorldState(payload []byte) {
	executor.logger.Noticef("receive ws packet")
	var ws Ws
	if err := proto.Unmarshal(payload, &ws); err != nil {
		executor.logger.Warning("unmarshal world state packet failed.")
		return
	}

	store := func(payload []byte, packetId uint64, filterId string) error {
		// GRPC will prevent packet to be modified
		executor.logger.Noticef("receive ws (#%s) fragment (#%d), size (#%d)", filterId, packetId, len(payload))
		fname := fmt.Sprintf("ws_%d.tar.gz", packetId)
		if err := ioutil.WriteFile(path.Join(executor.status.syncCtx.GetWsHome(), fname), payload, 0644); err != nil {
			return err
		}
		return nil
	}

	assemble := func() error {
		hs := executor.status.syncCtx.hs
		var i uint64 = 1
		fd, err := os.OpenFile(path.Join(executor.status.syncCtx.GetWsHome(), "ws.tar.gz"), os.O_APPEND|os.O_WRONLY|os.O_CREATE, 0600)
		if err != nil {
			return err
		}
		for ; i <= hs.PacketNum; i += 1 {
			fname := fmt.Sprintf("ws_%d.tar.gz", i)
			buf, err := ioutil.ReadFile(path.Join(executor.status.syncCtx.GetWsHome(), fname))
			if err != nil {
				return err
			}
			n, err := fd.Write(buf)
			if n != len(buf) || err != nil {
				return errors.New("assmble ws file failed")
			}
		}
		fd.Close()
		return nil
	}

	if ws.PacketId == executor.status.syncCtx.hs.PacketNum && !executor.status.syncCtx.ReceiveAll {
		// the last packet
		store(ws.Payload, ws.PacketId, ws.Ctx.FilterId)
		ack := executor.constructWsAck(ws.Ctx, ws.PacketId, WsAck_OK, []byte("Done"))
		if err := executor.informP2P(NOTIFY_SEND_WS_ACK, ack); err != nil {
			executor.logger.Warning("send ws ack failed")
			return
		}
		executor.status.syncCtx.SetResendMode(ResendMode_Nope)
		executor.status.syncCtx.ReceiveAll = true

		executor.logger.Notice("receive all ws packet, begin to assemble")
		if err := assemble(); err != nil {
			executor.logger.Errorf("assemble failed, err detail %s", err.Error())
			return
		}

		_, nGenesis := executor.status.syncCtx.GetCurrentGenesis()
		newGenesis, err := edb.GetBlockByNumber(executor.namespace, nGenesis)
		if err != nil {
			return
		}
		if err := executor.applyWorldState(path.Join(executor.status.syncCtx.GetWsHome(), "ws.tar.gz"), ws.Ctx.FilterId, common.BytesToHash(newGenesis.MerkleRoot), newGenesis.Number); err != nil {
			executor.logger.Errorf("apply ws failed, err detail %s", err.Error())
			return
		}
		executor.status.syncCtx.SetTransitioned()
		executor.processSyncBlocks()
	} else if ws.PacketId == executor.status.syncCtx.GetWsId()+1 {
		store(ws.Payload, ws.PacketId, ws.Ctx.FilterId)
		ack := executor.constructWsAck(ws.Ctx, ws.PacketId, WsAck_OK, nil)
		if err := executor.informP2P(NOTIFY_SEND_WS_ACK, ack); err != nil {
			executor.logger.Warning("send ws ack failed")
			return
		}
		executor.logger.Noticef("send ws (#%s) ack (#%d) success", ack.Ctx.FilterId, ack.PacketId)
		executor.status.syncCtx.SetWsId(ws.PacketId)
	}
}

// SendSyncRequest - send synchronization request to other nodes.
func (executor *Executor) SendSyncRequest(upstream, downstream uint64) {
	if executor.isSyncInExecution() == true {
		return
	}
	peer := executor.status.syncCtx.GetCurrentPeer()
	executor.logger.Debugf("send sync req to %d, require [%d] to [%d]", peer, downstream, upstream)
	if err := executor.informP2P(NOTIFY_BROADCAST_DEMAND, upstream, downstream, peer); err != nil {
		executor.logger.Errorf("[Namespace = %s] send sync req failed.", executor.namespace)
		executor.reject()
		return
	}
	executor.recordSyncReqArgs(upstream, downstream)
}

// ApplyBlock - apply all transactions in block into state during the `state update` process.
func (executor *Executor) ApplyBlock(block *types.Block, seqNo uint64) (error, *ValidationResultRecord) {
	if block.Transactions == nil {
		return er.EmptyPointerErr, nil
	}
	return executor.applyBlock(block, seqNo)
}

func (executor *Executor) applyBlock(block *types.Block, seqNo uint64) (error, *ValidationResultRecord) {
	var filterLogs []*types.Log
	err, result := executor.applyTransactions(block.Transactions, nil, seqNo)
	if err != nil {
		return err, nil
	}
	batch := executor.statedb.FetchBatch(seqNo)
	if err := executor.persistTransactions(batch, block.Transactions, seqNo); err != nil {
		return err, nil
	}
<<<<<<< HEAD
	if err, logs := executor.persistReceipts(batch, result.Receipts, seqNo, common.BytesToHash(block.BlockHash)); err != nil {
=======
	if err := executor.persistReceipts(batch, block.Transactions, result.Receipts, seqNo, common.BytesToHash(block.BlockHash)); err != nil {
>>>>>>> 1dcacfb5
		return err, nil
	} else {
		filterLogs = logs
	}
	executor.storeFilterData(result, block, filterLogs)
	return nil, result
}

// ClearStateUnCommitted - remove all cached stuff
func (executor *Executor) clearStatedb() {
	executor.statedb.Purge()
}

// assertApplyResult - check apply result whether equal with other's.
func (executor *Executor) assertApplyResult(block *types.Block, result *ValidationResultRecord) bool {
	if bytes.Compare(block.MerkleRoot, result.MerkleRoot) != 0 {
		executor.logger.Warningf("[Namespace = %s] mismatch in block merkle root  of #%d, demand %s, got %s",
			executor.namespace, block.Number, common.Bytes2Hex(block.MerkleRoot), common.Bytes2Hex(result.MerkleRoot))
		return false
	}
	if bytes.Compare(block.TxRoot, result.TxRoot) != 0 {
		executor.logger.Warningf("[Namespace = %s] mismatch in block transaction root  of #%d, demand %s, got %s",
			block.Number, common.Bytes2Hex(block.TxRoot), common.Bytes2Hex(result.TxRoot))
		return false

	}
	if bytes.Compare(block.ReceiptRoot, result.ReceiptRoot) != 0 {
		executor.logger.Warningf("[Namespace = %s] mismatch in block receipt root  of #%d, demand %s, got %s",
			executor.namespace, block.Number, common.Bytes2Hex(block.ReceiptRoot), common.Bytes2Hex(result.ReceiptRoot))
		return false
	}
	return true
}

// isBlockHashEqual - compare block hash.
func (executor *Executor) isBlockHashEqual(targetHash []byte) bool {
	// compare current latest block and peer's block hash
	latestBlock, err := edb.GetBlockByNumber(executor.namespace, edb.GetHeightOfChain(executor.namespace))
	if err != nil || latestBlock == nil || bytes.Compare(targetHash, latestBlock.BlockHash) != 0 {
		executor.logger.Warningf("[Namespace = %s] missing match target blockhash and latest block's hash, target block hash %s, latest block hash %s",
			executor.namespace, common.Bytes2Hex(targetHash), common.Bytes2Hex(latestBlock.BlockHash))
		return false
	}
	return true
}

// processSyncBlocks - execute all received block one by one.
func (executor *Executor) processSyncBlocks() {
	if executor.status.syncFlag.SyncDemandBlockNum <= edb.GetHeightOfChain(executor.namespace) || executor.status.syncCtx.GenesisTranstioned {
		// get the first of SyncBlocks
		executor.waitUtilSyncAvailable()
		defer executor.syncDone()
		// execute all received block at one time
		var low uint64
		if executor.status.syncCtx.UpdateGenesis {
			_, low = executor.status.syncCtx.GetCurrentGenesis()
			low += 1
		} else {
			low = executor.status.syncFlag.SyncDemandBlockNum + 1
		}

		for i := low; i <= executor.status.syncFlag.SyncTarget; i += 1 {
			blk, err := edb.GetBlockByNumber(executor.namespace, i)
			if err != nil {
				executor.logger.Errorf("[Namespace = %s] state update from #%d to #%d failed. current chain height #%d",
					executor.namespace, executor.status.syncFlag.SyncDemandBlockNum+1, executor.status.syncFlag.SyncTarget, edb.GetHeightOfChain(executor.namespace))
				executor.reject()
				return
			} else {
				// set temporary block number as block number since block number is already here
				executor.initDemand(blk.Number)
				executor.stateTransition(blk.Number+1, common.BytesToHash(blk.MerkleRoot))
				err, result := executor.ApplyBlock(blk, blk.Number)
				if err != nil || executor.assertApplyResult(blk, result) == false {
					executor.logger.Errorf("[Namespace = %s] state update from #%d to #%d failed. current chain height #%d",
						executor.namespace, executor.status.syncFlag.SyncDemandBlockNum+1, executor.status.syncFlag.SyncTarget, edb.GetHeightOfChain(executor.namespace))
					executor.reject()
					return
				} else {
					// commit modified changes in this block and update chain.
					if err := executor.accpet(blk.Number, result); err != nil {
						executor.reject()
						return
					}
				}
			}
		}
		executor.initDemand(executor.status.syncFlag.SyncTarget + 1)
		executor.clearSyncFlag()
		executor.sendStateUpdatedEvent()
	}
}

// broadcastDemandBlock - send block request message to others for demand block.
func (executor *Executor) SendSyncRequestForSingle(number uint64) {
	executor.informP2P(NOTIFY_BROADCAST_SINGLE, number)
}

func (executor *Executor) SendSyncRequestForWorldState(number uint64) {
	executor.logger.Noticef("send req to fetch world state at height (#%d)", number)
	executor.informP2P(NOTIFY_REQUEST_WORLD_STATE, number)
}

// updateSyncDemand - update next demand block number and block hash.
func (executor *Executor) updateSyncDemand(block *types.Block) error {
	var tmp = block.Number - 1
	var tmpHash = block.ParentHash
	flag := false
	for tmp > edb.GetHeightOfChain(executor.namespace) {
		if executor.cache.syncCache.Contains(tmp) {
			blks, _ := executor.fetchFromSyncCache(tmp)
			for hash, blk := range blks {
				if hash == common.BytesToHash(tmpHash).Hex() {
					edb.PersistBlock(executor.db.NewBatch(), &blk, true, true)
					executor.cache.syncCache.Remove(tmp)
					tmp = tmp - 1
					tmpHash = blk.ParentHash
					flag = true
					executor.logger.Debugf("[Namespace = %s] process sync block(block number = %d) stored in cache", executor.namespace, blk.Number)
					break
				} else {
					executor.logger.Debugf("[Namespace = %s] found invalid sync block, discard block number %d, block hash %s", executor.namespace, blk.Number, common.BytesToHash(blk.BlockHash).Hex())
				}
			}
			if flag {
				flag = false
			} else {
				executor.cache.syncCache.Remove(tmp)
				break
			}
		} else {
			break
		}
	}
	executor.updateSyncFlag(tmp, tmpHash, executor.status.syncFlag.SyncTarget)
	executor.logger.Debugf("[Namespace = %s] Next Demand %d %s", executor.namespace, executor.status.syncFlag.SyncDemandBlockNum, common.BytesToHash(executor.status.syncFlag.SyncDemandBlockHash).Hex())
	return nil
}

// sendStateUpdatedEvent - communicate with consensus, told it state update has finished.
func (executor *Executor) sendStateUpdatedEvent() {
	// state update success
	executor.PurgeCache()
	executor.informConsensus(NOTIFY_SYNC_DONE, protos.StateUpdatedMessage{edb.GetHeightOfChain(executor.namespace)})
}

// accpet - accept block synchronization result.
func (executor *Executor) accpet(seqNo uint64, result *ValidationResultRecord) error {
	batch := executor.statedb.FetchBatch(seqNo)
	if err := edb.UpdateChainByBlcokNum(executor.namespace, batch, seqNo, false, false); err != nil {
		executor.logger.Errorf("update chain to (#%d) failed, err: %s", err.Error())
		return err
	}
	if err := batch.Write(); err != nil {
		executor.logger.Errorf("commit (#%d) changes failed, err: %s", err.Error())
		return err
	}
	executor.statedb.MarkProcessFinish(seqNo)
	executor.filterFeedback(result.Block, result.Logs)
	return nil
}

// reject - reject state update result.
func (executor *Executor) reject() {
	executor.cache.syncCache.Purge()
	// clear all useless stuff
	batch := executor.db.NewBatch()
	for i := edb.GetHeightOfChain(executor.namespace) + 1; i <= executor.status.syncFlag.SyncTarget; i += 1 {
		// delete persisted blocks number larger than chain height
		edb.DeleteBlockByNum(executor.namespace, batch, i, false, false)
	}
	batch.Write()
	executor.initDemand(edb.GetHeightOfChain(executor.namespace) + 1)
	executor.clearStatedb()
	executor.clearSyncFlag()
	executor.sendStateUpdatedEvent()
}

// isDemandSyncBlock - check whether is the demand sync block.
func (executor *Executor) isDemandSyncBlock(block *types.Block) bool {
	if block.Number == executor.status.syncFlag.SyncDemandBlockNum &&
		bytes.Compare(block.BlockHash, executor.status.syncFlag.SyncDemandBlockHash) == 0 {
		return true
	}
	return false
}

// calcuDownstream - calculate a sync request downstream
// if a node required to sync too much blocks one time, the huge chain sync request will be split to several small one.
// a sync chain required block number can not more than `sync batch size` in config file.
func (executor *Executor) calcuDownstream() uint64 {
	if executor.status.syncCtx.UpdateGenesis {
		_, genesis := executor.status.syncCtx.GetCurrentGenesis()
		total := executor.getLatestSyncDownstream() - genesis + 1
		if total < executor.GetSyncMaxBatchSize() {
			executor.setLatestSyncDownstream(genesis - 1)
		} else {
			executor.setLatestSyncDownstream(executor.getLatestSyncDownstream() - executor.GetSyncMaxBatchSize())
		}
	} else {
		total := executor.getLatestSyncDownstream() - edb.GetHeightOfChain(executor.namespace)
		if total < executor.GetSyncMaxBatchSize() {
			executor.setLatestSyncDownstream(edb.GetHeightOfChain(executor.namespace))
		} else {
			executor.setLatestSyncDownstream(executor.getLatestSyncDownstream() - executor.GetSyncMaxBatchSize())
		}
	}

	executor.logger.Noticef("update temporarily downstream to %d", executor.getLatestSyncDownstream())
	return executor.getLatestSyncDownstream()
}

func (executor *Executor) receiveAllRequiredBlocks() bool {
	return executor.status.syncFlag.SyncDemandBlockNum == executor.getLatestSyncDownstream()
}

// storeFilterData - store filter data in record temporarily, avoid re-generated when using.
func (executor *Executor) storeFilterData(record *ValidationResultRecord, block *types.Block, logs []*types.Log) {
	record.Block = block
	record.Logs = logs
}

func (executor *Executor) fetchRepliceIds(event event.ChainSyncReqEvent) []uint64 {
	var ret []uint64
	for _, r := range event.Replicas {
		ret = append(ret, r.Id)
	}
	return ret
}

// syncinitialize initialize sync context and status.
func (executor *Executor) syncInitialize(ev event.ChainSyncReqEvent) {
	ctx := NewChainSyncContext(executor.namespace, ev)
	executor.status.syncCtx = ctx

	executor.updateSyncFlag(ev.TargetHeight, ev.TargetBlockHash, ev.TargetHeight)
	executor.setLatestSyncDownstream(ev.TargetHeight)
	executor.recordSyncPeers(executor.fetchRepliceIds(ev), ev.Id)
	executor.status.syncFlag.Oracle = NewOracle(ctx, executor.conf, executor.logger)
	firstPeer := executor.status.syncFlag.Oracle.SelectPeer()
	ctx.SetCurrentPeer(firstPeer)
}

func (executor *Executor) applyWorldState(fPath string, filterId string, root common.Hash, genesis uint64) error {
	uncompressCmd := cmd.Command("tar", "-zxvf", fPath, "-C", filepath.Dir(fPath))
	if err := uncompressCmd.Run(); err != nil {
		return err
	}
	dbPath := path.Join("ws", "ws_"+filterId, "SNAPSHOT_"+filterId)
	wsDb, err := hyperdb.NewDatabase(executor.conf, dbPath, hyperdb.GetDatabaseType(executor.conf), executor.namespace)
	if err != nil {
		return err
	}
	defer wsDb.Close()

	writeBatch := executor.db.NewBatch()

	if err := executor.statedb.Apply(wsDb, writeBatch, root); err != nil {
		return err
	}

	if err := edb.UpdateGenesisTag(executor.namespace, genesis, writeBatch, false, false); err != nil {
		return err
	}

	if err := writeBatch.Write(); err != nil {
		return err
	}

	executor.logger.Noticef("apply ws pieces (%s) success", filterId)
	return nil
}

/*
	Sync chain Receiver
*/
// ReceiveSyncRequest - receive synchronization request from some nodes, and send back request blocks.
func (executor *Executor) ReceiveSyncRequest(payload []byte) {
	var request ChainSyncRequest
	if err := proto.Unmarshal(payload, &request); err != nil {
		executor.logger.Error("unmarshal sync request failed.")
		return
	}
	for i := request.RequiredNumber; i > request.CurrentNumber; i -= 1 {
		executor.informP2P(NOTIFY_UNICAST_BLOCK, i, request.PeerId)
	}
}

// ReceiveWorldStateSyncRequest - receive ws request, send back handshake packet first time.
func (executor *Executor) ReceiveWorldStateSyncRequest(payload []byte) {
	var request WsRequest
	var fsize int64
	if err := proto.Unmarshal(payload, &request); err != nil {
		executor.logger.Warning("unmarshal world state sync request failed.")
		return
	}
	executor.logger.Noticef("receive world state sync req, required (#%d)", request.Target)
	err, manifest := executor.snapshotReg.rwc.Search(request.Target)
	if err != nil {
		executor.logger.Warning("required snapshot doesn't exist")
		return
	}
	if err, size := executor.snapshotReg.CompressSnapshot(manifest.FilterId); err != nil {
		executor.logger.Warning("compress snapshot failed")
		return
	} else {
		fsize = size
	}

	n := fsize / int64(WsShardLen)
	if fsize%int64(WsShardLen) > 0 {
		n += 1
	}
	hs := executor.constructWsHandshake(request, manifest.FilterId, uint64(fsize), uint64(n))
	if err := executor.informP2P(NOTIFY_SEND_WORLD_STATE_HANDSHAKE, hs); err != nil {
		executor.logger.Warningf("send world state (#%s) back to (%d) failed, err msg %s", manifest.FilterId, request.InitiatorId, err.Error())
		return
	}
	executor.logger.Noticef("send world state (#%s) handshake back to (%d) success, total size %d, total packet num %d, max packet size %d",
		manifest.FilterId, request.InitiatorId, hs.Size, hs.PacketNum, hs.PacketSize)
}

func (executor *Executor) ReceiveWsAck(payload []byte) {
	var ack WsAck
	if err := proto.Unmarshal(payload, &ack); err != nil {
		executor.logger.Warning("unmarshal ws ack failed.")
		return
	}
	remove := func(filterId string) {
		fpath := executor.snapshotReg.CompressedSnapshotPath(ack.Ctx.FilterId)
		os.Remove(fpath)
	}

	sendWs := func(shardId uint64, filterId string, ws *WsAck) {
		fpath := executor.snapshotReg.CompressedSnapshotPath(filterId)
		err, reader := common.NewSectionReader(fpath, WsShardLen)
		defer reader.Close()
		if err != nil {
			return
		}
		n, ctx, err := reader.ReadAt(int64(shardId))
		if n > 0 {
			ws := executor.constrcutWs(&ack, shardId, uint64(n), ctx[:n])
			if err := executor.informP2P(NOTIFY_SEND_WORLD_STATE, ws); err != nil {
				return
			}
			executor.logger.Noticef("send ws(#%s) packet (#%d), packet size (#%d) to peer (#%d) success", ws.Ctx.FilterId, ws.PacketId, ws.PacketSize, ws.Ctx.ReceiverId)
		} else if n == 0 && err != nil {
			// TODO handler invalid ws req
			return
		}
	}

	if ack.Status == WsAck_OK {
		if string(ack.Message) == "Done" {
			// remove compressed file
			remove(ack.Ctx.FilterId)
		} else {
			// send next one
			sendWs(ack.PacketId+1, ack.Ctx.FilterId, &ack)
		}
	} else {
		// resend
		sendWs(ack.PacketId, ack.Ctx.FilterId, &ack)
	}

}

/*
	Net Packets
*/
func (executor *Executor) constructWsHandshake(req WsRequest, filterId string, size uint64, pn uint64) *WsHandshake {
	return &WsHandshake{
		Ctx: &WsContext{
			FilterId:    filterId,
			InitiatorId: req.ReceiverId,
			ReceiverId:  req.InitiatorId,
		},
		Height:     req.Target,
		Size:       size,
		PacketSize: uint64(WsShardLen),
		PacketNum:  pn,
	}
}

func (executor *Executor) constructWsAck(ctx *WsContext, packetId uint64, status WsAck_STATUS, message []byte) *WsAck {
	return &WsAck{
		Ctx: &WsContext{
			FilterId:    ctx.FilterId,
			InitiatorId: ctx.ReceiverId,
			ReceiverId:  ctx.InitiatorId,
		},
		PacketId: packetId,
		Status:   status,
		Message:  message,
	}
}

func (executor *Executor) constrcutWs(ack *WsAck, packetId uint64, packetSize uint64, payload []byte) *Ws {
	executor.logger.Noticef("construct ws packet with %d size", len(payload))
	return &Ws{
		Ctx: &WsContext{
			FilterId:    ack.Ctx.FilterId,
			InitiatorId: ack.Ctx.ReceiverId,
			ReceiverId:  ack.Ctx.InitiatorId,
		},
		PacketId:   packetId,
		PacketSize: packetSize,
		Payload:    payload,
	}
}<|MERGE_RESOLUTION|>--- conflicted
+++ resolved
@@ -49,7 +49,6 @@
 		}
 	}
 
-<<<<<<< HEAD
 	executor.syncInitialize(ev)
 
 	if executor.status.syncCtx.UpdateGenesis && !executor.IsSyncWsEable() {
@@ -61,13 +60,6 @@
 		os.Exit(1)
 	}
 
-=======
-	executor.updateSyncFlag(ev.TargetHeight, ev.TargetBlockHash, ev.TargetHeight)
-	executor.status.syncFlag.ResendExit = make(chan bool)
-	executor.setLatestSyncDownstream(ev.TargetHeight)
-	executor.recordSyncPeers(ev.Replicas, ev.Id)
-	executor.status.syncFlag.Oracle = NewOracle(ev.Replicas, executor.conf, executor.logger)
->>>>>>> 1dcacfb5
 	executor.SendSyncRequest(ev.TargetHeight, executor.calcuDownstream())
 	go executor.syncChainResendBackend()
 }
@@ -356,11 +348,7 @@
 	if err := executor.persistTransactions(batch, block.Transactions, seqNo); err != nil {
 		return err, nil
 	}
-<<<<<<< HEAD
-	if err, logs := executor.persistReceipts(batch, result.Receipts, seqNo, common.BytesToHash(block.BlockHash)); err != nil {
-=======
-	if err := executor.persistReceipts(batch, block.Transactions, result.Receipts, seqNo, common.BytesToHash(block.BlockHash)); err != nil {
->>>>>>> 1dcacfb5
+	if err, logs := executor.persistReceipts(batch, block.Transactions, result.Receipts, seqNo, common.BytesToHash(block.BlockHash)); err != nil {
 		return err, nil
 	} else {
 		filterLogs = logs
