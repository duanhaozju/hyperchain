package executor

import (
	"hyperchain/common"
	"hyperchain/core/types"
	edb "hyperchain/core/db_utils"
	"github.com/golang/protobuf/proto"
	"hyperchain/manager/event"
	"hyperchain/manager/protos"
	"bytes"
	"time"
	"hyperchain/core/vm"
)

func (executor *Executor) SyncChain(ev event.ChainSyncReqEvent) {
	executor.logger.Noticef("[Namespace = %s] send sync block request to fetch missing block, current height %d, target height %d", executor.namespace, edb.GetHeightOfChain(executor.namespace), ev.TargetHeight)
	if executor.status.syncFlag.SyncTarget >= ev.TargetHeight || edb.GetHeightOfChain(executor.namespace) > ev.TargetHeight {
		executor.logger.Errorf("[Namespace = %s] receive invalid state update request, just ignore it", executor.namespace)
		executor.reject()
		return
	}

	if edb.GetHeightOfChain(executor.namespace) == ev.TargetHeight {
		executor.logger.Debugf("[Namespace = %s] recv target height same with current chain height", executor.namespace)
		if executor.isBlockHashEqual(ev.TargetBlockHash) == true {
			executor.logger.Infof("[Namespace = %s] current chain latest block hash equal with target hash, send state updated event", executor.namespace)
			executor.sendStateUpdatedEvent()
		} else {
			executor.logger.Warningf("[Namespace = %s] current chain latest block hash not equal with target hash, cut down local block %d", executor.namespace, edb.GetHeightOfChain(executor.namespace))
			if err := executor.CutdownBlock(edb.GetHeightOfChain(executor.namespace)); err != nil {
				executor.logger.Errorf("[Namespace = %s] cut down block %d failed.", executor.namespace, edb.GetHeightOfChain(executor.namespace))
				executor.reject()
				return
			}
		}
	}

	executor.updateSyncFlag(ev.TargetHeight, ev.TargetBlockHash, ev.TargetHeight)
	executor.setLatestSyncDownstream(ev.TargetHeight)
	executor.recordSyncPeers(ev.Replicas, ev.Id)
	executor.status.syncFlag.Oracle = NewOracle(ev.Replicas, executor.conf, executor.logger)
	executor.SendSyncRequest(ev.TargetHeight, executor.calcuDownstream())
	go executor.syncChainResendBackend()
}

func (executor *Executor) syncChainResendBackend() {
	ticker := time.NewTicker(executor.GetSyncResendInterval())
	up, down := executor.getSyncReqArgs()
	for {
		select {
		case <- executor.status.syncFlag.ResendExit:
			return
		case <-ticker.C:
		        // resend
			curUp, curDown := executor.getSyncReqArgs()
			if curUp == up && curDown == down && !executor.isSyncInExecution() {
				executor.logger.Noticef("resend sync request. want [%d] - [%d]", down, executor.status.syncFlag.SyncDemandBlockNum)
				executor.status.syncFlag.Oracle.FeedBack(false)
				executor.SendSyncRequest(executor.status.syncFlag.SyncDemandBlockNum, down)
				executor.recordSyncReqArgs(curUp, curDown)
			} else {
				up = curUp
				down = curDown
			}
		}
	}
}

// ReceiveSyncRequest - receive synchronization request from some nodes, and send back request blocks.
func (executor *Executor) ReceiveSyncRequest(payload []byte) {
	var request ChainSyncRequest
	proto.Unmarshal(payload, &request)
	for i := request.RequiredNumber; i > request.CurrentNumber; i -= 1 {
		executor.informP2P(NOTIFY_UNICAST_BLOCK, i, request.PeerId)
	}
}

// ReceiveSyncBlocks - receive request synchronization blocks from others.
func (executor *Executor) ReceiveSyncBlocks(payload []byte) {
	if executor.status.syncFlag.SyncDemandBlockNum != 0 {
		block := &types.Block{}
		proto.Unmarshal(payload, block)
		// store blocks into database only, not process them.
		if !executor.verifyBlockIntegrity(block) {
			executor.logger.Warningf("[Namespace = %s] receive a broken block %d, drop it", executor.namespace, block.Number)
			return
		}
		if block.Number <= executor.status.syncFlag.SyncDemandBlockNum {
			executor.logger.Debugf("[Namespace = %s] receive block #%d  hash %s", executor.namespace, block.Number, common.BytesToHash(block.BlockHash).Hex())
			// is demand
			if executor.isDemandSyncBlock(block) {
				edb.PersistBlock(executor.db.NewBatch(), block, true, true)
				if err := executor.updateSyncDemand(block); err != nil {
					executor.logger.Errorf("[Namespace = %s] update sync demand failed.", executor.namespace)
					executor.reject()
					return
				}
			} else {
				// requested block with smaller number arrive earlier than expected
				// store in cache temporarily
				executor.logger.Debugf("[Namespace = %s] receive block #%d hash %s earily", executor.namespace, block.Number, common.BytesToHash(block.BlockHash).Hex())
				executor.addToSyncCache(block)
			}
		}
		if executor.receiveAllRequiredBlocks() {
			if executor.getLatestSyncDownstream() != edb.GetHeightOfChain(executor.namespace) {
				prev := executor.getLatestSyncDownstream()
				next := executor.calcuDownstream()
				executor.status.syncFlag.Oracle.FeedBack(true)
				executor.SendSyncRequest(prev, next)
			} else {
				executor.logger.Debugf("receive all required blocks. from %d to %d", edb.GetHeightOfChain(executor.namespace), executor.status.syncFlag.SyncTarget)
			}
		}
		executor.processSyncBlocks()
	}
}

// SendSyncRequest - send synchronization request to other nodes.
func (executor *Executor) SendSyncRequest(upstream, downstream uint64) {
	if executor.isSyncInExecution() == true {
		return
	}
	peer := executor.status.syncFlag.Oracle.SelectPeer()
	// peer := executor.status.syncFlag.SyncPeers[rand.Intn(len(executor.status.syncFlag.SyncPeers))]
	executor.logger.Debugf("send sync req to %d, require [%d] to [%d]", peer, downstream, upstream)
	if err := executor.informP2P(NOTIFY_BROADCAST_DEMAND, upstream, downstream, peer); err != nil {
		executor.logger.Errorf("[Namespace = %s] send sync req failed.", executor.namespace)
		executor.reject()
		return
	}
	executor.recordSyncReqArgs(upstream, downstream)
}

// ApplyBlock - apply all transactions in block into state during the `state update` process.
func (executor *Executor) ApplyBlock(block *types.Block, seqNo uint64) (error, *ValidationResultRecord) {
	if block.Transactions == nil {
		return EmptyPointerErr, nil
	}
	return executor.applyBlock(block, seqNo)
}

func (executor *Executor) applyBlock(block *types.Block, seqNo uint64) (error, *ValidationResultRecord) {
	var filterLogs []*vm.Log
	err, result := executor.applyTransactions(block.Transactions, nil, seqNo)
	if err != nil {
		return err, nil
	}
	batch := executor.statedb.FetchBatch(seqNo)
	if err := executor.persistTransactions(batch, block.Transactions, seqNo); err != nil {
		return err, nil
	}
	if err, logs := executor.persistReceipts(batch, result.Receipts, seqNo, common.BytesToHash(block.BlockHash)); err != nil {
		return err, nil
	} else {
		filterLogs = logs
	}
	executor.storeFilterData(result, block, filterLogs)
	return nil, result
}

// ClearStateUnCommitted - remove all cached stuff
func (executor *Executor) clearStatedb() {
	executor.statedb.Purge()
}

// assertApplyResult - check apply result whether equal with other's.
func (executor *Executor) assertApplyResult(block *types.Block, result *ValidationResultRecord) bool {
	if bytes.Compare(block.MerkleRoot, result.MerkleRoot) != 0 {
		executor.logger.Warningf("[Namespace = %s] mismatch in block merkle root  of #%d, demand %s, got %s",
			executor.namespace, block.Number, common.Bytes2Hex(block.MerkleRoot), common.Bytes2Hex(result.MerkleRoot))
		return false
	}
	if bytes.Compare(block.TxRoot, result.TxRoot) != 0 {
		executor.logger.Warningf("[Namespace = %s] mismatch in block transaction root  of #%d, demand %s, got %s",
			block.Number, common.Bytes2Hex(block.TxRoot), common.Bytes2Hex(result.TxRoot))
		return false

	}
	if bytes.Compare(block.ReceiptRoot, result.ReceiptRoot) != 0 {
		executor.logger.Warningf("[Namespace = %s] mismatch in block receipt root  of #%d, demand %s, got %s",
			executor.namespace, block.Number, common.Bytes2Hex(block.ReceiptRoot), common.Bytes2Hex(result.ReceiptRoot))
		return false
	}
	return true
}

// isBlockHashEqual - compare block hash.
func (executor *Executor) isBlockHashEqual(targetHash []byte) bool {
	// compare current latest block and peer's block hash
	latestBlock, err := edb.GetBlockByNumber(executor.namespace, edb.GetHeightOfChain(executor.namespace))
	if err != nil || latestBlock == nil || bytes.Compare(targetHash, latestBlock.BlockHash) != 0 {
		executor.logger.Warningf("[Namespace = %s] missing match target blockhash and latest block's hash, target block hash %s, latest block hash %s",
			executor.namespace, common.Bytes2Hex(targetHash), common.Bytes2Hex(latestBlock.BlockHash))
		return false
	}
	return true
}

// processSyncBlocks - execute all received block one by one.
func (executor *Executor) processSyncBlocks() {
	if executor.status.syncFlag.SyncDemandBlockNum <= edb.GetHeightOfChain(executor.namespace) {
		// get the first of SyncBlocks
		lastBlk, err := edb.GetBlockByNumber(executor.namespace, executor.status.syncFlag.SyncDemandBlockNum +1)
		if err != nil {
			executor.logger.Errorf("[Namespace = %s] StateUpdate Failed!", executor.namespace)
			executor.reject()
			return
		}
		// check the latest block in local's correctness
		if bytes.Compare(lastBlk.ParentHash, edb.GetLatestBlockHash(executor.namespace)) == 0  {
			executor.waitUtilSyncAvailable()
			defer executor.syncDone()
			// execute all received block at one time
			for i := executor.status.syncFlag.SyncDemandBlockNum + 1; i <= executor.status.syncFlag.SyncTarget; i += 1 {
				executor.markSyncExecBegin()
				blk, err := edb.GetBlockByNumber(executor.namespace, i)
				if err != nil {
					executor.logger.Errorf("[Namespace = %s] state update from #%d to #%d failed. current chain height #%d",
						executor.namespace, executor.status.syncFlag.SyncDemandBlockNum +1, executor.status.syncFlag.SyncTarget, edb.GetHeightOfChain(executor.namespace))
					executor.reject()
					return
				} else {
					// set temporary block number as block number since block number is already here
					executor.initDemand(blk.Number)
					err, result := executor.ApplyBlock(blk, blk.Number)
					if err != nil || executor.assertApplyResult(blk, result) == false {
						executor.logger.Errorf("[Namespace = %s] state update from #%d to #%d failed. current chain height #%d",
							executor.namespace, executor.status.syncFlag.SyncDemandBlockNum +1, executor.status.syncFlag.SyncTarget, edb.GetHeightOfChain(executor.namespace))
						executor.reject()
						return
					} else {
						// commit modified changes in this block and update chain.
<<<<<<< HEAD
						if err := executor.accpet(blk.Number); err != nil {
							executor.reject()
							return
						}
=======
						executor.accpet(blk.Number, result)
>>>>>>> 371341c6
					}
				}
			}
			executor.initDemand(executor.status.syncFlag.SyncTarget + 1)
			executor.clearSyncFlag()
			executor.sendStateUpdatedEvent()
		} else {
			// the highest block in local is invalid, request the block
			if err := executor.CutdownBlock(lastBlk.Number - 1); err != nil {
				executor.logger.Errorf("[Namespace = %s] cut down block %d failed.", executor.namespace, lastBlk.Number - 1)
				executor.reject()
				return
			}
			executor.SendSyncRequestForSingle(lastBlk.Number - 1)
		}
	}
}

// broadcastDemandBlock - send block request message to others for demand block.
func (executor *Executor) SendSyncRequestForSingle(number uint64) {
	executor.informP2P(NOTIFY_BROADCAST_SINGLE, number)
}

// updateSyncDemand - update next demand block number and block hash.
func (executor *Executor) updateSyncDemand(block *types.Block) error {
	var tmp = block.Number - 1
	var tmpHash = block.ParentHash
	flag := false
	for tmp > edb.GetHeightOfChain(executor.namespace) {
		if executor.cache.syncCache.Contains(tmp) {
			blks, _ := executor.fetchFromSyncCache(tmp)
			for hash, blk := range blks {
				if hash == common.BytesToHash(tmpHash).Hex() {
					edb.PersistBlock(executor.db.NewBatch(), &blk, true, true)
					executor.cache.syncCache.Remove(tmp)
					tmp = tmp - 1
					tmpHash = blk.ParentHash
					flag = true
					executor.logger.Debugf("[Namespace = %s] process sync block(block number = %d) stored in cache", executor.namespace, blk.Number)
					break
				} else {
					executor.logger.Debugf("[Namespace = %s] found invalid sync block, discard block number %d, block hash %s", executor.namespace, blk.Number, common.BytesToHash(blk.BlockHash).Hex())
				}
			}
			if flag {
				flag = false
			} else {
				executor.cache.syncCache.Remove(tmp)
				break
			}
		} else {
			break
		}
	}
	executor.updateSyncFlag(tmp, tmpHash, executor.status.syncFlag.SyncTarget)
	executor.logger.Debugf("[Namespace = %s] Next Demand %d %s", executor.namespace, executor.status.syncFlag.SyncDemandBlockNum, common.BytesToHash(executor.status.syncFlag.SyncDemandBlockHash).Hex())
	return nil
}

// sendStateUpdatedEvent - communicate with consensus, told it state update has finished.
func (executor *Executor) sendStateUpdatedEvent() {
	// state update success
	executor.PurgeCache()
	executor.informConsensus(NOTIFY_SYNC_DONE, protos.StateUpdatedMessage{edb.GetHeightOfChain(executor.namespace)})
}

// accpet - accept block synchronization result.
<<<<<<< HEAD
func (executor *Executor) accpet(seqNo uint64) error {
=======
func (executor *Executor) accpet(seqNo uint64, result *ValidationResultRecord) {
>>>>>>> 371341c6
	batch := executor.statedb.FetchBatch(seqNo)
	if err := edb.UpdateChainByBlcokNum(executor.namespace, batch, seqNo, false, false); err != nil {
		executor.logger.Errorf("update chain to (#%d) failed, err: %s", err.Error())
		return err
	}
	if err := batch.Write(); err != nil {
		executor.logger.Errorf("commit (#%d) changes failed, err: %s", err.Error())
		return err
	}
	executor.statedb.MarkProcessFinish(seqNo)
<<<<<<< HEAD
	return nil
=======
	executor.feedback(result.Block, result.Logs)
>>>>>>> 371341c6
}

// reject - reject state update result.
func (executor *Executor) reject() {
	executor.cache.syncCache.Purge()
	batch := executor.db.NewBatch()
	for i := edb.GetHeightOfChain(executor.namespace) + 1; i <= executor.status.syncFlag.SyncTarget; i += 1 {
		// delete persisted blocks number larger than chain height
		edb.DeleteBlockByNum(executor.namespace, batch, i, false, false)
	}
	batch.Write()
	executor.initDemand(edb.GetHeightOfChain(executor.namespace) + 1)
	executor.clearStatedb()
	executor.clearSyncFlag()
	executor.sendStateUpdatedEvent()
}

// verifyBlockIntegrity - make sure block content doesn't change.
func (executor *Executor) verifyBlockIntegrity(block *types.Block) bool {
	if bytes.Compare(block.BlockHash, block.Hash().Bytes()) == 0 {
		return true
	}
	return false
}

// isDemandSyncBlock - check whether is the demand sync block.
func (executor *Executor) isDemandSyncBlock(block *types.Block) bool {
	if block.Number == executor.status.syncFlag.SyncDemandBlockNum &&
		bytes.Compare(block.BlockHash, executor.status.syncFlag.SyncDemandBlockHash) == 0 {
		return true
	}
	return false
}

// calcuDownstream - calculate a sync request downstream
// if a node required to sync too much blocks one time, the huge chain sync request will be split to several small one.
// a sync chain required block number can not more than `sync batch size` in config file.
func (executor *Executor) calcuDownstream() uint64 {
	total := executor.getLatestSyncDownstream() - edb.GetHeightOfChain(executor.namespace)
	if total < executor.GetSyncMaxBatchSize() {
		executor.setLatestSyncDownstream(edb.GetHeightOfChain(executor.namespace))
	} else {
		executor.setLatestSyncDownstream(executor.getLatestSyncDownstream() - executor.GetSyncMaxBatchSize())
	}
	executor.logger.Debugf("update temporarily downstream to %d", executor.getLatestSyncDownstream())
	return executor.getLatestSyncDownstream()
}

func (executor *Executor) receiveAllRequiredBlocks() bool {
	return executor.status.syncFlag.SyncDemandBlockNum == executor.getLatestSyncDownstream()
}

// storeFilterData - store filter data in record temporarily, avoid re-generated when using.
func (executor *Executor) storeFilterData(record *ValidationResultRecord, block *types.Block, logs []*vm.Log) {
	record.Block = block
	record.Logs = logs
}<|MERGE_RESOLUTION|>--- conflicted
+++ resolved
@@ -231,14 +231,10 @@
 						return
 					} else {
 						// commit modified changes in this block and update chain.
-<<<<<<< HEAD
-						if err := executor.accpet(blk.Number); err != nil {
+						if err := executor.accpet(blk.Number, result); err != nil {
 							executor.reject()
 							return
 						}
-=======
-						executor.accpet(blk.Number, result)
->>>>>>> 371341c6
 					}
 				}
 			}
@@ -306,11 +302,7 @@
 }
 
 // accpet - accept block synchronization result.
-<<<<<<< HEAD
-func (executor *Executor) accpet(seqNo uint64) error {
-=======
-func (executor *Executor) accpet(seqNo uint64, result *ValidationResultRecord) {
->>>>>>> 371341c6
+func (executor *Executor) accpet(seqNo uint64, result *ValidationResultRecord) error {
 	batch := executor.statedb.FetchBatch(seqNo)
 	if err := edb.UpdateChainByBlcokNum(executor.namespace, batch, seqNo, false, false); err != nil {
 		executor.logger.Errorf("update chain to (#%d) failed, err: %s", err.Error())
@@ -321,11 +313,8 @@
 		return err
 	}
 	executor.statedb.MarkProcessFinish(seqNo)
-<<<<<<< HEAD
+	executor.feedback(result.Block, result.Logs)
 	return nil
-=======
-	executor.feedback(result.Block, result.Logs)
->>>>>>> 371341c6
 }
 
 // reject - reject state update result.
