//Hyperchain License
//Copyright (C) 2016 The Hyperchain Authors.
package executor

import (
	"github.com/op/go-logging"
	"hyperchain/common"
	edb "hyperchain/core/db_utils"
	"hyperchain/core/hyperstate"
	"hyperchain/crypto"
	"hyperchain/hyperdb"
	"hyperchain/hyperdb/db"
	"hyperchain/manager/event"
<<<<<<< HEAD
	"path"
)

type Executor struct {
	namespace   string // namespace tag
	db          db.Database
	archiveDb   db.Database
	commonHash  crypto.CommonHash
	encryption  crypto.Encryption
	conf        *common.Config // block configuration
	status      ExecutorStatus
	hashUtils   ExecutorHashUtil
	cache       ExecutorCache
	helper      *Helper
	statedb     evm.Database
	logger      *logging.Logger
	snapshotReg *SnapshotRegistry
	archiveMgr  *ArchiveManager
	exception   ExceptionHandler
}

func NewExecutor(namespace string, conf *common.Config, eventMux *event.TypeMux, filterMux *event.TypeMux) (*Executor, error) {
=======
	"hyperchain/core/vm"
	"hyperchain/core/vm/jcee/go"
)

type Executor struct {
	namespace  string // namespace tag
	db         db.Database
	archieveDb db.Database
	commonHash crypto.CommonHash
	encryption crypto.Encryption
	conf       *common.Config // block configuration
	status     ExecutorStatus
	hashUtils  ExecutorHashUtil
	cache      ExecutorCache
	helper     *Helper
	statedb    vm.Database
	logger     *logging.Logger
	jvmCli     jvm.ContractExecutor
	exception  ExceptionHandler
}

func NewExecutor(namespace string, conf *common.Config, eventMux *event.TypeMux, filterMux *event.TypeMux) *Executor {
>>>>>>> 99284ac7
	kec256Hash := crypto.NewKeccak256Hash("keccak256")
	encryption := crypto.NewEcdsaEncrypto("ecdsa")
	helper := NewHelper(eventMux, filterMux)

	executor := &Executor{
		namespace:  namespace,
		conf:       conf,
		commonHash: kec256Hash,
		encryption: encryption,
		helper:     helper,
<<<<<<< HEAD
=======
		jvmCli:     jvm.NewContractExecutor(conf, namespace),
>>>>>>> 99284ac7
		exception:  NewExceptionHandler(helper),
	}
	executor.logger = common.GetLogger(namespace, "executor")
	executor.snapshotReg = NewSnapshotRegistry(namespace, executor.logger, executor)
	executor.archiveMgr = NewArchiveManager(namespace, executor, executor.snapshotReg, executor.logger)
	// TODO doesn't know why to add this statement here.
	// TODO ask @Rongjialei to fix this.
	if err := executor.initDb(); err != nil {
		return nil, err
	}
	// executor.MockTest_DirtyBlocks()
	return executor, nil
}

func (executor *Executor) initDb() error {
	db, err := hyperdb.GetDBDatabaseByNamespace(executor.namespace)
	if err != nil {
		return err
	}
	executor.db = db
	archieveDb, err := hyperdb.GetArchieveDbByNamespace(executor.namespace)
	if err != nil {
		return err
	}
	executor.archiveDb = archieveDb
	return nil
}

// Start - start service.
func (executor *Executor) Start() error {
	if err := executor.initialize(); err != nil {
		return err
	}
	executor.logger.Noticef("[Namespace = %s]  executor start", executor.namespace)
	return nil
}

// Stop - stop service.
<<<<<<< HEAD
func (executor *Executor) Stop() error {
	if err := executor.finailize(); err != nil {
		return err
	}
=======
func (executor *Executor) Stop() {
	executor.finalize()
>>>>>>> 99284ac7
	executor.logger.Noticef("[Namespace = %s] executor stop", executor.namespace)
	return nil
}

// Status - obtain executor status.
func (executor *Executor) Status() {

}

func (executor *Executor) initialize() error {
	if err := executor.initDb(); err != nil {
		executor.logger.Errorf("executor initiailize db failed. %s", err.Error())
		return err
	}
	if err := initializeExecutorStatus(executor); err != nil {
		executor.logger.Errorf("executor initiailize status failed. %s", err.Error())
		return err
	}
	if err := initializeExecutorCache(executor); err != nil {
		executor.logger.Errorf("executor initiailize cache failed. %s", err.Error())
		return err
	}
	if err := initializeExecutorStateDb(executor); err != nil {
		executor.logger.Errorf("executor initiailize state failed. %s", err.Error())
		return err
	}
	if err := executor.snapshotReg.Start(); err != nil {
		executor.logger.Errorf("executor initiailize snapshot registry failed. %s", err.Error())
		return err
	}
	// start to listen for process commit event or validation event
	go executor.listenCommitEvent()
	go executor.listenValidationEvent()
	go executor.syncReplica()
<<<<<<< HEAD
	return nil
}

// setExit - notify all backend to exit.
func (executor *Executor) finailize() error {
	go executor.setValidationExit()
	go executor.setCommitExit()
	go executor.setReplicaSyncExit()
	go executor.snapshotReg.Stop()
	return nil
=======
	executor.jvmCli.Start()
}

func (executor *Executor) finalize() {
	executor.setExit()
	executor.jvmCli.Stop()
>>>>>>> 99284ac7
}

// initializeExecutorStateDb - initialize statedb.
func initializeExecutorStateDb(executor *Executor) error {
	stateDb, err := executor.newStateDb()
	if err != nil {
		executor.logger.Errorf("[Namespace = %s] executor init stateDb failed, err : %s", executor.namespace, err.Error())
		return err
	}
	executor.statedb = stateDb
	return nil
}

func (executor *Executor) initHistoryStateDb(snapshotId string) (evm.Database, error, func()) {
	// never forget to close db
	if err, manifest := executor.snapshotReg.rwc.Read(snapshotId); err != nil {
		return nil, err, nil
	} else {
		blk, err := edb.GetBlockByNumber(executor.namespace, manifest.Height)
		if err != nil {
			return nil, err, nil
		}

		db, err := hyperdb.NewDatabase(executor.conf, path.Join("snapshots", "SNAPSHOT_"+snapshotId), hyperdb.GetDatabaseType(executor.conf), executor.namespace)
		if err != nil {
			return nil, err, nil
		}

		closeDb := func() {
			db.Close()
		}

		stateDb, err := hyperstate.New(common.BytesToHash(blk.MerkleRoot), db, nil, executor.conf, manifest.Height, executor.namespace)
		return stateDb, err, closeDb
	}
}

// NewStateDb - create a latest state.
func (executor *Executor) newStateDb() (vm.Database, error) {
	blk, err := edb.GetBlockByNumber(executor.namespace, edb.GetHeightOfChain(executor.namespace))
	if err != nil {
		executor.logger.Errorf("[Namespace = %s] can not find block #%d", executor.namespace, edb.GetHeightOfChain(executor.namespace))
		return nil, err
	}
	stateDb, err := hyperstate.New(common.BytesToHash(blk.MerkleRoot), executor.db, executor.archiveDb, executor.conf, edb.GetHeightOfChain(executor.namespace), executor.namespace)
	if err != nil {
		executor.logger.Errorf("[Namespace = %s] new stateDb failed, err : %s", executor.namespace, err.Error())
		return nil, err
	}
	return stateDb, nil
}

// FetchStateDb - fetch state db
func (executor *Executor) FetchStateDb() vm.Database {
	return executor.statedb
}<|MERGE_RESOLUTION|>--- conflicted
+++ resolved
@@ -11,30 +11,7 @@
 	"hyperchain/hyperdb"
 	"hyperchain/hyperdb/db"
 	"hyperchain/manager/event"
-<<<<<<< HEAD
 	"path"
-)
-
-type Executor struct {
-	namespace   string // namespace tag
-	db          db.Database
-	archiveDb   db.Database
-	commonHash  crypto.CommonHash
-	encryption  crypto.Encryption
-	conf        *common.Config // block configuration
-	status      ExecutorStatus
-	hashUtils   ExecutorHashUtil
-	cache       ExecutorCache
-	helper      *Helper
-	statedb     evm.Database
-	logger      *logging.Logger
-	snapshotReg *SnapshotRegistry
-	archiveMgr  *ArchiveManager
-	exception   ExceptionHandler
-}
-
-func NewExecutor(namespace string, conf *common.Config, eventMux *event.TypeMux, filterMux *event.TypeMux) (*Executor, error) {
-=======
 	"hyperchain/core/vm"
 	"hyperchain/core/vm/jcee/go"
 )
@@ -50,14 +27,15 @@
 	hashUtils  ExecutorHashUtil
 	cache      ExecutorCache
 	helper     *Helper
-	statedb    vm.Database
+	statedb    evm.Database
 	logger     *logging.Logger
+	exception  ExceptionHandler
 	jvmCli     jvm.ContractExecutor
-	exception  ExceptionHandler
+	snapshotReg *SnapshotRegistry
+	archiveMgr  *ArchiveManager
 }
 
-func NewExecutor(namespace string, conf *common.Config, eventMux *event.TypeMux, filterMux *event.TypeMux) *Executor {
->>>>>>> 99284ac7
+func NewExecutor(namespace string, conf *common.Config, eventMux *event.TypeMux, filterMux *event.TypeMux) (*Executor, error) {
 	kec256Hash := crypto.NewKeccak256Hash("keccak256")
 	encryption := crypto.NewEcdsaEncrypto("ecdsa")
 	helper := NewHelper(eventMux, filterMux)
@@ -68,10 +46,7 @@
 		commonHash: kec256Hash,
 		encryption: encryption,
 		helper:     helper,
-<<<<<<< HEAD
-=======
 		jvmCli:     jvm.NewContractExecutor(conf, namespace),
->>>>>>> 99284ac7
 		exception:  NewExceptionHandler(helper),
 	}
 	executor.logger = common.GetLogger(namespace, "executor")
@@ -110,15 +85,10 @@
 }
 
 // Stop - stop service.
-<<<<<<< HEAD
 func (executor *Executor) Stop() error {
 	if err := executor.finailize(); err != nil {
 		return err
 	}
-=======
-func (executor *Executor) Stop() {
-	executor.finalize()
->>>>>>> 99284ac7
 	executor.logger.Noticef("[Namespace = %s] executor stop", executor.namespace)
 	return nil
 }
@@ -153,7 +123,6 @@
 	go executor.listenCommitEvent()
 	go executor.listenValidationEvent()
 	go executor.syncReplica()
-<<<<<<< HEAD
 	return nil
 }
 
@@ -163,15 +132,8 @@
 	go executor.setCommitExit()
 	go executor.setReplicaSyncExit()
 	go executor.snapshotReg.Stop()
+	go executor.jvmCli.Stop()
 	return nil
-=======
-	executor.jvmCli.Start()
-}
-
-func (executor *Executor) finalize() {
-	executor.setExit()
-	executor.jvmCli.Stop()
->>>>>>> 99284ac7
 }
 
 // initializeExecutorStateDb - initialize statedb.
