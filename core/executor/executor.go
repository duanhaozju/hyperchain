--- conflicted
+++ resolved
@@ -14,15 +14,6 @@
 	"hyperchain/manager/event"
 )
 
-<<<<<<< HEAD
-var (
-	EmptyPointerErr  = errors.New("nil pointer")
-	NoDefinedCaseErr = errors.New("no defined case")
-	InvalidParams    = errors.New("invalid params")
-)
-
-=======
->>>>>>> f8b9d8fe
 type Executor struct {
 	namespace  string // namespace tag
 	db         db.Database
