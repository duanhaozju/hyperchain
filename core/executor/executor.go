//Hyperchain License
//Copyright (C) 2016 The Hyperchain Authors.
package executor

import (
	"github.com/op/go-logging"
	"hyperchain/common"
	edb "hyperchain/core/db_utils"
	"hyperchain/core/hyperstate"
	"hyperchain/core/vm"
	"hyperchain/crypto"
	"hyperchain/hyperdb"
	"hyperchain/hyperdb/db"
	"hyperchain/manager/event"
	"path"
)

<<<<<<< HEAD
var (
	EmptyPointerErr  = errors.New("nil pointer")
	NoDefinedCaseErr = errors.New("no defined case")
	InvalidParams    = errors.New("invalid params")
	MarshalFailedErr = errors.New("marshal failed")
)

=======
>>>>>>> f8b9d8fe
type Executor struct {
	namespace   string // namespace tag
	db          db.Database
	archiveDb   db.Database
	commonHash  crypto.CommonHash
	encryption  crypto.Encryption
	conf        *common.Config // block configuration
	status      ExecutorStatus
	hashUtils   ExecutorHashUtil
	cache       ExecutorCache
	helper      *Helper
	statedb     vm.Database
	logger      *logging.Logger
	snapshotReg *SnapshotRegistry
	archiveMgr  *ArchiveManager
	exception  ExceptionHandler
}

func NewExecutor(namespace string, conf *common.Config, eventMux *event.TypeMux, filterMux *event.TypeMux) (*Executor, error) {
	kec256Hash := crypto.NewKeccak256Hash("keccak256")
	encryption := crypto.NewEcdsaEncrypto("ecdsa")
	helper := NewHelper(eventMux, filterMux)

	executor := &Executor{
		namespace:  namespace,
		conf:       conf,
		commonHash: kec256Hash,
		encryption: encryption,
		helper:     helper,
		exception:  NewExceptionHandler(helper),
	}
	executor.logger = common.GetLogger(namespace, "executor")
	executor.snapshotReg = NewSnapshotRegistry(namespace, executor.logger, executor)
	executor.archiveMgr = NewArchiveManager(namespace, executor, executor.snapshotReg, executor.logger)
	// TODO doesn't know why to add this statement here.
	// TODO ask @Rongjialei to fix this.
	if err := executor.initDb(); err != nil {
		return nil, err
	}
	// executor.MockTest_DirtyBlocks()
	return executor, nil
}

func (executor *Executor) initDb() error {
	db, err := hyperdb.GetDBDatabaseByNamespace(executor.namespace)
	if err != nil {
		return err
	}
	executor.db = db
	archieveDb, err := hyperdb.GetArchieveDbByNamespace(executor.namespace)
	if err != nil {
		return err
	}
	executor.archiveDb = archieveDb
	return nil
}

// Start - start service.
func (executor *Executor) Start() error {
	if err := executor.initialize(); err != nil {
		return err
	}
	executor.logger.Noticef("[Namespace = %s]  executor start", executor.namespace)
	return nil
}

// Stop - stop service.
func (executor *Executor) Stop() error {
	if err := executor.finailize(); err != nil {
		return err
	}
	executor.logger.Noticef("[Namespace = %s] executor stop", executor.namespace)
	return nil
}

// Status - obtain executor status.
func (executor *Executor) Status() {

}

func (executor *Executor) initialize() error {
	if err := executor.initDb(); err != nil {
		executor.logger.Errorf("executor initiailize db failed. %s", err.Error())
		return err
	}
	if err := initializeExecutorStatus(executor); err != nil {
		executor.logger.Errorf("executor initiailize status failed. %s", err.Error())
		return err
	}
	if err := initializeExecutorCache(executor); err != nil {
		executor.logger.Errorf("executor initiailize cache failed. %s", err.Error())
		return err
	}
	if err := initializeExecutorStateDb(executor); err != nil {
		executor.logger.Errorf("executor initiailize state failed. %s", err.Error())
		return err
	}
	if err := executor.snapshotReg.Start(); err != nil {
		executor.logger.Errorf("executor initiailize snapshot registry failed. %s", err.Error())
		return err
	}
	// start to listen for process commit event or validation event
	go executor.listenCommitEvent()
	go executor.listenValidationEvent()
	go executor.syncReplica()
	return nil
}

// setExit - notify all backend to exit.
func (executor *Executor) finailize() error {
	go executor.setValidationExit()
	go executor.setCommitExit()
	go executor.setReplicaSyncExit()
	go executor.snapshotReg.Stop()
	return nil
}

// initializeExecutorStateDb - initialize statedb.
func initializeExecutorStateDb(executor *Executor) error {
	stateDb, err := executor.newStateDb()
	if err != nil {
		executor.logger.Errorf("[Namespace = %s] executor init stateDb failed, err : %s", executor.namespace, err.Error())
		return err
	}
	executor.statedb = stateDb
	return nil
}

func (executor *Executor) initHistoryStateDb(snapshotId string) (vm.Database, error, func()) {
	// never forget to close db
	if err, manifest := executor.snapshotReg.rwc.Read(snapshotId); err != nil {
		return nil, err, nil
	} else {
		blk, err := edb.GetBlockByNumber(executor.namespace, manifest.Height)
		if err != nil {
			return nil, err, nil
		}

		db, err := hyperdb.NewDatabase(executor.conf, path.Join("snapshots", "SNAPSHOT_"+snapshotId), hyperdb.GetDatabaseType(executor.conf), executor.namespace)
		if err != nil {
			return nil, err, nil
		}

		closeDb := func() {
			db.Close()
		}

		stateDb, err := hyperstate.New(common.BytesToHash(blk.MerkleRoot), db, nil, executor.conf, manifest.Height, executor.namespace)
		return stateDb, err, closeDb
	}
}

// NewStateDb - create a latest state.
func (executor *Executor) newStateDb() (vm.Database, error) {
	blk, err := edb.GetBlockByNumber(executor.namespace, edb.GetHeightOfChain(executor.namespace))
	if err != nil {
		executor.logger.Errorf("[Namespace = %s] can not find block #%d", executor.namespace, edb.GetHeightOfChain(executor.namespace))
		return nil, err
	}
	stateDb, err := hyperstate.New(common.BytesToHash(blk.MerkleRoot), executor.db, executor.archiveDb, executor.conf, edb.GetHeightOfChain(executor.namespace), executor.namespace)
	if err != nil {
		executor.logger.Errorf("[Namespace = %s] new stateDb failed, err : %s", executor.namespace, err.Error())
		return nil, err
	}
	return stateDb, nil
}<|MERGE_RESOLUTION|>--- conflicted
+++ resolved
@@ -15,16 +15,6 @@
 	"path"
 )
 
-<<<<<<< HEAD
-var (
-	EmptyPointerErr  = errors.New("nil pointer")
-	NoDefinedCaseErr = errors.New("no defined case")
-	InvalidParams    = errors.New("invalid params")
-	MarshalFailedErr = errors.New("marshal failed")
-)
-
-=======
->>>>>>> f8b9d8fe
 type Executor struct {
 	namespace   string // namespace tag
 	db          db.Database
