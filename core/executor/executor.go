// Copyright 2016-2017 Hyperchain Corp.
//
// Licensed under the Apache License, Version 2.0 (the "License");
// you may not use this file except in compliance with the License.
// You may obtain a copy of the License at
//
//    http://www.apache.org/licenses/LICENSE-2.0
//
// Unless required by applicable law or agreed to in writing, software
// distributed under the License is distributed on an "AS IS" BASIS,
// WITHOUT WARRANTIES OR CONDITIONS OF ANY KIND, either express or implied.
// See the License for the specific language governing permissions and
// limitations under the License.
package executor

import (
	"github.com/op/go-logging"
	"hyperchain/common"
	"hyperchain/core/ledger/chain"
	"hyperchain/core/ledger/state"
	"hyperchain/core/vm"
	"hyperchain/core/vm/jcee/go"
	"hyperchain/crypto"
	"hyperchain/hyperdb"
	"hyperchain/hyperdb/db"
	"hyperchain/manager/event"
	"path"
)

// Executor represents a hyperchain executor implementation
type Executor struct {
	// Namespace should contain the official namespace name,
	// often a fixed size random word.
	namespace   string
	db          db.Database       // Db refers a blockchain online database handler
	archiveDb   db.Database       // Archivedb refers a offline historical database handler
	commonHash  crypto.CommonHash // Keccak256 hasher
	encryption  crypto.Encryption // ECDSA encrypter
	conf        *Config           // Conf refers a configuration reader
	context     *ExecutorContext
	hasher      Hasher
	cache       *Cache
	helper      *Helper     // Helper refers a communication mux
	statedb     vm.Database // World state handler
	logger      *logging.Logger
<<<<<<< HEAD
	jvmCli      jvm.ContractExecutor // Jvm client
	snapshotReg *SnapshotRegistry    // Snapshot registry
	archiveMgr  *ArchiveManager      // Archive manager
	nvp         NVP
=======
	jvmCli      jvm.ContractExecutor // jvm client
	snapshotReg *SnapshotRegistry    // snapshot registry
	archiveMgr  *ArchiveManager      // archive manager
	nvp         NonVerifyingPeer
>>>>>>> 589070d6
}

// NewExecutor creates a new Hyperchain object (including the
// initialisation of the common hyperchain object)
func NewExecutor(namespace string, conf *common.Config, eventMux *event.TypeMux, filterMux *event.TypeMux, localhash string) (*Executor, error) {
	kec256Hash := crypto.NewKeccak256Hash("keccak256")
	encryption := crypto.NewEcdsaEncrypto("ecdsa")
	helper := newHelper(eventMux, filterMux)

	executor := &Executor{
		namespace:  namespace,
		conf:       &Config{conf, namespace},
		commonHash: kec256Hash,
		encryption: encryption,
		helper:     helper,
		logger:     common.GetLogger(namespace, "executor"),
	}

	// Init jvm client if jvm is been permissible
	if executor.conf.isJvmEnable() {
		executor.jvmCli = jvm.NewContractExecutor(conf, namespace)
	}

	// Init several components.
	executor.snapshotReg = NewSnapshotRegistry(namespace, executor.logger, executor)
	executor.archiveMgr = NewArchiveManager(namespace, executor, executor.snapshotReg, executor.logger)
<<<<<<< HEAD
	executor.nvp = NewNVPImpl(executor)
	executor.cache = newExecutorCache()
	executor.context = newExecutorContext()
=======
	executor.nvp = NewNVPImpl(executor, localhash)
>>>>>>> 589070d6

	if err := executor.initDb(); err != nil {
		executor.logger.Errorf("[Namespace = %s] executor initialize db failed. %s", executor.namespace, err.Error())
		return nil, err
	}

	return executor, nil
}

// initDb initializes the normal database handler and archive database handler.
func (executor *Executor) initDb() error {
	db, err := hyperdb.GetDBDatabaseByNamespace(executor.namespace)
	if err != nil {
		return err
	}
	executor.db = db
	archiveDb, err := hyperdb.GetArchiveDbByNamespace(executor.namespace)
	if err != nil {
		return err
	}
	executor.archiveDb = archiveDb
	return nil
}

// Start starts the executor's services.
func (executor *Executor) Start() error {
	if err := executor.initialize(); err != nil {
		return err
	}
	executor.logger.Noticef("[Namespace = %s]  executor start", executor.namespace)
	return nil
}

// Stop stops all the services provided by executor.
func (executor *Executor) Stop() error {
	if err := executor.finalize(); err != nil {
		return err
	}
	executor.logger.Noticef("[Namespace = %s] executor stop", executor.namespace)
	return nil
}

// initialize inits some components of executor and start the services.
func (executor *Executor) initialize() error {

	if err := executor.initExecutorContext(); err != nil {
		executor.logger.Errorf("executor initialize status failed. %s", err.Error())
		return err
	}

	if err := initStateDb(executor); err != nil {
		executor.logger.Errorf("executor initialize state failed. %s", err.Error())
		return err
	}

	if err := executor.snapshotReg.Start(); err != nil {
		executor.logger.Errorf("executor initialize snapshot registry failed. %s", err.Error())
		return err
	}

	// Start to listen for process commit event or validation event
	go executor.listenCommitEvent()
	go executor.listenValidationEvent()
	go executor.syncReplica()
	if executor.conf.isJvmEnable() {
		executor.jvmCli.Start()
	}
	return nil
}

// finalize stops all the services of executor.
func (executor *Executor) finalize() error {
	if executor.context.exit != nil {
		close(executor.context.exit)
	}
	go executor.snapshotReg.Stop()
	if executor.conf.isJvmEnable() {
		executor.jvmCli.Stop()
	}
	return nil
}

// initExecutorContext inits the ExecutorContext
func (executor *Executor) initExecutorContext() error {
	currentChain := chain.GetChainCopy(executor.namespace)
	blk, err := chain.GetBlockByNumber(executor.namespace, currentChain.Height)
	if err != nil {
		executor.logger.Errorf("[Namespace = %s] get block #%d failed.", executor.namespace, currentChain.Height)
		return err
	}
	executor.context.initDemand(currentChain.Height + 1)
	executor.logger.Noticef("[Namespace = %s] initialize executor status success. demand block number %d, demand seqNo %d, latest state hash %s",
		executor.namespace, executor.context.demandNumber, executor.context.demandSeqNo, common.Bytes2Hex(blk.MerkleRoot))

	return nil
}

// initStateDb inits the statedb.
func initStateDb(executor *Executor) error {
	stateDb, err := executor.newStateDb()
	if err != nil {
		return err
	}
	executor.statedb = stateDb
	return nil
}

// initHistoryStateDb inits a historical database for snapshot content query.
func (executor *Executor) initHistoryStateDb(snapshotId string) (vm.Database, error, func()) {
	// never forget to close db
	if err, manifest := executor.snapshotReg.rw.Read(snapshotId); err != nil {
		return nil, err, nil
	} else {
		blk, err := chain.GetBlockByNumber(executor.namespace, manifest.Height)
		if err != nil {
			return nil, err, nil
		}

		db, err := hyperdb.NewDatabase(executor.conf.conf, path.Join("snapshots", "SNAPSHOT_"+snapshotId), hyperdb.GetDatabaseType(executor.conf.conf), executor.namespace)
		if err != nil {
			return nil, err, nil
		}

		closeDb := func() {
			db.Close()
		}

		stateDb, err := state.New(common.BytesToHash(blk.MerkleRoot), db, nil, executor.conf.conf, manifest.Height)
		return stateDb, err, closeDb
	}
}

// newStateDb creates a latest state db.
func (executor *Executor) newStateDb() (vm.Database, error) {
	blk, err := chain.GetBlockByNumber(executor.namespace, chain.GetHeightOfChain(executor.namespace))
	if err != nil {
		executor.logger.Errorf("[Namespace = %s] can not find block #%d", executor.namespace, chain.GetHeightOfChain(executor.namespace))
		return nil, err
	}
	stateDb, err := state.New(common.BytesToHash(blk.MerkleRoot), executor.db, executor.archiveDb, executor.conf.conf, chain.GetHeightOfChain(executor.namespace))
	if err != nil {
		executor.logger.Errorf("[Namespace = %s] new stateDb failed, err : %s", executor.namespace, err.Error())
		return nil, err
	}
	return stateDb, nil
}

// FetchStateDb fetches the state db
func (executor *Executor) FetchStateDb() vm.Database {
	return executor.statedb
}

<<<<<<< HEAD
// GetNVP gets the nvp handler.
func (executor *Executor) GetNVP() NVP {
=======
// GetNVP get nvp handler.
func (executor *Executor) GetNVP() NonVerifyingPeer {
>>>>>>> 589070d6
	return executor.nvp
}<|MERGE_RESOLUTION|>--- conflicted
+++ resolved
@@ -43,17 +43,10 @@
 	helper      *Helper     // Helper refers a communication mux
 	statedb     vm.Database // World state handler
 	logger      *logging.Logger
-<<<<<<< HEAD
 	jvmCli      jvm.ContractExecutor // Jvm client
 	snapshotReg *SnapshotRegistry    // Snapshot registry
 	archiveMgr  *ArchiveManager      // Archive manager
-	nvp         NVP
-=======
-	jvmCli      jvm.ContractExecutor // jvm client
-	snapshotReg *SnapshotRegistry    // snapshot registry
-	archiveMgr  *ArchiveManager      // archive manager
 	nvp         NonVerifyingPeer
->>>>>>> 589070d6
 }
 
 // NewExecutor creates a new Hyperchain object (including the
@@ -80,13 +73,9 @@
 	// Init several components.
 	executor.snapshotReg = NewSnapshotRegistry(namespace, executor.logger, executor)
 	executor.archiveMgr = NewArchiveManager(namespace, executor, executor.snapshotReg, executor.logger)
-<<<<<<< HEAD
-	executor.nvp = NewNVPImpl(executor)
+	executor.nvp = NewNVPImpl(executor, localhash)
 	executor.cache = newExecutorCache()
 	executor.context = newExecutorContext()
-=======
-	executor.nvp = NewNVPImpl(executor, localhash)
->>>>>>> 589070d6
 
 	if err := executor.initDb(); err != nil {
 		executor.logger.Errorf("[Namespace = %s] executor initialize db failed. %s", executor.namespace, err.Error())
@@ -239,12 +228,7 @@
 	return executor.statedb
 }
 
-<<<<<<< HEAD
-// GetNVP gets the nvp handler.
-func (executor *Executor) GetNVP() NVP {
-=======
-// GetNVP get nvp handler.
+// GetNVP gets nvp handler.
 func (executor *Executor) GetNVP() NonVerifyingPeer {
->>>>>>> 589070d6
 	return executor.nvp
 }