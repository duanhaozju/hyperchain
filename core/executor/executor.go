// Copyright 2016-2017 Hyperchain Corp.
//
// Licensed under the Apache License, Version 2.0 (the "License");
// you may not use this file except in compliance with the License.
// You may obtain a copy of the License at
//
//    http://www.apache.org/licenses/LICENSE-2.0
//
// Unless required by applicable law or agreed to in writing, software
// distributed under the License is distributed on an "AS IS" BASIS,
// WITHOUT WARRANTIES OR CONDITIONS OF ANY KIND, either express or implied.
// See the License for the specific language governing permissions and
// limitations under the License.
package executor

import (
	"path"
<<<<<<< HEAD
    "hyperchain/common/service/client"
=======

	"github.com/hyperchain/hyperchain/common"
	"github.com/hyperchain/hyperchain/core/ledger/chain"
	"github.com/hyperchain/hyperchain/core/ledger/state"
	"github.com/hyperchain/hyperchain/core/vm"
	"github.com/hyperchain/hyperchain/core/vm/jcee/go"
	"github.com/hyperchain/hyperchain/crypto"
	"github.com/hyperchain/hyperchain/hyperdb"
	hcom "github.com/hyperchain/hyperchain/hyperdb/common"
	"github.com/hyperchain/hyperchain/hyperdb/db"
	"github.com/hyperchain/hyperchain/manager/event"

	"github.com/op/go-logging"
>>>>>>> d82b99da
)

// Executor represents a hyperchain executor implementation
type Executor struct {
	// Namespace should contain the official namespace name,
	// often a fixed size random word.
	namespace   string
	db          db.Database       // Db refers a blockchain online database handler
	archiveDb   db.Database       // Archivedb refers a offline historical database handler
	commonHash  crypto.CommonHash // Keccak256 hasher
	encryption  crypto.Encryption // ECDSA encrypter
	conf        *Config           // Conf refers a configuration reader
	context     *ExecutorContext
	hasher      Hasher
	cache       *Cache
	helper      *Helper     // Helper refers a communication mux
	statedb     vm.Database // World state handler
	logger      *logging.Logger
<<<<<<< HEAD
	jvmCli      jvm.ContractExecutor // jvm client
	snapshotReg *SnapshotRegistry    // snapshot registry
	archiveMgr  *ArchiveManager      // archive manager
	nvp         NVP
	chSend		chan interface{}
	chRecv		chan interface{}
=======
	jvmCli      jvm.ContractExecutor // Jvm client
	snapshotReg *SnapshotRegistry    // Snapshot registry
	archiveMgr  *ArchiveManager      // Archive manager
	nvp         NonVerifyingPeer
>>>>>>> d82b99da
}

// NewExecutor creates a new Hyperchain object (including the
// initialisation of the common hyperchain object)
<<<<<<< HEAD
func NewExecutor(namespace string, conf *common.Config, eventMux *event.TypeMux, filterMux *event.TypeMux, client *client.ServiceClient) (*Executor, error) {
	kec256Hash := crypto.NewKeccak256Hash("keccak256")
	encryption := crypto.NewEcdsaEncrypto("ecdsa")
	helper := NewHelper(eventMux, filterMux, client)
	helper.conf = conf
=======
func NewExecutor(namespace string, conf *common.Config, eventMux *event.TypeMux, filterMux *event.TypeMux, localhash string) (*Executor, error) {
	kec256Hash := crypto.NewKeccak256Hash("keccak256")
	encryption := crypto.NewEcdsaEncrypto("ecdsa")
	helper := newHelper(eventMux, filterMux)
>>>>>>> d82b99da

	executor := &Executor{
		namespace:  namespace,
		conf:       &Config{conf, namespace},
		commonHash: kec256Hash,
		encryption: encryption,
		helper:     helper,
		logger:     common.GetLogger(namespace, "executor"),
	}

	// Init jvm client if jvm is been permissible
	if executor.conf.isJvmEnable() {
		executor.jvmCli = jvm.NewContractExecutor(conf, namespace)
	}

	// Init several components.
	executor.snapshotReg = NewSnapshotRegistry(namespace, executor.logger, executor)
	executor.archiveMgr = NewArchiveManager(namespace, executor, executor.snapshotReg, executor.logger)
	executor.nvp = NewNVPImpl(executor, localhash)
	executor.cache = newExecutorCache()
	executor.context = newExecutorContext()

	if err := executor.initDb(); err != nil {
		executor.logger.Errorf("[Namespace = %s] executor initialize db failed. %s", executor.namespace, err.Error())
		return nil, err
	}

	return executor, nil
}

// initDb initializes the normal database handler and archive database handler.
func (executor *Executor) initDb() error {
	db, err := hyperdb.GetDBDatabaseByNamespace(executor.namespace, hcom.DBNAME_BLOCKCHAIN)
	if err != nil {
		return err
	}
	executor.db = db
	archiveDb, err := hyperdb.GetDBDatabaseByNamespace(executor.namespace, hcom.DBNAME_ARCHIVE)
	if err != nil {
		return err
	}
	executor.archiveDb = archiveDb
	return nil
}

// Start starts the executor's services.
func (executor *Executor) Start() error {
	if err := executor.initialize(); err != nil {
		return err
	}
	executor.logger.Noticef("[Namespace = %s]  executor start", executor.namespace)
	return nil
}

// Stop stops all the services provided by executor.
func (executor *Executor) Stop() error {
	if err := executor.finalize(); err != nil {
		return err
	}
	executor.logger.Noticef("[Namespace = %s] executor stop", executor.namespace)
	return nil
}

// initialize inits some components of executor and start the services.
func (executor *Executor) initialize() error {

	if err := executor.initExecutorContext(); err != nil {
		executor.logger.Errorf("executor initialize status failed. %s", err.Error())
		return err
	}

	if err := initStateDb(executor); err != nil {
		executor.logger.Errorf("executor initialize state failed. %s", err.Error())
		return err
	}

	if err := executor.snapshotReg.Start(); err != nil {
		executor.logger.Errorf("executor initialize snapshot registry failed. %s", err.Error())
		return err
	}

	// Start to listen for process commit event or validation event
	go executor.listenCommitEvent()
	go executor.listenValidationEvent()
	go executor.syncReplica()
	if executor.conf.isJvmEnable() {
		executor.jvmCli.Start()
	}
	return nil
}

// finalize stops all the services of executor.
func (executor *Executor) finalize() error {
	if executor.context.exit != nil {
		close(executor.context.exit)
	}
	go executor.snapshotReg.Stop()
	if executor.conf.isJvmEnable() {
		executor.jvmCli.Stop()
	}
	return nil
}

// initExecutorContext inits the ExecutorContext
func (executor *Executor) initExecutorContext() error {
	currentChain := chain.GetChainCopy(executor.namespace)
	blk, err := chain.GetBlockByNumber(executor.namespace, currentChain.Height)
	if err != nil {
		executor.logger.Errorf("[Namespace = %s] get block #%d failed.", executor.namespace, currentChain.Height)
		return err
	}
	executor.context.initDemand(currentChain.Height + 1)
	executor.logger.Noticef("[Namespace = %s] initialize executor status success. demand block number %d, demand seqNo %d, latest state hash %s",
		executor.namespace, executor.context.demandNumber, executor.context.demandSeqNo, common.Bytes2Hex(blk.MerkleRoot))

	return nil
}

// initStateDb inits the statedb.
func initStateDb(executor *Executor) error {
	stateDb, err := executor.newStateDb()
	if err != nil {
		return err
	}
	executor.statedb = stateDb
	return nil
}

// initHistoryStateDb inits a historical database for snapshot content query.
func (executor *Executor) initHistoryStateDb(snapshotId string) (vm.Database, error, func()) {
	// never forget to close db
	if err, manifest := executor.snapshotReg.rw.Read(snapshotId); err != nil {
		return nil, err, nil
	} else {
		blk, err := chain.GetBlockByNumber(executor.namespace, manifest.Height)
		if err != nil {
			return nil, err, nil
		}

		db, err := hyperdb.NewDatabase(executor.conf.conf, path.Join("snapshots", "SNAPSHOT_"+snapshotId), hyperdb.GetDatabaseType(executor.conf.conf), executor.namespace)
		if err != nil {
			return nil, err, nil
		}

		closeDb := func() {
			db.Close()
		}

		stateDb, err := state.New(common.BytesToHash(blk.MerkleRoot), db, nil, executor.conf.conf, manifest.Height)
		return stateDb, err, closeDb
	}
}

// newStateDb creates a latest state db.
func (executor *Executor) newStateDb() (vm.Database, error) {
	blk, err := chain.GetBlockByNumber(executor.namespace, chain.GetHeightOfChain(executor.namespace))
	if err != nil {
		executor.logger.Errorf("[Namespace = %s] can not find block #%d", executor.namespace, chain.GetHeightOfChain(executor.namespace))
		return nil, err
	}
	stateDb, err := state.New(common.BytesToHash(blk.MerkleRoot), executor.db, executor.archiveDb, executor.conf.conf, chain.GetHeightOfChain(executor.namespace))
	if err != nil {
		executor.logger.Errorf("[Namespace = %s] new stateDb failed, err : %s", executor.namespace, err.Error())
		return nil, err
	}
	return stateDb, nil
}

// FetchStateDb fetches the state db
func (executor *Executor) FetchStateDb() vm.Database {
	return executor.statedb
}

// GetNVP gets nvp handler.
func (executor *Executor) GetNVP() NonVerifyingPeer {
	return executor.nvp
}<|MERGE_RESOLUTION|>--- conflicted
+++ resolved
@@ -15,9 +15,6 @@
 
 import (
 	"path"
-<<<<<<< HEAD
-    "hyperchain/common/service/client"
-=======
 
 	"github.com/hyperchain/hyperchain/common"
 	"github.com/hyperchain/hyperchain/core/ledger/chain"
@@ -31,7 +28,6 @@
 	"github.com/hyperchain/hyperchain/manager/event"
 
 	"github.com/op/go-logging"
->>>>>>> d82b99da
 )
 
 // Executor represents a hyperchain executor implementation
@@ -50,35 +46,18 @@
 	helper      *Helper     // Helper refers a communication mux
 	statedb     vm.Database // World state handler
 	logger      *logging.Logger
-<<<<<<< HEAD
-	jvmCli      jvm.ContractExecutor // jvm client
-	snapshotReg *SnapshotRegistry    // snapshot registry
-	archiveMgr  *ArchiveManager      // archive manager
-	nvp         NVP
-	chSend		chan interface{}
-	chRecv		chan interface{}
-=======
 	jvmCli      jvm.ContractExecutor // Jvm client
 	snapshotReg *SnapshotRegistry    // Snapshot registry
 	archiveMgr  *ArchiveManager      // Archive manager
 	nvp         NonVerifyingPeer
->>>>>>> d82b99da
 }
 
 // NewExecutor creates a new Hyperchain object (including the
 // initialisation of the common hyperchain object)
-<<<<<<< HEAD
-func NewExecutor(namespace string, conf *common.Config, eventMux *event.TypeMux, filterMux *event.TypeMux, client *client.ServiceClient) (*Executor, error) {
-	kec256Hash := crypto.NewKeccak256Hash("keccak256")
-	encryption := crypto.NewEcdsaEncrypto("ecdsa")
-	helper := NewHelper(eventMux, filterMux, client)
-	helper.conf = conf
-=======
 func NewExecutor(namespace string, conf *common.Config, eventMux *event.TypeMux, filterMux *event.TypeMux, localhash string) (*Executor, error) {
 	kec256Hash := crypto.NewKeccak256Hash("keccak256")
 	encryption := crypto.NewEcdsaEncrypto("ecdsa")
 	helper := newHelper(eventMux, filterMux)
->>>>>>> d82b99da
 
 	executor := &Executor{
 		namespace:  namespace,
