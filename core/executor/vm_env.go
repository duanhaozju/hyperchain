--- conflicted
+++ resolved
@@ -4,16 +4,11 @@
 	"github.com/op/go-logging"
 	"hyperchain/common"
 	"hyperchain/core/state"
-<<<<<<< HEAD
 	"hyperchain/core/types"
-	"hyperchain/core/vm"
 	"hyperchain/crypto"
-=======
 	"hyperchain/core/vm/evm"
 	"math/big"
->>>>>>> 115b2269
 	"hyperchain/hyperdb/db"
-	"math/big"
 )
 
 var (
@@ -112,13 +107,8 @@
 	difficulty *big.Int
 	gasLimit   *big.Int
 
-<<<<<<< HEAD
-	logs   []vm.StructLog
-	logger *logging.Logger
-=======
 	logs       []evm.StructLog
 	logger     *logging.Logger
->>>>>>> 115b2269
 
 	vmTest     bool
 
@@ -139,30 +129,23 @@
 	env.gasLimit = common.Big(envValues["currentGasLimit"])
 	env.number = common.Big(envValues["currentNumber"])
 	env.Gas = new(big.Int)
-<<<<<<< HEAD
-	var cfg vm.Config
+	var cfg evm.Config
 	if EnableDebug {
-		cfg = vm.Config{
+		cfg = evm.Config{
 			EnableJit: EnableJit,
 			ForceJit:  ForceJit,
 			Debug:     EnableDebug,
-			Logger: vm.LogConfig{
+			Logger:    evm.LogConfig{
 				Collector: env,
 			},
 		}
 	} else {
-		cfg = vm.Config{
+		cfg = evm.Config{
 			EnableJit: EnableJit,
 			ForceJit:  ForceJit,
 		}
 	}
-	env.evm = vm.New(env, cfg)
-=======
-	env.evm = evm.New(env, evm.Config{
-		EnableJit: EnableJit,
-		ForceJit:  ForceJit,
-	})
->>>>>>> 115b2269
+	env.evm = evm.New(env, cfg)
 	env.logger = logger
 
 	return env
@@ -177,13 +160,8 @@
 func (self *Env) Difficulty() *big.Int     { return self.difficulty }
 func (self *Env) Db() evm.Database          { return self.state }
 func (self *Env) GasLimit() *big.Int       { return self.gasLimit }
-<<<<<<< HEAD
-func (self *Env) VmType() vm.Type          { return vm.StdVmTy }
-func (self *Env) Logger() *logging.Logger  { return self.logger }
-=======
 func (self *Env) VmType() evm.Type          { return evm.StdVmTy }
 func (self *Env) Logger() *logging.Logger  { return self.logger}
->>>>>>> 115b2269
 func (self *Env) GetHash(n uint64) common.Hash {
 	return common.BytesToHash(crypto.Keccak256([]byte(big.NewInt(int64(n)).String())))
 }
@@ -195,11 +173,11 @@
 func (self *Env) CanTransfer(from common.Address, balance *big.Int) bool {
 	return self.state.GetBalance(from).Cmp(balance) >= 0
 }
-func (self *Env) AddStructLog(log vm.StructLog) {
+func (self *Env) AddStructLog(log evm.StructLog) {
 	self.logs = append(self.logs, log)
 }
 func (self *Env) DumpStructLog() {
-	vm.StdErrFormat(self.logs)
+	evm.StdErrFormat(self.logs)
 }
 
 func (self *Env) MakeSnapshot() interface{} {
