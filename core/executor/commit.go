package executor

import (
	"encoding/hex"
	"github.com/golang/protobuf/proto"
	"github.com/pkg/errors"
	"hyperchain/common"
	edb "hyperchain/core/db_utils"
	"hyperchain/core/types"
	"hyperchain/hyperdb/db"
	"hyperchain/manager/event"
	"hyperchain/manager/protos"
	"time"
)

// CommitBlock - the entry function of the commit process.
// Receive the commit event as a parameter and cached them in the channel
// if the pressure is too high.
func (executor *Executor) CommitBlock(ev event.CommitEvent) {
	executor.addCommitEvent(ev)
}

// listenCommitEvent - commit backend process, use to listen new commit event and dispatch it to the processor.
func (executor *Executor) listenCommitEvent() {
	executor.logger.Notice("commit backend start")
	for {
		select {
		case <-executor.getExit(IDENTIFIER_COMMIT):
			executor.logger.Notice("commit backend exit")
			return
		case v := <-executor.getSuspend(IDENTIFIER_COMMIT):
			if v {
				executor.logger.Notice("pause commit process")
				executor.pauseCommit()
			}
		case ev := <-executor.fetchCommitEvent():
			if success := executor.processCommitEvent(ev, executor.processCommitDone); success == false {
				executor.logger.Errorf("commit block #%d failed, system crush down.", ev.SeqNo)
			}
		}
	}
}

// processCommitEvent - handler of the commit process.
// consume commit event from the channel, exec the commit logic
// and notify backend via callback function.
func (executor *Executor) processCommitEvent(ev event.CommitEvent, done func()) bool {
	executor.markCommitBusy()
	defer executor.markCommitIdle()
	defer done()
	// Legitimacy validation
	if !executor.commitValidationCheck(ev) {
		executor.logger.Errorf("commit event %d not satisfy the demand", ev.SeqNo)
		return false
	}
	block := executor.constructBlock(ev)
	if block == nil {
		executor.logger.Errorf("construct new block for %d commit event failed.", ev.SeqNo)
		return false
	}
	record := executor.getValidateRecord(ev.Hash)
	if record == nil {
		executor.logger.Errorf("no validation record for #%d found", ev.SeqNo)
		return false
	}
	// write block data to database in a atomic operation
	if err := executor.writeBlock(block, record); err != nil {
		executor.logger.Errorf("write block for #%d failed. err %s", ev.SeqNo, err.Error())
		return false
	}
	// throw all invalid transactions back.
	if ev.IsPrimary {
		executor.throwInvalidTransactionBack(record.InvalidTxs)
	}
	executor.incDemandNumber()
	executor.cache.validationResultCache.Remove(ev.Hash)
	return true
}

// writeBlock - flush a block into database.
func (executor *Executor) writeBlock(block *types.Block, record *ValidationResultRecord) error {
	var filterLogs []*types.Log
	// fetch the relative db batch obj from the batch buffer
	// attention: state changes has already been push into the batch obj
	batch := executor.statedb.FetchBatch(record.SeqNo)
	// persist transaction data
	if err := executor.persistTransactions(batch, block.Transactions, block.Number); err != nil {
		executor.logger.Errorf("persist transactions of #%d failed.", block.Number)
		return err
	}
	// persist receipt data
	if err, ret := executor.persistReceipts(batch, record.ValidTxs, record.Receipts, block.Number, common.BytesToHash(block.BlockHash)); err != nil {
		executor.logger.Errorf("persist receipts of #%d failed.", block.Number)
		return err
	} else {
		filterLogs = ret
	}
	// persist block data
	if err, _ := edb.PersistBlock(batch, block, false, false); err != nil {
		executor.logger.Errorf("persist block #%d into database failed.", block.Number, err.Error())
		return err
	}
	// persist chain data
	if err := edb.UpdateChain(executor.namespace, batch, block, false, false, false); err != nil {
		executor.logger.Errorf("update chain to #%d failed.", block.Number, err.Error())
		return err
	}
<<<<<<< HEAD
	// flush the whole batch obj.
	// the database atomic operation of the guarantee is by leveldb batch
	// look the doc https://godoc.org/github.com/syndtr/goleveldb/leveldb#Batch for detail
=======
	// write to bloom filter first
	// IMPORTANT never reorder the sequence of (1) write bloom filter (2) flush db
	if err, _ := edb.WriteTxBloomFilter(executor.namespace, block.Transactions); err != nil {
		executor.logger.Warning("write tx to bloom filter failed", err.Error())
	}
>>>>>>> cae37bc2
	if err := batch.Write(); err != nil {
		executor.logger.Errorf("commit #%d changes failed.", block.Number, err.Error())
		return err
	}
	// reset state, notify to remove some cached stuff
	executor.statedb.MarkProcessFinish(record.SeqNo)
	executor.statedb.MakeArchive(record.SeqNo)
	// notify consensus module if it is a checkpoint
	if block.Number%10 == 0 && block.Number != 0 {
		edb.WriteChainChan(executor.namespace)
	}
	executor.logger.Noticef("Block number %d", block.Number)
	executor.logger.Noticef("Block hash %s", hex.EncodeToString(block.BlockHash))
	// told consenus to remove Cached Transactions which used to check transaction duplication
	executor.informConsensus(NOTIFY_REMOVE_CACHE, protos.RemoveCache{Vid: record.VID})
	executor.TransitVerifiedBlock(block)

<<<<<<< HEAD
	if err, _ := edb.WriteTxBloomFilter(executor.namespace, block.Transactions); err != nil {
		executor.logger.Warning("write tx to bloom filter failed", err.Error())
	}

	// push feed data to event system.
	// external subscribers can access these internal messages through a messaging subscription system
	go executor.filterFeedback(block, filterLogs)
=======
>>>>>>> cae37bc2
	return nil
}

// getValidateRecord - get validate record with given hash identification.
// nil will be return if no record been found.
func (executor *Executor) getValidateRecord(hash string) *ValidationResultRecord {
	ret, existed := executor.fetchValidationResult(hash)
	if !existed {
		executor.logger.Noticef("no validation result found when commit block, hash %s", hash)
		return nil
	}
	return ret
}

// generateBlock - generate a block with given data.
func (executor *Executor) constructBlock(ev event.CommitEvent) *types.Block {
	record := executor.getValidateRecord(ev.Hash)
	if record == nil {
		return nil
	}
	// 1.generate a new block with the argument in cache
	bloom, err := types.CreateBloom(record.Receipts)
	if err != nil {
		return nil
	}
	newBlock := &types.Block{
		ParentHash:  edb.GetLatestBlockHash(executor.namespace),
		MerkleRoot:  record.MerkleRoot,
		TxRoot:      record.TxRoot,
		ReceiptRoot: record.ReceiptRoot,
		Timestamp:   ev.Timestamp,
		CommitTime:  ev.Timestamp,
		Number:      ev.SeqNo,
		WriteTime:   time.Now().UnixNano(),
		EvmTime:     time.Now().UnixNano(),
		Bloom:       bloom,
	}
	newBlock.Transactions = make([]*types.Transaction, len(record.ValidTxs))
	copy(newBlock.Transactions, record.ValidTxs)
	newBlock.BlockHash = newBlock.Hash().Bytes()
	return newBlock
}

// commitValidationCheck - check whether this commit event is the demand one.
func (executor *Executor) commitValidationCheck(ev event.CommitEvent) bool {
	// 1. verify that the block height is consistent
	if !executor.isDemandNumber(ev.SeqNo) {
		executor.logger.Errorf("receive a commit event %d which is not demand, drop it.", ev.SeqNo)
		return false
	}
	// 2. verify whether validation result exist
	record := executor.getValidateRecord(ev.Hash)
	if record == nil {
		return false
	}
	// 3. verify whether ev's seqNo equal to record seqNo which acts as block number
	vid := record.VID
	tempBlockNumber := record.SeqNo
	if tempBlockNumber != ev.SeqNo {
		executor.logger.Errorf("miss match temp block number<#%d>and actually block number<#%d> for vid #%d validation. commit for block #%d failed",
			tempBlockNumber, ev.SeqNo, vid, ev.SeqNo)
		return false
	}
	return true
}

func (executor *Executor) persistTransactions(batch db.Batch, transactions []*types.Transaction, blockNumber uint64) error {
	// Only tx meta is saved to database, no more redundant transactions are persisted.
	for i, transaction := range transactions {
		// persist transaction meta data
		meta := &types.TransactionMeta{
			BlockIndex: blockNumber,
			Index:      int64(i),
		}
		if err := edb.PersistTransactionMeta(batch, meta, transaction.GetHash(), false, false); err != nil {
			return err
		}
	}
	return nil
}

// re assign block hash and block number to transaction executor.loggers
// during the validation, block number and block hash can be incorrect
func (executor *Executor) persistReceipts(batch db.Batch, transaction []*types.Transaction, receipts []*types.Receipt, blockNumber uint64, blockHash common.Hash) (error, []*types.Log) {
	var filterLogs []*types.Log
	if len(transaction) != len(receipts) {
		// short circuit if the number of transactions and receipt are not equal
		return errors.New("the number of transactions not equal to receipt"), nil
	}
	for idx, receipt := range receipts {
		logs, err := receipt.RetrieveLogs()
		if err != nil {
			return err, nil
		}
		for _, log := range logs {
			log.BlockHash = blockHash
			log.BlockNumber = blockNumber
		}
		receipt.SetLogs(logs)
		filterLogs = append(filterLogs, logs...)

		if transaction[idx].Version != nil {
			if err, _ := edb.PersistReceipt(batch, receipt, false, false, string(transaction[idx].Version)); err != nil {
				return err, nil
			}
		} else {
			if err, _ := edb.PersistReceipt(batch, receipt, false, false); err != nil {
				return err, nil
			}
		}
	}
	return nil, filterLogs
}

// save the invalid transaction into database for client query
func (executor *Executor) StoreInvalidTransaction(payload []byte) {
	invalidTx := &types.InvalidTransactionRecord{}
	err := proto.Unmarshal(payload, invalidTx)
	if err != nil {
		executor.logger.Error("unmarshal invalid transaction record payload failed")
	}
	// save to db
	executor.logger.Noticef("invalid transaction %s", invalidTx.Tx.Hash().Hex())
	err, _ = edb.PersistInvalidTransactionRecord(executor.db.NewBatch(), invalidTx, true, true)
	if err != nil {
		executor.logger.Error("save invalid transaction record failed,", err.Error())
		return
	}
}

func (executor *Executor) pauseCommit() {
	for {
		if v := <-executor.getSuspend(IDENTIFIER_COMMIT); !v {
			executor.logger.Notice("un-pause commit process")
			return
		}
	}
}

// filterFeedback - push latest block data, contract event data to subscription system.
func (executor *Executor) filterFeedback(block *types.Block, filterLogs []*types.Log) {
	if err := executor.sendFilterEvent(FILTER_NEW_BLOCK, block); err != nil {
		executor.logger.Warningf("send new block event failed. error detail: %s", err.Error())
	}
	go executor.snapshotReg.notifyNewBlock(block.Number)
	if len(filterLogs) > 0 {
		if err := executor.sendFilterEvent(FILTER_NEW_LOG, filterLogs); err != nil {
			executor.logger.Warningf("send new log event failed. error detail: %s", err.Error())
		}
	}
}<|MERGE_RESOLUTION|>--- conflicted
+++ resolved
@@ -105,17 +105,14 @@
 		executor.logger.Errorf("update chain to #%d failed.", block.Number, err.Error())
 		return err
 	}
-<<<<<<< HEAD
+	// write bloom filter first
+	if err, _ := edb.WriteTxBloomFilter(executor.namespace, block.Transactions); err != nil {
+		executor.logger.Warning("write tx to bloom filter failed", err.Error())
+	}
+
 	// flush the whole batch obj.
 	// the database atomic operation of the guarantee is by leveldb batch
 	// look the doc https://godoc.org/github.com/syndtr/goleveldb/leveldb#Batch for detail
-=======
-	// write to bloom filter first
-	// IMPORTANT never reorder the sequence of (1) write bloom filter (2) flush db
-	if err, _ := edb.WriteTxBloomFilter(executor.namespace, block.Transactions); err != nil {
-		executor.logger.Warning("write tx to bloom filter failed", err.Error())
-	}
->>>>>>> cae37bc2
 	if err := batch.Write(); err != nil {
 		executor.logger.Errorf("commit #%d changes failed.", block.Number, err.Error())
 		return err
@@ -133,16 +130,10 @@
 	executor.informConsensus(NOTIFY_REMOVE_CACHE, protos.RemoveCache{Vid: record.VID})
 	executor.TransitVerifiedBlock(block)
 
-<<<<<<< HEAD
-	if err, _ := edb.WriteTxBloomFilter(executor.namespace, block.Transactions); err != nil {
-		executor.logger.Warning("write tx to bloom filter failed", err.Error())
-	}
 
 	// push feed data to event system.
 	// external subscribers can access these internal messages through a messaging subscription system
 	go executor.filterFeedback(block, filterLogs)
-=======
->>>>>>> cae37bc2
 	return nil
 }
 
@@ -210,7 +201,6 @@
 }
 
 func (executor *Executor) persistTransactions(batch db.Batch, transactions []*types.Transaction, blockNumber uint64) error {
-	// Only tx meta is saved to database, no more redundant transactions are persisted.
 	for i, transaction := range transactions {
 		// persist transaction meta data
 		meta := &types.TransactionMeta{
