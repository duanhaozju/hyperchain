package executor

import (
	"encoding/hex"
	"github.com/golang/protobuf/proto"
	"hyperchain/common"
	edb "hyperchain/core/db_utils"
	"hyperchain/core/types"
	"hyperchain/manager/event"
	"hyperchain/hyperdb/db"
	"hyperchain/manager/protos"
	"time"
	"hyperchain/core/vm"
)

func (executor *Executor) CommitBlock(ev event.CommitEvent) {
	executor.addCommitEvent(ev)
}

func (executor *Executor) listenCommitEvent() {
	executor.logger.Notice("commit backend start")
	for {
		select {
		case <-executor.getExit(IDENTIFIER_COMMIT):
			executor.logger.Notice("commit backend exit")
			return
		case v := <-executor.getSuspend(IDENTIFIER_COMMIT):
			if v {
				executor.logger.Notice("pause commit process")
				executor.pauseCommit()
			}
		case ev := <-executor.fetchCommitEvent():
			if success := executor.processCommitEvent(ev, executor.processCommitDone); success == false {
				executor.logger.Errorf("commit block #%d failed, system crush down.", ev.SeqNo)
			}
		}
	}
}

// processCommitEvent - consume commit event from channel.
func (executor *Executor) processCommitEvent(ev event.CommitEvent, done func()) bool {
	executor.markCommitBusy()
	defer executor.markCommitIdle()
	defer done()
	if !executor.commitValidationCheck(ev) {
		executor.logger.Errorf("commit event %d not satisfy the demand", ev.SeqNo)
		return false
	}
	block := executor.constructBlock(ev)
	if block == nil {
		executor.logger.Errorf("construct new block for %d commit event failed.", ev.SeqNo)
		return false
	}
	record := executor.getValidateRecord(ev.Hash)
	if record == nil {
		executor.logger.Errorf("no validation record for #%d found", ev.SeqNo)
		return false
	}
	if err := executor.writeBlock(block, record); err != nil {
		executor.logger.Errorf("write block for #%d failed. err %s", ev.SeqNo, err.Error())
		return false
	}
	// throw all invalid transactions back.
	if ev.IsPrimary {
		executor.throwInvalidTransactionBack(record.InvalidTxs)
	}
	executor.incDemandNumber()
	executor.cache.validationResultCache.Remove(ev.Hash)
	return true
}

// writeBlock - flush a block into disk.
func (executor *Executor) writeBlock(block *types.Block, record *ValidationResultRecord) error {
	var filterLogs []*vm.Log
	batch := executor.statedb.FetchBatch(record.SeqNo)
	if err := executor.persistTransactions(batch, block.Transactions, block.Number); err != nil {
		executor.logger.Errorf("persist transactions of #%d failed.", block.Number)
		return err
	}
	if err, ret := executor.persistReceipts(batch, record.Receipts, block.Number, common.BytesToHash(block.BlockHash)); err != nil {
		executor.logger.Errorf("persist receipts of #%d failed.", block.Number)
		return err
	} else {
		filterLogs = ret
	}
	if err, _ := edb.PersistBlock(batch, block, false, false); err != nil {
		executor.logger.Errorf("persist block #%d into database failed.", block.Number, err.Error())
		return err
	}
	if err := edb.UpdateChain(executor.namespace, batch, block, false, false, false); err != nil {
		executor.logger.Errorf("update chain to #%d failed.", block.Number, err.Error())
		return err
	}
	if err := batch.Write(); err != nil {
		executor.logger.Errorf("commit #%d changes failed.", block.Number, err.Error())
		return err
	}
	executor.statedb.MarkProcessFinish(record.SeqNo)
	executor.statedb.MakeArchive(record.SeqNo)
	if block.Number%10 == 0 && block.Number != 0 {
		edb.WriteChainChan(executor.namespace)
	}
	executor.logger.Noticef("Block number %d", block.Number)
	executor.logger.Noticef("Block hash %s", hex.EncodeToString(block.BlockHash))
	// executor.logger.Notice(string(executor.statedb.Dump()))
	// remove Cached Transactions which used to check transaction duplication
	executor.informConsensus(NOTIFY_REMOVE_CACHE, protos.RemoveCache{Vid: record.VID})
	go executor.feedback(block, filterLogs)
	return nil
}

// getValidateRecord - get validate record with given hash identification.
// nil will be return if no record been found.
func (executor *Executor) getValidateRecord(hash string) *ValidationResultRecord {
	ret, existed := executor.fetchValidationResult(hash)
	if !existed {
		executor.logger.Noticef("no validation result found when commit block, hash %s", hash)
		return nil
	}
	return ret
}

// generateBlock - generate a block with given data.
func (executor *Executor) constructBlock(ev event.CommitEvent) *types.Block {
	record := executor.getValidateRecord(ev.Hash)
	if record == nil {
		return nil
	}
	// 1.generate a new block with the argument in cache
	newBlock := &types.Block{
		ParentHash:  edb.GetLatestBlockHash(executor.namespace),
		MerkleRoot:  record.MerkleRoot,
		TxRoot:      record.TxRoot,
		ReceiptRoot: record.ReceiptRoot,
		Timestamp:   ev.Timestamp,
		CommitTime:  ev.Timestamp,
		Number:      ev.SeqNo,
		WriteTime:   time.Now().UnixNano(),
		EvmTime:     time.Now().UnixNano(),
	}
	newBlock.Transactions = make([]*types.Transaction, len(record.ValidTxs))
	copy(newBlock.Transactions, record.ValidTxs)
	newBlock.BlockHash = newBlock.Hash().Bytes()
	return newBlock
}

// commitValidationCheck - check whether this commit event satisfy demand.
func (executor *Executor) commitValidationCheck(ev event.CommitEvent) bool {
	// 1. check whether this ev is the demand one
	if !executor.isDemandNumber(ev.SeqNo) {
		executor.logger.Errorf("receive a commit event %d which is not demand, drop it.", ev.SeqNo)
		return false
	}
	// 2. check whether validation result exist
	record := executor.getValidateRecord(ev.Hash)
	if record == nil {
		return false
	}
	// 3. check whether ev's seqNo equal to record seqNo which act as block number
	vid := record.VID
	tempBlockNumber := record.SeqNo
	if tempBlockNumber != ev.SeqNo {
		executor.logger.Errorf("miss match temp block number<#%d>and actually block number<#%d> for vid #%d validation. commit for block #%d failed",
			tempBlockNumber, ev.SeqNo, vid, ev.SeqNo)
		return false
	}
	return true
}

func (executor *Executor) persistTransactions(batch db.Batch, transactions []*types.Transaction, blockNumber uint64) error {
	for i, transaction := range transactions {
		if err, _ := edb.PersistTransaction(batch, transaction, false, false); err != nil {
			return err
		}
		// persist transaction meta data
		meta := &types.TransactionMeta{
			BlockIndex: blockNumber,
			Index:      int64(i),
		}
		if err := edb.PersistTransactionMeta(batch, meta, transaction.GetHash(), false, false); err != nil {
			return err
		}
	}
	return nil
}

// re assign block hash and block number to transaction executor.loggers
// during the validation, block number and block hash can be incorrect
func (executor *Executor) persistReceipts(batch db.Batch, receipts []*types.Receipt, blockNumber uint64, blockHash common.Hash) (error, []*vm.Log) {
	var filterLogs []*vm.Log
	for _, receipt := range receipts {
		logs, err := receipt.RetrieveLogs()
		if err != nil {
			return err, nil
		}
		for _, log := range logs {
			log.BlockHash = blockHash
			log.BlockNumber = blockNumber
			filterLogs = append(filterLogs, log)
			executor.logger.Critical(log.String())
		}
		receipt.SetLogs(logs)
		if err, _ := edb.PersistReceipt(batch, receipt, false, false); err != nil {
			return err, nil
		}
	}
	return nil, filterLogs
}

// save the invalid transaction into database for client query
func (executor *Executor) StoreInvalidTransaction(payload []byte) {
	invalidTx := &types.InvalidTransactionRecord{}
	err := proto.Unmarshal(payload, invalidTx)
	if err != nil {
		executor.logger.Error("unmarshal invalid transaction record payload failed")
	}
	// save to db
	executor.logger.Noticef("invalid transaction %s", invalidTx.Tx.Hash().Hex())
	err, _ = edb.PersistInvalidTransactionRecord(executor.db.NewBatch(), invalidTx, true, true)
	if err != nil {
		executor.logger.Error("save invalid transaction record failed,", err.Error())
		return
	}
}

<<<<<<< HEAD
func (executor *Executor) pauseCommit() {
	for {
		if v := <-executor.getSuspend(IDENTIFIER_COMMIT); !v {
			executor.logger.Notice("un-pause commit process")
			return
=======
func (executor *Executor) feedback(block *types.Block, filterLogs []*vm.Log) {
	if err := executor.sendFilterEvent(FILTER_NEW_BLOCK, block); err != nil {
		executor.logger.Warningf("send new block event failed. error detail: %s", err.Error())
	}
	if len(filterLogs) > 0 {
		if err := executor.sendFilterEvent(FILTER_NEW_LOG, filterLogs); err != nil {
			executor.logger.Warningf("send new log event failed. error detail: %s", err.Error())
>>>>>>> 371341c6
		}
	}
}<|MERGE_RESOLUTION|>--- conflicted
+++ resolved
@@ -223,13 +223,14 @@
 	}
 }
 
-<<<<<<< HEAD
 func (executor *Executor) pauseCommit() {
 	for {
 		if v := <-executor.getSuspend(IDENTIFIER_COMMIT); !v {
 			executor.logger.Notice("un-pause commit process")
 			return
-=======
+		}
+	}
+}
 func (executor *Executor) feedback(block *types.Block, filterLogs []*vm.Log) {
 	if err := executor.sendFilterEvent(FILTER_NEW_BLOCK, block); err != nil {
 		executor.logger.Warningf("send new block event failed. error detail: %s", err.Error())
@@ -237,7 +238,6 @@
 	if len(filterLogs) > 0 {
 		if err := executor.sendFilterEvent(FILTER_NEW_LOG, filterLogs); err != nil {
 			executor.logger.Warningf("send new log event failed. error detail: %s", err.Error())
->>>>>>> 371341c6
 		}
 	}
 }