--- conflicted
+++ resolved
@@ -207,20 +207,15 @@
 			log.BlockNumber = blockNumber
 		}
 		receipt.SetLogs(logs)
-<<<<<<< HEAD
-		if err, _ := edb.PersistReceipt(batch, receipt, false, false); err != nil {
-			return err, nil
-=======
 
 		if receipt.Version != nil {
 			if err, _ := edb.PersistReceipt(batch, receipt, false, false, string(receipt.Version)); err != nil {
-				return err
+				return err, nil
 			}
 		} else {
 			if err, _ := edb.PersistReceipt(batch, receipt, false, false); err != nil {
-				return err
-			}
->>>>>>> 58add872
+				return err, nil
+			}
 		}
 	}
 	return nil, filterLogs
