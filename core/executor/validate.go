package executor

import (
	"hyperchain/common"
	"hyperchain/core/types"
	"hyperchain/manager/event"
	"hyperchain/manager/protos"
	"sort"
	"sync"
	er "hyperchain/core/errors"
)

// represent a validation result
type ValidationResultRecord struct {
	TxRoot      []byte                            // hash of a batch of transactions
	ReceiptRoot []byte                            // hash of a batch of receipts
	MerkleRoot  []byte                            // hash of state
	InvalidTxs  []*types.InvalidTransactionRecord // invalid transaction list
	ValidTxs    []*types.Transaction              // valid transaction list
	Receipts    []*types.Receipt                  // receipt list
	SeqNo       uint64                            // temp block number for this batch
	VID         uint64                            // validation ID. may larger than SeqNo
}

func (executor *Executor) Validate(validationEvent event.ValidationEvent) {
	executor.addValidationEvent(validationEvent)
}

// listenValidationEvent - validation backend process, use to listen new validation event and dispatch it to a processor.
func (executor *Executor) listenValidationEvent() {
	executor.logger.Notice("validation backend start")
	for {
		select {
		case <- executor.getExit(IDENTIFIER_VALIDATION):
			executor.logger.Notice("validation backend exit")
			return
		case ev := <- executor.fetchValidationEvent():
			if executor.isReadyToValidation() {
				if success := executor.processValidationEvent(ev, executor.processValidationDone); success == false {
					executor.logger.Errorf("validate #%d failed, system crush down.", ev.SeqNo)
				}
			} else {
				executor.dropValdiateEvent(ev, executor.processValidationDone)
			}
		}
	}
}

// processValidationEvent - process validation event, return true if process success, otherwise false will be return.
func (executor *Executor) processValidationEvent(validationEvent event.ValidationEvent, done func()) bool {
	executor.markValidationBusy()
	defer executor.markValidationIdle()
	if !executor.isDemandSeqNo(validationEvent.SeqNo) {
		executor.addPendingValidationEvent(validationEvent)
		return true
	}
	if _, success := executor.process(validationEvent, done); success == false {
		return false
	}
	executor.incDemandSeqNo()
	return executor.processPendingValidationEvent(done)
}

func (executor *Executor) processPendingValidationEvent(done func()) bool {
	if executor.cache.pendingValidationEventQ.Len() > 0 {
		// there is still some events remain.
		for  {
			if executor.cache.pendingValidationEventQ.Contains(executor.getDemandSeqNo()) {
				ev, _ := executor.fetchPendingValidationEvent(executor.getDemandSeqNo())
				if _, success := executor.process(ev, done); success == false {
					return false
				} else {
					executor.incDemandSeqNo()
					executor.cache.pendingValidationEventQ.RemoveWithCond(ev.SeqNo, RemoveLessThan)
				}
			} else {
				break
			}
		}
	}
	return true
}

// dropValdiateEvent - this function do nothing but consume a validation event.
func (executor *Executor) dropValdiateEvent(validationEvent event.ValidationEvent, done func()) {
	executor.markValidationBusy()
	defer executor.markValidationIdle()
	defer done()
	executor.logger.Noticef("[Namespace = %s] drop validation event %d", executor.namespace, validationEvent.SeqNo)
}

// Process an ValidationEvent
func (executor *Executor) process(validationEvent event.ValidationEvent, done func()) (error, bool) {
	defer done()
	var validtxs []*types.Transaction
	var invalidtxs []*types.InvalidTransactionRecord

	invalidtxs, validtxs = executor.checkSign(validationEvent.Transactions)
	err, validateResult := executor.applyTransactions(validtxs, invalidtxs, validationEvent.SeqNo, executor.getTempBlockNumber())
	if err != nil {
		executor.logger.Errorf("[Namespace = %s] process transaction batch #%d failed.", executor.namespace, validationEvent.SeqNo)
		return err, false
	}
	// calculate validation result hash for comparison
	hash := executor.calculateValidationResultHash(validateResult.MerkleRoot, validateResult.TxRoot, validateResult.ReceiptRoot)
	executor.logger.Debugf("[Namespace = %s] invalid transaction number %d", executor.namespace, len(validateResult.InvalidTxs))
	executor.logger.Debugf("[Namespace = %s] valid transaction number %d", executor.namespace, len(validateResult.ValidTxs))
	executor.saveValidationResult(validateResult, validationEvent, hash)
	executor.sendValidationResult(validateResult, validationEvent, hash)
	if len(validateResult.ValidTxs) == 0 {
		executor.dealEmptyBlock(validateResult, validationEvent)
	}
	return nil, true
}

// checkSign - check the sender's signature of the transaction.
func (executor *Executor) checkSign(txs []*types.Transaction) ([]*types.InvalidTransactionRecord, []*types.Transaction) {
	var invalidtxs []*types.InvalidTransactionRecord
	// (1) check signature for each transaction
	var wg sync.WaitGroup
	var index []int
	var mu sync.Mutex
	for i := range txs {
		wg.Add(1)
		go func(i int) {
			tx := txs[i]
			if !tx.ValidateSign(executor.encryption, executor.commonHash) {
				executor.logger.Warningf("[Namespace = %s] found invalid signature, send from : %s", executor.namespace, common.Bytes2Hex(tx.Id))
				mu.Lock()
				invalidtxs = append(invalidtxs, &types.InvalidTransactionRecord{
					Tx:      tx,
					ErrType: types.InvalidTransactionRecord_SIGFAILED,
					ErrMsg:  []byte("Invalid signature"),
				})
				index = append(index, i)
				mu.Unlock()
			}
			wg.Done()
		}(i)
	}
	wg.Wait()
	// remove invalid transaction from transaction list
	if len(index) > 0 {
		sort.Ints(index)
		count := 0
		for _, idx := range index {
			idx = idx - count
			txs = append(txs[:idx], txs[idx+1:]...)
			count++
		}
	}
	return invalidtxs, txs
}

// applyTransactions - execute transactions one by one.
func (executor *Executor) applyTransactions(txs []*types.Transaction, invalidTxs []*types.InvalidTransactionRecord, seqNo, tempBlockNumber uint64) (error, *ValidationResultRecord) {
	var validtxs []*types.Transaction
	var receipts []*types.Receipt

	executor.initCalculator()
	executor.statedb.MarkProcessStart(tempBlockNumber)
	// execute transactions one by one
	for i, tx := range txs {
		receipt, _, _, err := executor.ExecTransaction(executor.statedb, tx, i, tempBlockNumber)
		if err != nil {
			errType := executor.classifyInvalid(err)
			invalidTxs = append(invalidTxs, &types.InvalidTransactionRecord{
				Tx:      tx,
				ErrType: errType,
				ErrMsg:  []byte(err.Error()),
			})
			continue
		}
		executor.calculateTransactionsFingerprint(tx, false)
		executor.calculateReceiptFingerprint(tx, receipt, false)
		receipts = append(receipts, receipt)
		validtxs = append(validtxs, tx)
	}
	err, merkleRoot, txRoot, receiptRoot := executor.submitValidationResult()
	if err != nil {
		executor.logger.Errorf("[Namespace = %s] submit validation result failed.", executor.namespace, err.Error())
		return err, nil
	}
	executor.resetStateDb()
<<<<<<< HEAD
	executor.logger.Criticalf("[Namespace = %s] validate result temp block number #%d, vid #%d, merkle root [%s],  transaction root [%s],  receipt root [%s]",
		executor.namespace, tempBlockNumber, seqNo, common.Bytes2Hex(merkleRoot), common.Bytes2Hex(txRoot), common.Bytes2Hex(receiptRoot))
=======
	executor.logger.Debugf("[Namespace = %s] validate result temp block number #%d, vid #%d, merkle root [%s],  transaction root [%s],  receipt root [%s]",
		executor.namespace, executor.getTempBlockNumber(), seqNo, common.Bytes2Hex(merkleRoot), common.Bytes2Hex(txRoot), common.Bytes2Hex(receiptRoot))
>>>>>>> 11574b4c
	return nil, &ValidationResultRecord{
		TxRoot:      txRoot,
		ReceiptRoot: receiptRoot,
		MerkleRoot:  merkleRoot,
		Receipts:    receipts,
		ValidTxs:    validtxs,
		InvalidTxs:  invalidTxs,
	}
}

// classifyInvalid - classify invalid transaction via error type.
func (executor *Executor) classifyInvalid(err error) types.InvalidTransactionRecord_ErrType {
	var errType types.InvalidTransactionRecord_ErrType
	if er.IsValueTransferErr(err) {
		errType = types.InvalidTransactionRecord_OUTOFBALANCE
	} else if er.IsExecContractErr(err) {
		tmp := err.(*er.ExecContractError)
		if tmp.GetType() == 0 {
			errType = types.InvalidTransactionRecord_DEPLOY_CONTRACT_FAILED
		} else if tmp.GetType() == 1 {
			errType = types.InvalidTransactionRecord_INVOKE_CONTRACT_FAILED
		}
	} else if er.IsInvalidInvokePermissionErr(err) {
		errType = types.InvalidTransactionRecord_INVALID_PERMISSION
	}
	return errType
}

// submitValidationResult - submit state changes to batch.
func (executor *Executor) submitValidationResult() (error, []byte, []byte, []byte) {
	// flush all state change
	root, err := executor.statedb.Commit()
	if err != nil {
		executor.logger.Errorf("[Namespace = %s] commit state db failed! error msg, ", executor.namespace, err.Error())
		return err, nil, nil, nil
	}
	merkleRoot := root.Bytes()
	res, _ := executor.calculateTransactionsFingerprint(nil, true)
	txRoot := res.Bytes()
	res, _ = executor.calculateReceiptFingerprint(nil, nil, true)
	receiptRoot := res.Bytes()
	executor.recordStateHash(root)
	return nil, merkleRoot, txRoot, receiptRoot
}

func (executor *Executor) resetStateDb() {
	executor.statedb.Reset()
}

// throwInvalidTransactionBack - send all invalid transaction to its birth place.
func (executor *Executor) throwInvalidTransactionBack(invalidtxs []*types.InvalidTransactionRecord) {
	for _, t := range invalidtxs {
		executor.informP2P(NOTIFY_UNICAST_INVALID, t)
	}
}

// saveValidationResult - save validation result to cache.
func (executor *Executor) saveValidationResult(res *ValidationResultRecord, ev event.ValidationEvent, hash common.Hash) {
	if len(res.ValidTxs) != 0 {
		res.VID = ev.SeqNo
		res.SeqNo = executor.getTempBlockNumber()
		// regard the batch as a valid block
		executor.incTempBlockNumber()
		executor.addValidationResult(hash.Hex(), res)
	}
}

// sendValidationResult - send validation result to consensus module.
func (executor *Executor) sendValidationResult(res *ValidationResultRecord, ev event.ValidationEvent, hash common.Hash) {
	executor.informConsensus(NOTIFY_VALIDATION_RES, protos.ValidatedTxs{
		Transactions: res.ValidTxs,
		SeqNo:        ev.SeqNo,
		View:         ev.View,
		Hash:         hash.Hex(),
		Timestamp:    ev.Timestamp,
	})
}

// dealEmptyBlock - deal with empty block.
func (executor *Executor) dealEmptyBlock(res *ValidationResultRecord, ev event.ValidationEvent) {
	if ev.IsPrimary {
		executor.informConsensus(NOTIFY_REMOVE_CACHE, protos.RemoveCache{Vid: ev.SeqNo})
		executor.throwInvalidTransactionBack(res.InvalidTxs)
	}
}

<|MERGE_RESOLUTION|>--- conflicted
+++ resolved
@@ -161,7 +161,7 @@
 	executor.statedb.MarkProcessStart(tempBlockNumber)
 	// execute transactions one by one
 	for i, tx := range txs {
-		receipt, _, _, err := executor.ExecTransaction(executor.statedb, tx, i, tempBlockNumber)
+		receipt, _, _, err := executor.ExecTransaction(executor.statedb, tx, i, executor.getTempBlockNumber())
 		if err != nil {
 			errType := executor.classifyInvalid(err)
 			invalidTxs = append(invalidTxs, &types.InvalidTransactionRecord{
@@ -182,13 +182,8 @@
 		return err, nil
 	}
 	executor.resetStateDb()
-<<<<<<< HEAD
-	executor.logger.Criticalf("[Namespace = %s] validate result temp block number #%d, vid #%d, merkle root [%s],  transaction root [%s],  receipt root [%s]",
-		executor.namespace, tempBlockNumber, seqNo, common.Bytes2Hex(merkleRoot), common.Bytes2Hex(txRoot), common.Bytes2Hex(receiptRoot))
-=======
 	executor.logger.Debugf("[Namespace = %s] validate result temp block number #%d, vid #%d, merkle root [%s],  transaction root [%s],  receipt root [%s]",
 		executor.namespace, executor.getTempBlockNumber(), seqNo, common.Bytes2Hex(merkleRoot), common.Bytes2Hex(txRoot), common.Bytes2Hex(receiptRoot))
->>>>>>> 11574b4c
 	return nil, &ValidationResultRecord{
 		TxRoot:      txRoot,
 		ReceiptRoot: receiptRoot,
@@ -274,4 +269,3 @@
 		executor.throwInvalidTransactionBack(res.InvalidTxs)
 	}
 }
-
