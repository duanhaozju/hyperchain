package core

import (
	"hyperchain/hyperdb"
	"time"

	"io"
	"os"
	"path/filepath"
	"strconv"
)

// CalcResponseCount calculate response count of a block for given blockNumber
// millTime is Millisecond
func CalcResponseCount(blockNumber uint64, millTime int64) (int64, float64) {
	db, err := hyperdb.GetLDBDatabase()
	if err != nil {
		log.Fatal(err)
	}
	blockHash, err := GetBlockHash(db, blockNumber)
	block, err := GetBlock(db, blockHash)
	var count int64 = 0
	for _, trans := range block.Transactions {
<<<<<<< HEAD
		if block.WriteTime-trans.TimeStamp <= millTime*int64(time.Millisecond) {
			count++
=======
		if block.WriteTime - trans.Timestamp <= millTime * int64(time.Millisecond) {
			count ++
>>>>>>> 351505fb
		}
	}
	percent := float64(count) / 100

	//fmt.Println("block number is",block.Number)
	//if block.Transactions!=nil{
	//	fmt.Println("batch time is ",(block.Timestamp-block.Transactions[0].TimeStamp)/int64(time.Millisecond))
	//}

	/*fmt.Println("commit time is ",(block.CommitTime-block.Timestamp)/int64(time.Millisecond))
	fmt.Println("write time is ",(block.WriteTime-block.CommitTime)/ int64(time.Millisecond))
	fmt.Println("evm time is ",(block.EvmTime-block.WriteTime)/ int64(time.Millisecond))*/
	//fmt.Println("evm time is ",(block.EvmTime-block.WriteTime)/ int64(time.Millisecond))
	return count, percent
}

//CalcCommitAVGTime calculates block average commit time
// whose blockNumber from 'from' to 'to', include 'from' and 'to'
// return : avg Millisecond
func CalcCommitBatchAVGTime(from, to uint64) (int64, int64) {
	if from > to {
		log.Error("from less than to")
		return -1, -1
	}
	db, err := hyperdb.GetLDBDatabase()
	if err != nil {
		log.Fatal(err)
	}
	var commit int64 = 0
	var batch int64 = 0
	for i := from; i <= to; i++ {
		blockHash, err := GetBlockHash(db, i)
		if err != nil {
			log.Error(err)
			return -1, -1
		}
		block, err := GetBlock(db, blockHash)
		if err != nil {
			log.Error(err)
			return -1, -1
		}
		commit += block.CommitTime - block.Timestamp
<<<<<<< HEAD
		if block.Transactions != nil {
			batch += block.Timestamp - block.Transactions[0].TimeStamp
=======
		if block.Transactions!=nil{
			batch += block.Timestamp - block.Transactions[0].Timestamp
>>>>>>> 351505fb
		}

	}
	num := int64(to - from + 1)
	return commit / (num) / int64(time.Millisecond), batch / (num) / int64(time.Millisecond)

}
func CalTransactionSum() uint64 {
	db, err := hyperdb.GetLDBDatabase()
	if err != nil {
		log.Fatal(err)
	}
	var sum uint64 = 0
	height := GetHeightOfChain()
	for i := uint64(1); i <= height; i++ {
		blockHash, err := GetBlockHash(db, i)
		if err != nil {
			log.Error(err)
			return uint64(0)
		}
		block, err := GetBlock(db, blockHash)
		if err != nil {
			log.Error(err)
			return uint64(0)
		}
		tmp := uint64(len(block.Transactions))
		//log.Info("block tx number is:",tmp)
		sum += tmp
	}
	return sum
}

// CalcResponseAVGTime calculate response avg time of blocks
// whose blockNumber from 'from' to 'to', include 'from' and 'to'
// return : avg Millisecond
func CalcResponseAVGTime(from, to uint64) int64 {
	if from > to {
		log.Error("from less than to")
		return -1
	}
	db, err := hyperdb.GetLDBDatabase()
	if err != nil {
		log.Fatal(err)
	}
	var sum int64 = 0
	var length int64 = 0
	for i := from; i <= to; i++ {
		blockHash, err := GetBlockHash(db, i)
		if err != nil {
			log.Error(err)
			return -1
		}
		block, err := GetBlock(db, blockHash)
		if err != nil {
			log.Error(err)
			return -1
		}
		for _, trans := range block.Transactions {
			sum += block.WriteTime - trans.Timestamp
		}
		length += int64(len(block.Transactions))
	}

	if length == 0 {
		return 0
	} else {
		return sum / (length * int64(time.Millisecond))
	}

}

func CalcBlockAVGTime(from, to uint64) int64 {
	if from > to {
		log.Error("from less than to")
		return -1
	}
	db, err := hyperdb.GetLDBDatabase()
	if err != nil {
		log.Fatal(err)
	}
	var sum int64 = 0
	for i := from; i <= to; i++ {
		blockHash, err := GetBlockHash(db, i)
		if err != nil {
			log.Error(err)
			return -1
		}
		block, err := GetBlock(db, blockHash)
		if err != nil {
			log.Error(err)
			return -1
		}
		sum += (block.WriteTime - block.Timestamp) / int64(time.Millisecond)
	}
	num := int64(to - from + 1)
	if num == 0 {
		return 0
	} else {
		return sum / (num)
	}

}

func CalcEvmAVGTime(from, to uint64) int64 {
	if from > to {
		log.Error("from less than to")
		return -1
	}
	db, err := hyperdb.GetLDBDatabase()
	if err != nil {
		log.Fatal(err)
	}
	var sum int64 = 0
	for i := from; i <= to; i++ {
		blockHash, err := GetBlockHash(db, i)
		if err != nil {
			log.Error(err)
			return -1
		}
		block, err := GetBlock(db, blockHash)
		if err != nil {
			log.Error(err)
			return -1
		}
		sum += (block.EvmTime - block.WriteTime) / int64(time.Microsecond)

	}
	num := int64(to - from + 1)
	if num == 0 {
		return 0
	} else {
		return sum / (num)
	}

}
func CalBlockGPS() error {
	db, err := hyperdb.GetLDBDatabase()
	if err != nil {
		log.Fatal(err)
	}
	height := GetHeightOfChain()
	genesis, _ := GetBlockByNumber(db, uint64(1))
	startTime := genesis.WriteTime
	startSec := time.Unix(startTime/int64(time.Second), 0).Second()
	latest, _ := GetBlockByNumber(db, height)
	endTime := latest.WriteTime
	content := []string{}
	s := "start time: " + time.Unix(0, startTime).Format("2006-01-02 15:04:05") + " end time: " + time.Unix(0, endTime).Format("2006-01-02 15:04:05") + "\n"

	count := 0
	flag := true
	var avg float64 = 0
	for i := uint64(1); i <= height; i++ {
		block, _ := GetBlockByNumber(db, i)
		if block.WriteTime-startTime > int64(20*time.Second) {
			break
		}
		if block.WriteTime-startTime > int64(10*time.Second) {
			avg += 1
		}
	}
	avg = avg / 10
	s = s + "total blocks: " + strconv.FormatUint(height, 10) + "      blocks per second: " + strconv.FormatFloat(avg, 'f', 2, 32) + "\n"
	content = append(content, s)
	for i := uint64(1); i <= height; i++ {
		block, _ := GetBlockByNumber(db, i)
		//println(time.Unix(block.WriteTime / int64(time.Second), 0).Format("2006-01-02 15:04:05"),"********",block.Number)
		endSec := time.Unix(block.WriteTime/int64(time.Second), 0).Second()
		if block.WriteTime >= startTime && endSec-startSec == 0 {
			count++
			if i == height {
				current := time.Unix(0, startTime).Format("2006-01-02 15:04:05")
				s = current + ":" + strconv.Itoa(count) + " blocks generated" + "\n"
				content = append(content, s)
			}
			continue
		}
		current := time.Unix(0, startTime).Format("2006-01-02 15:04:05")
		s = current + ":" + strconv.Itoa(count) + " blocks generated" + "\n"
		content = append(content, s)
		flag = false
		if flag == false {
			startTime = block.WriteTime
			startSec = time.Unix(startTime/int64(time.Second), 0).Second()
			count = 1
			flag = true
			if i == height {
				s = current + ":" + strconv.Itoa(count) + " blocks generated" + "\n"
				content = append(content, s)
			}
		}

	}
	path := "/tmp/hyperchain/cache/statis/block_time_statis"
	return storeData(path, content)
}
func storeData(file string, content []string) error {
	dir := filepath.Dir(file)
	_, err := os.Stat(dir)
	if !(err == nil || os.IsExist(err)) { //file exists
		err = os.MkdirAll(dir, 0700)
		if err != nil {
			return err
		}
	}
	f, err := os.OpenFile(file, os.O_WRONLY|os.O_CREATE|os.O_TRUNC, 0600)
	if err != nil {
		return err
	}
	for _, d := range content {
		n, err := f.Write([]byte(d))
		if err == nil && n < len([]byte(d)) {
			err = io.ErrShortWrite
		}

	}
	if err1 := f.Close(); err == nil {
		err = err1
	}
	return err
}<|MERGE_RESOLUTION|>--- conflicted
+++ resolved
@@ -21,13 +21,8 @@
 	block, err := GetBlock(db, blockHash)
 	var count int64 = 0
 	for _, trans := range block.Transactions {
-<<<<<<< HEAD
 		if block.WriteTime-trans.TimeStamp <= millTime*int64(time.Millisecond) {
 			count++
-=======
-		if block.WriteTime - trans.Timestamp <= millTime * int64(time.Millisecond) {
-			count ++
->>>>>>> 351505fb
 		}
 	}
 	percent := float64(count) / 100
@@ -70,13 +65,8 @@
 			return -1, -1
 		}
 		commit += block.CommitTime - block.Timestamp
-<<<<<<< HEAD
 		if block.Transactions != nil {
 			batch += block.Timestamp - block.Transactions[0].TimeStamp
-=======
-		if block.Transactions!=nil{
-			batch += block.Timestamp - block.Transactions[0].Timestamp
->>>>>>> 351505fb
 		}
 
 	}
