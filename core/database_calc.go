package core

import (
	"hyperchain/hyperdb"
	"time"

	"fmt"
)

// CalcResponseCount calculate response count of a block for given blockNumber
// millTime is Millisecond
func CalcResponseCount(blockNumber uint64, millTime int64) (int64,float64){
	db, err := hyperdb.GetLDBDatabase()
	if err != nil {
		log.Fatal(err)
	}
	blockHash, err := GetBlockHash(db, blockNumber)
	block, err := GetBlock(db, blockHash)
	var count int64 = 0
	for _, trans := range block.Transactions {
		if block.WriteTime - trans.TimeStamp <= millTime * int64(time.Millisecond) {
			count ++
		}
	}
<<<<<<< HEAD
	fmt.Println(block.Number)

	fmt.Println("commit time is ",(block.CommitTime-block.Timestamp)/int64(time.Millisecond))

	fmt.Println("write time is ",(block.WriteTime-block.CommitTime)/ int64(time.Millisecond))
	return count
=======
	percent := float64(count)/500
	/*fmt.Println(block.CommitTime)
	/*fmt.Println(block.WriteTime)*//*
	fmt.Println("commit time is ",(block.CommitTime-block.Timestamp)/int64(time.Millisecond))

	fmt.Println("write time is ",(block.WriteTime-block.CommitTime)/ int64(time.Millisecond))*/
	return count,percent
>>>>>>> 36762d91
}

// CalcResponseAVGTime calculate response avg time of blocks
// whose blockNumber from 'from' to 'to', include 'from' and 'to'
// return : avg Millisecond
func CalcResponseAVGTime(from, to uint64) int64 {
	if from > to {
		log.Error("from less than to")
		return -1
	}
	db, err := hyperdb.GetLDBDatabase()
	if err != nil {
		log.Fatal(err)
	}
	var sum int64 = 0
	var length int64 = 0
	for i := from; i <= to; i ++ {
		blockHash, err := GetBlockHash(db, i)
		if err != nil {
			log.Error(err)
			return -1
		}
		block, err := GetBlock(db, blockHash)
		if err != nil {
			log.Error(err)
			return -1
		}
		for _, trans := range block.Transactions {
			sum += block.WriteTime - trans.TimeStamp
		}
		length += int64(len(block.Transactions))
	}

	return sum / (length * int64(time.Millisecond))
}<|MERGE_RESOLUTION|>--- conflicted
+++ resolved
@@ -4,7 +4,7 @@
 	"hyperchain/hyperdb"
 	"time"
 
-	"fmt"
+
 )
 
 // CalcResponseCount calculate response count of a block for given blockNumber
@@ -22,14 +22,6 @@
 			count ++
 		}
 	}
-<<<<<<< HEAD
-	fmt.Println(block.Number)
-
-	fmt.Println("commit time is ",(block.CommitTime-block.Timestamp)/int64(time.Millisecond))
-
-	fmt.Println("write time is ",(block.WriteTime-block.CommitTime)/ int64(time.Millisecond))
-	return count
-=======
 	percent := float64(count)/500
 	/*fmt.Println(block.CommitTime)
 	/*fmt.Println(block.WriteTime)*//*
@@ -37,7 +29,6 @@
 
 	fmt.Println("write time is ",(block.WriteTime-block.CommitTime)/ int64(time.Millisecond))*/
 	return count,percent
->>>>>>> 36762d91
 }
 
 // CalcResponseAVGTime calculate response avg time of blocks
