--- conflicted
+++ resolved
@@ -49,11 +49,7 @@
 // TestInitDB tests for InitDB
 func TestInitDB(t *testing.T) {
 	log.Info("test =============> > > TestInitDB")
-<<<<<<< HEAD
-	InitDB("../build/database/hyperchain",2048)
-=======
 	InitDB("../build/build/database",8001)
->>>>>>> a3791ac4
 	hyperdb.GetLDBDatabase()
 }
 
@@ -101,13 +97,8 @@
 	block, err := GetBlockByNumber(db, 5)
 	fmt.Println("tx hash", block.Transactions[2].BuildHash())
 	tx := block.Transactions[2]
-<<<<<<< HEAD
-	 bn, i := GetTxWithBlock(db, tx.BuildHash().Bytes())
-	fmt.Println( "block num :", bn, "tx index:", i)
-=======
 	bn, i := GetTxWithBlock(db, tx.BuildHash().Bytes())
 	fmt.Println("block num :", bn, "tx index:", i)
->>>>>>> a3791ac4
 }
 
 // TestGetAllTransaction tests for GetAllTransaction
