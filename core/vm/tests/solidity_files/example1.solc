contract Accumulator{
    uint32 sum = 0;
<<<<<<< HEAD
    string hello = "hello world!";
=======
    string hello = "aaabbbccc";
>>>>>>> 15686b82

    function increment() returns(uint32){
        sum = sum + 1;
        return sum;
    }

    function getSum() returns(uint32){
        return sum;
    }

    function getHello() constant returns(string){
        return hello;
    }

    function add(uint32 num1,uint32 num2) {
        sum = sum+num1+num2;
    }
}<|MERGE_RESOLUTION|>--- conflicted
+++ resolved
@@ -1,14 +1,9 @@
 contract Accumulator{
     uint32 sum = 0;
-<<<<<<< HEAD
-    string hello = "hello world!";
-=======
     string hello = "aaabbbccc";
->>>>>>> 15686b82
 
-    function increment() returns(uint32){
+    function increment(){
         sum = sum + 1;
-        return sum;
     }
 
     function getSum() returns(uint32){
