--- conflicted
+++ resolved
@@ -105,16 +105,6 @@
 	// init the parameters
 	var (
 		//code = common.FromHex(exec["code"])
-<<<<<<< HEAD
-		code_exe1 = common.FromHex(exec["code_exe1"])
-		from  = common.HexToAddress(exec["caller"])
-		gas = common.Big(exec["gasLimit"])
-		price = common.Big(exec["gasPrice"])
-		value = common.Big(exec["value"])
-		//data2 = common.FromHex(exec["data"])
-		data_get = common.FromHex(exec["data_get"])
-		//data_inc = common.FromHex(exec["data_inc"])
-=======
 		//code_exe1 = common.FromHex(exec["code_exe1"])
 		//from  = common.HexToAddress(exec["caller"])
 		//gas = common.Big(exec["gasLimit"])
@@ -123,7 +113,6 @@
 		////data2 = common.FromHex(exec["data"])
 		//data_get = common.FromHex(exec["data_get"])
 		////data_inc = common.FromHex(exec["data_inc"])
->>>>>>> 6a961599
 		//data_add = common.FromHex(exec["data_add"])
 	)
 	vmenv := core.GetVMEnv()
@@ -154,17 +143,11 @@
 	now_time = time.Now()
 	log.Info("----------",common.ToHex(addr.Bytes()))
 	for i := 0;i<1;i++{
-<<<<<<< HEAD
-		//core.Exec(&from, &addr, data_add, gas, price, value)
-		//core.Exec(&from, &addr, data_inc, gas, price, value)
-		ret,_,_ = core.Exec(&from, &addr, data_get, gas, price, value)
-=======
 		//log.Notice("the code is ",common.ToHex(state.GetStateObject(addr).Code()))
 		//ret,_,_ = core.Exec(&from, &addr, data_get, gas, price, value)
 		tx := types.NewTestCallTransaction()
 		tx.To = addr.Bytes()
 		receipt,ret,_,_ = core.ExecTransaction(*tx)
->>>>>>> 6a961599
 		log.Info("the ret is ",common.ToHex(ret))
 		log.Info("the ret is ",ret)
 		vmenv.State().GetAccount(addr).PrintStorages()
