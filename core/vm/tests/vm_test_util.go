--- conflicted
+++ resolved
@@ -110,13 +110,9 @@
 		receipt *types.Receipt
 		err error
 		ret []byte
-<<<<<<< HEAD
-		testCreateNum = 10
-		testCallNum = 10
-		testTransferNum = 10
-=======
-		testNum = 0
->>>>>>> 58c0a5a6
+		testCreateNum = 0
+		testCallNum = 0
+		testTransferNum = 0
 	)
 	log = logging.MustGetLogger("p2p")
 	db,_ := hyperdb.GetLDBDatabase()
@@ -133,19 +129,16 @@
 	log.Debug("Create the contract-------------------------------------------------------------------------------")
 	receipt,ret,addr,err =core.ExecTransaction(*types.NewTestCreateTransaction(),vmenv)
 	now_time := time.Now()
-<<<<<<< HEAD
 	for i := 0;i<testCreateNum;i++{
 		receipt,ret,addr,err =core.ExecTransaction(*types.NewTestCreateTransaction(),vmenv)
 		log.Debug("Create**********************************",i)
 		log.Debug("----------addr",common.ToHex(addr.Bytes()))
-		log.Debug("the nonce of account is ",state.GetNonce(common.HexToAddress("0f572e5295c57f15886f9b263e2f6d2d6c7b5ec3")))
 		log.Debug("receipt",receipt.Ret)
 	}
 	log.Infof("the create contract time we used is ",time.Now().Sub(now_time))
 
 	log.Debug("Call the contract-------------------------------------------------------------------------------")
-=======
-	for i := 0;i<testNum;i++{
+	for i := 0;i<testCallNum;i++{
 		//receipt,ret,addr,err =core.ExecTransaction(*types.NewTestCreateTransaction(),*vmenv)
 		log.Debug("----------addr",common.ToHex(addr.Bytes()))
 		log.Debug("the nonce of account is ",statedb.GetNonce(common.HexToAddress("0f572e5295c57f15886f9b263e2f6d2d6c7b5ec6")))
@@ -153,7 +146,7 @@
 	}
 	log.Debug("the create contract time we used is ",time.Now().Sub(now_time))
 	log.Debug("create the contract--------------------------")
->>>>>>> 58c0a5a6
+
 	now_time = time.Now()
 	for i := 0;i<testCallNum;i++{
 		log.Debug("Call**********************************",i)
@@ -164,7 +157,6 @@
 	log.Infof("the call contract time we used is ",time.Now().Sub(now_time))
 	log.Debug("receipt",receipt.Ret)
 
-<<<<<<< HEAD
 	log.Debug("Transfer the Balance-------------------------------------------------------------------------------")
 	now_time = time.Now()
 	for i := 0;i<testTransferNum;i++{
@@ -175,8 +167,5 @@
 		log.Debug("Transfer**********************************",i)
 	}
 	log.Infof("the Transfer Balance time we used is ",time.Now().Sub(now_time))
-	return ret, vmenv.State().Logs(), vmenv.Gas, err
-=======
 	return ret, statedb.Logs(), nil, err
->>>>>>> 58c0a5a6
 }