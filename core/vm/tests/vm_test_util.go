package tests

import (
	"math/big"
	"hyperchain/common"
	"hyperchain/core/state"
	"hyperchain/core"
	"hyperchain/core/vm"
	"hyperchain/hyperdb"
	"github.com/op/go-logging"
	"fmt"
	"time"
	"hyperchain/core/types"
)
var log *logging.Logger // package-level logger
func init() {
	log = logging.MustGetLogger("p2p")
}
var sourcecode = `
contract mortal {
     /* Define variable owner of the type address*/
     address owner;

     /* this function is executed at initialization and sets the owner of the contract */
     function mortal() {
         owner = msg.sender;
     }

     /* Function to recover the funds on the contract */
     function kill() {
         if (msg.sender == owner)
             selfdestruct(owner);
     }
 }


 contract greeter is mortal {
     /* define variable greeting of the type string */
     string greeting;
    uint32 sum;
     /* this runs when the contract is executed */
     function greeter(string _greeting) public {
         greeting = _greeting;
     }

     /* main function */
     function greet() constant returns (string) {
         return greeting;
     }
    function add(uint32 num1,uint32 num2) {
        sum = sum+num1+num2;
    }
 }`
type bconf struct {
	name    string
	precomp bool
	jit     bool
}

func RunVmTest(p string, skipTests []string) error {
	tests := make(map[string]VmTest)
	err := readJsonFile(p, &tests)
	if err != nil {
		return err
	}

	if err := runVmTests(tests, skipTests); err != nil {
		return err
	}

	return nil
}

func runVmTests(tests map[string]VmTest, skipTests []string) error {
	skipTest := make(map[string]bool, len(skipTests))
	for _, name := range skipTests {
		skipTest[name] = true
	}

	for name, test := range tests {
		if err := runVmTest(test); err != nil {
			return fmt.Errorf("%s %s", name, err.Error())
		}
		//fmt.Println("tests----",test.Exec)
		return nil
	}
	return nil
}

func runVmTest(test VmTest) error {
	db, _ := hyperdb.NewMemDatabase()
	statedb, _ := state.New(db)
	for addr, account := range test.Pre {
		obj := StateObjectFromAccount(db, addr, account)
		statedb.SetStateObject(obj)
		for a, v := range account.Storage {
			obj.SetState(common.HexToHash(a), common.HexToHash(v))
		}
	}
	RunVm(statedb, test.Exec)
	return nil
}

func RunVm(state *state.StateDB, exec map[string]string) ([]byte, vm.Logs, *big.Int, error) {
	// init the parameters
	var (
		//code = common.FromHex(exec["code"])
<<<<<<< HEAD
		//code_exe1 = common.FromHex(exec["code_exe1"])
		//from  = common.HexToAddress(exec["caller"])
		//gas = common.Big(exec["gasLimit"])
		//price = common.Big(exec["gasPrice"])
		//value = common.Big(exec["value"])
		////data2 = common.FromHex(exec["data"])
		//data_get = common.FromHex(exec["data_get"])
		////data_inc = common.FromHex(exec["data_inc"])
=======
		code_exe1 = common.FromHex(exec["code_exe1"])
		from  = common.HexToAddress(exec["caller"])
		gas = common.Big(exec["gasLimit"])
		price = common.Big(exec["gasPrice"])
		value = common.Big(exec["value"])
		//data2 = common.FromHex(exec["data"])
		data_get = common.FromHex(exec["data_get"])
		//data_inc = common.FromHex(exec["data_inc"])
>>>>>>> 15686b82
		//data_add = common.FromHex(exec["data_add"])
	)
	vmenv := core.GetVMEnv()
	state = vmenv.State()

	// create a new contract
	log.Info("create the contract--------------------------")
	now_time := time.Now()
	//ret,addr,err :=core.Exec(&from,nil,code_exe1,gas, price, value)
	//log.Info("ret",ret)
	//log.Info("old addr",addr)
	receipt,ret,addr,err :=core.ExecTransaction(*types.NewTestCreateTransaction())
	//log.Info("new addr",addr)
	log.Info("receipt",receipt.Ret)
	//addr = state.GetLeastAccount().Address()

	//for i := 0;i<1;i++{
	//	//core.ExecSourceCode(&from,nil,([]byte)(sourcecode), gas, price, value)
	//	core.Exec(&from,nil,([]byte)(code_exe1), gas, price, value)
	//}
	log.Notice("the create contract time we used is ",time.Now().Sub(now_time))
	//ret,err := core.ExecSourceCode(&from,nil,([]byte)(sourcecode), gas, price, value)
	//ret,err = core.ExecSourceCode(&from,nil,([]byte)(sourcecode), gas, price, value)
	//state.ForEachAccounts()
	//log.Notice("the code is ",common.ToHex(state.GetStateObject(addr).Code()))
	// call the contract there times
	log.Notice("the time now is",time.Now())
	now_time = time.Now()
	log.Info("----------",common.ToHex(addr.Bytes()))
	for i := 0;i<1;i++{
<<<<<<< HEAD
		//log.Notice("the code is ",common.ToHex(state.GetStateObject(addr).Code()))
		//ret,_,_ = core.Exec(&from, &addr, data_get, gas, price, value)
		tx := types.NewTestCallTransaction()
		tx.To = addr.Bytes()
		receipt,ret,_,_ = core.ExecTransaction(*tx)
=======
		//core.Exec(&from, &addr, data_add, gas, price, value)
		//core.Exec(&from, &addr, data_inc, gas, price, value)
		ret,_,_ = core.Exec(&from, &addr, data_get, gas, price, value)
>>>>>>> 15686b82
		log.Info("the ret is ",common.ToHex(ret))
		log.Info("the ret is ",ret)
		vmenv.State().GetAccount(addr).PrintStorages()
		//ret,addr,err = core.Exec(&from, &addr, data_get, gas, price, value)
	}
	//state.GetAccount(addr).PrintStorages()
	log.Notice("the call contract time we used is ",time.Now().Sub(now_time))

	// if err, print log
	return ret, vmenv.State().Logs(), vmenv.Gas, err
}<|MERGE_RESOLUTION|>--- conflicted
+++ resolved
@@ -10,7 +10,6 @@
 	"github.com/op/go-logging"
 	"fmt"
 	"time"
-	"hyperchain/core/types"
 )
 var log *logging.Logger // package-level logger
 func init() {
@@ -105,16 +104,6 @@
 	// init the parameters
 	var (
 		//code = common.FromHex(exec["code"])
-<<<<<<< HEAD
-		//code_exe1 = common.FromHex(exec["code_exe1"])
-		//from  = common.HexToAddress(exec["caller"])
-		//gas = common.Big(exec["gasLimit"])
-		//price = common.Big(exec["gasPrice"])
-		//value = common.Big(exec["value"])
-		////data2 = common.FromHex(exec["data"])
-		//data_get = common.FromHex(exec["data_get"])
-		////data_inc = common.FromHex(exec["data_inc"])
-=======
 		code_exe1 = common.FromHex(exec["code_exe1"])
 		from  = common.HexToAddress(exec["caller"])
 		gas = common.Big(exec["gasLimit"])
@@ -123,23 +112,14 @@
 		//data2 = common.FromHex(exec["data"])
 		data_get = common.FromHex(exec["data_get"])
 		//data_inc = common.FromHex(exec["data_inc"])
->>>>>>> 15686b82
 		//data_add = common.FromHex(exec["data_add"])
 	)
 	vmenv := core.GetVMEnv()
 	state = vmenv.State()
 
 	// create a new contract
-	log.Info("create the contract--------------------------")
 	now_time := time.Now()
-	//ret,addr,err :=core.Exec(&from,nil,code_exe1,gas, price, value)
-	//log.Info("ret",ret)
-	//log.Info("old addr",addr)
-	receipt,ret,addr,err :=core.ExecTransaction(*types.NewTestCreateTransaction())
-	//log.Info("new addr",addr)
-	log.Info("receipt",receipt.Ret)
-	//addr = state.GetLeastAccount().Address()
-
+	ret,addr,err :=core.Exec(&from,nil,([]byte)(code_exe1), gas, price, value)
 	//for i := 0;i<1;i++{
 	//	//core.ExecSourceCode(&from,nil,([]byte)(sourcecode), gas, price, value)
 	//	core.Exec(&from,nil,([]byte)(code_exe1), gas, price, value)
@@ -147,24 +127,17 @@
 	log.Notice("the create contract time we used is ",time.Now().Sub(now_time))
 	//ret,err := core.ExecSourceCode(&from,nil,([]byte)(sourcecode), gas, price, value)
 	//ret,err = core.ExecSourceCode(&from,nil,([]byte)(sourcecode), gas, price, value)
+	addr = state.GetLeastAccount().Address()
 	//state.ForEachAccounts()
-	//log.Notice("the code is ",common.ToHex(state.GetStateObject(addr).Code()))
+
 	// call the contract there times
 	log.Notice("the time now is",time.Now())
 	now_time = time.Now()
 	log.Info("----------",common.ToHex(addr.Bytes()))
 	for i := 0;i<1;i++{
-<<<<<<< HEAD
-		//log.Notice("the code is ",common.ToHex(state.GetStateObject(addr).Code()))
-		//ret,_,_ = core.Exec(&from, &addr, data_get, gas, price, value)
-		tx := types.NewTestCallTransaction()
-		tx.To = addr.Bytes()
-		receipt,ret,_,_ = core.ExecTransaction(*tx)
-=======
 		//core.Exec(&from, &addr, data_add, gas, price, value)
 		//core.Exec(&from, &addr, data_inc, gas, price, value)
 		ret,_,_ = core.Exec(&from, &addr, data_get, gas, price, value)
->>>>>>> 15686b82
 		log.Info("the ret is ",common.ToHex(ret))
 		log.Info("the ret is ",ret)
 		vmenv.State().GetAccount(addr).PrintStorages()
