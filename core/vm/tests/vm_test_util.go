--- conflicted
+++ resolved
@@ -135,11 +135,7 @@
 	//state.GetAccount(addr).PrintStorages()
 	log.Notice("the call contract time we used is ",time.Now().Sub(now_time))
 
-<<<<<<< HEAD
-	// if err
-=======
 	// if err, print log
->>>>>>> 0bfc7894
 	if err != nil{
 		log.Error("VM call err:",err)
 	}
