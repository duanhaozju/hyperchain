package evm

import (
	"math/big"
	"bytes"
	"hyperchain/core/types"
	"hyperchain/core/vm"
	"hyperchain/common"
	er "hyperchain/core/errors"
	"github.com/op/go-logging"
	"strconv"
)

type Message struct {
	From        common.Address
	To          common.Address
	Gas         *big.Int
	GasPrice    *big.Int
	Amount      *big.Int
	Payload     []byte
	Op          types.TransactionValue_Opcode
}

func ExecTransaction(db vm.Database, tx *types.Transaction, idx int, blockNumber uint64, logger *logging.Logger, namespace string) (receipt *types.Receipt, ret []byte, addr common.Address, err error) {
	message := setDefaults(tx)
	env := initEnvironment(db, blockNumber, logger, namespace, tx.GetHash())
	env.Db().StartRecord(tx.GetHash(), common.Hash{}, idx)
	if valid := checkPermission(env, message.From, message.To, message.Op); !valid {
		return nil, nil, common.Address{}, er.InvalidInvokePermissionErr("not enough permission to invocation")
	}

	preGas := big.NewInt(0).Set(message.Gas)

	if tx.To == nil {
		ret, addr, err = Exec(env, &message.From, nil, message.Payload, message.Gas,
			message.GasPrice, message.Amount, message.Op)
	} else {
		ret, _, err = Exec(env, &message.From, &message.To, message.Payload, message.Gas,
			message.GasPrice, message.Amount, message.Op)
	}

	receipt = makeReceipt(env, addr, tx.GetHash(), message.Gas, big.NewInt(0).Sub(preGas, message.Gas), ret, err)
	return receipt, ret, addr, err
}

func Exec(vmenv vm.Environment, from, to *common.Address, data []byte, gas,
gasPrice, value *big.Int, op types.TransactionValue_Opcode) (ret []byte, addr common.Address, err error) {
	var sender vm.Account

	if !(vmenv.Db().Exist(*from)) {
		sender = vmenv.Db().CreateAccount(*from)
	} else {
		sender = vmenv.Db().GetAccount(*from)
	}

	contractCreation := (nil == to)

	if contractCreation {
		ret, addr, err = vmenv.Create(sender, data, gas, gasPrice, value)
		if err != nil {
			ret = nil
			vmenv.Logger().Error("VM create err:", err)
		}
	} else {
		ret, err = vmenv.Call(sender, *to, data, gas, gasPrice, value, int32(op))
		if err != nil {
			vmenv.Logger().Error("VM call err:", err)
		}
	}
	return ret, addr, err
}

func checkPermission(env vm.Environment, from, to common.Address, op types.TransactionValue_Opcode) bool {
	if op == types.TransactionValue_UPDATE || op == types.TransactionValue_FREEZE || op == types.TransactionValue_UNFREEZE {
		env.Logger().Debugf("caller address %s", from.Hex())
		env.Logger().Debugf("callee address %s", from.Hex())
		if bytes.Compare(to.Bytes(), nil) == 0 {
			return false
		}
		if bytes.Compare(from.Bytes(), env.Db().GetCreator(to).Bytes()) != 0 {
			env.Logger().Errorf("only contract owner %s can do `update`, `freeze` or `unfreeze` operations. %s doesn't has enough permission",
				env.Db().GetCreator(to).Hex(), from.Hex())
			return false
		}
	}
	return true
}


func makeReceipt(env vm.Environment, addr common.Address, txHash common.Hash, gasRemained, gas *big.Int, ret []byte, err error) *types.Receipt {
	receipt := types.NewReceipt(gasRemained, 0)
	receipt.ContractAddress = addr.Bytes()
	receipt.TxHash = txHash.Bytes()
	receipt.GasUsed = gas.Int64()
	receipt.Ret = ret
	receipt.SetLogs(env.Db().GetLogs(common.BytesToHash(receipt.TxHash)))
<<<<<<< HEAD
	receipt.MakeBloom()
=======
	bloom, _ := types.CreateBloom([]*types.Receipt{receipt})
	receipt.Bloom = bloom
>>>>>>> 3e7e6bd1
	if err != nil {
		if !er.IsValueTransferErr(err) && !er.IsExecContractErr(err) &&! er.IsInvalidInvokePermissionErr(err) {
			receipt.Status = types.Receipt_FAILED
			receipt.Message = []byte(err.Error())
		}
	} else {
		receipt.Status = types.Receipt_SUCCESS
		receipt.Message = nil
	}
	return receipt
}


func initEnvironment(state vm.Database, seqNo uint64, logger *logging.Logger, namespace string, txHash common.Hash) vm.Environment {
	env := make(map[string]string)
	env["currentNumber"] = strconv.FormatUint(seqNo, 10)
	env["currentGasLimit"] = "200000000"
	vmenv := NewEnv(state, env, logger, namespace, txHash)
	return vmenv
}

func setDefaults(tx *types.Transaction) Message {
	tv := tx.GetTransactionValue()
	switch string(tx.Version) {
	case "1.0":
		fallthrough
	case "1.1":
		fallthrough
	case "1.2":
		return Message{
			From:       common.BytesToAddress(tx.From),
			To:         common.BytesToAddress(tx.To),
			Gas:        big.NewInt(100000000),
			GasPrice:   tv.RetrieveGasPrice(),
			Amount:     tv.RetrieveAmount(),
			Payload:    tv.RetrievePayload(),
			Op:         tv.GetOp(),
		}
	default:
		// Current version
		return Message{
			From:       common.BytesToAddress(tx.From),
			To:         common.BytesToAddress(tx.To),
			Gas:        tv.RetrieveGas(),
			GasPrice:   tv.RetrieveGasPrice(),
			Amount:     tv.RetrieveAmount(),
			Payload:    tv.RetrievePayload(),
			Op:         tv.GetOp(),
		}
	}
}<|MERGE_RESOLUTION|>--- conflicted
+++ resolved
@@ -94,12 +94,8 @@
 	receipt.GasUsed = gas.Int64()
 	receipt.Ret = ret
 	receipt.SetLogs(env.Db().GetLogs(common.BytesToHash(receipt.TxHash)))
-<<<<<<< HEAD
-	receipt.MakeBloom()
-=======
 	bloom, _ := types.CreateBloom([]*types.Receipt{receipt})
 	receipt.Bloom = bloom
->>>>>>> 3e7e6bd1
 	if err != nil {
 		if !er.IsValueTransferErr(err) && !er.IsExecContractErr(err) &&! er.IsInvalidInvokePermissionErr(err) {
 			receipt.Status = types.Receipt_FAILED
