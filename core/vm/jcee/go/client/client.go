--- conflicted
+++ resolved
@@ -69,10 +69,6 @@
 	request := cei.parse(ctx, in)
 	response, err := cei.execute(request)
 
-<<<<<<< HEAD
-=======
-	//cei.logger.Critical(response)
->>>>>>> 55b124e0
 	if err != nil {
 		return nil, err
 	} else if response.Ok == false {
