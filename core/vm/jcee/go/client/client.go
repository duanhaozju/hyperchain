//Hyperchain License
//Copyright (C) 2016 The Hyperchain Authors.
package jcee

import (
	"context"
	"fmt"
	"github.com/golang/protobuf/proto"
	"github.com/op/go-logging"
	"google.golang.org/grpc"
	"hyperchain/common"
	"hyperchain/core/types"
	"hyperchain/core/vm"
	pb "hyperchain/core/vm/jcee/protos"
	"sync/atomic"
<<<<<<< HEAD
	"hyperchain/core/vm"
	"hyperchain/common"
	"fmt"
=======
>>>>>>> ac8c8c29
)

type ContractExecutor interface {
	// Start start the contract executor.
	Start() error
	// Stop stop the contract executor.
	Stop() error
	// Run invoke contract, use `Execute` internally
	Run(vm.VmContext, []byte) ([]byte, error)
}

type contractExecutorImpl struct {
	address    string
	logger     *logging.Logger

	client     pb.ContractClient
	conn       *grpc.ClientConn

	close      int32
	maintainer *ConnMaintainer
}

func NewContractExecutor(conf *common.Config, namespace string) ContractExecutor {
	address := fmt.Sprintf("localhost:%d", conf.Get(common.C_JVM_PORT))
	Jvm := &contractExecutorImpl{
		address:    address,
		logger:     common.GetLogger(namespace, "jvm"),
	}
	return Jvm
}


func (cei *contractExecutorImpl) Start() error {
	atomic.StoreInt32(&cei.close, 0)
	cei.maintainer = NewConnMaintainer(cei, cei.logger)
	if err := cei.maintainer.conn(); err != nil {
		return err
	}
	go cei.maintainer.Serve()
	return nil
}

func (cei *contractExecutorImpl) Stop() error {
	atomic.StoreInt32(&cei.close, 1)
	cei.maintainer.Exit()
	return cei.conn.Close()
}

func (cei *contractExecutorImpl) isActive() bool {
	return atomic.LoadInt32(&cei.close) == 0
}

func (cei *contractExecutorImpl) Run(ctx vm.VmContext, in []byte) ([]byte, error) {
	request := cei.parse(ctx, in)
<<<<<<< HEAD
	response, err := cei.execute(request)
=======
	fmt.Println("jvm invocation request", request.String())
	response, err := cei.Execute(request)

	fmt.Println("response", string(response.Result))

	fmt.Println("response string", response.String())

>>>>>>> ac8c8c29
	if err != nil {
		return nil, err
	} else {
		return response.Result, nil
	}
}

<<<<<<< HEAD

// execute send invocation message to jvm server.
func (cei *contractExecutorImpl) execute(tx *pb.Request) (*pb.Response, error) {
	return cei.client.Execute(context.Background(), tx)
}

// heartbeat send health chech info to jvm server.
func (cei *contractExecutorImpl) heartbeat() (*pb.Response, error) {
	return cei.client.HeartBeat(context.Background(), &pb.Request{}, grpc.FailFast(true))
}
=======
func (cei *contractExecutorImpl) parse(ctx vm.VmContext, in []byte) *pb.Request {
	var args types.InvokeArgs
	if err := proto.Unmarshal(in, &args); err != nil {
		return nil
	}
	return &pb.Request{
		Context: &pb.RequestContext{
			Cid:       common.HexToString(ctx.Address().Hex()),
			Namespace: ctx.GetEnv().Namespace(),
			Txid:      ctx.GetEnv().TransactionHash().Hex(),
		},
		Method: args.MethodName,
		Args:   args.Args,
	}
}
>>>>>>> ac8c8c29
<|MERGE_RESOLUTION|>--- conflicted
+++ resolved
@@ -5,20 +5,12 @@
 import (
 	"context"
 	"fmt"
-	"github.com/golang/protobuf/proto"
 	"github.com/op/go-logging"
 	"google.golang.org/grpc"
 	"hyperchain/common"
-	"hyperchain/core/types"
 	"hyperchain/core/vm"
 	pb "hyperchain/core/vm/jcee/protos"
 	"sync/atomic"
-<<<<<<< HEAD
-	"hyperchain/core/vm"
-	"hyperchain/common"
-	"fmt"
-=======
->>>>>>> ac8c8c29
 )
 
 type ContractExecutor interface {
@@ -73,17 +65,8 @@
 
 func (cei *contractExecutorImpl) Run(ctx vm.VmContext, in []byte) ([]byte, error) {
 	request := cei.parse(ctx, in)
-<<<<<<< HEAD
 	response, err := cei.execute(request)
-=======
-	fmt.Println("jvm invocation request", request.String())
-	response, err := cei.Execute(request)
 
-	fmt.Println("response", string(response.Result))
-
-	fmt.Println("response string", response.String())
-
->>>>>>> ac8c8c29
 	if err != nil {
 		return nil, err
 	} else {
@@ -91,7 +74,6 @@
 	}
 }
 
-<<<<<<< HEAD
 
 // execute send invocation message to jvm server.
 func (cei *contractExecutorImpl) execute(tx *pb.Request) (*pb.Response, error) {
@@ -102,20 +84,3 @@
 func (cei *contractExecutorImpl) heartbeat() (*pb.Response, error) {
 	return cei.client.HeartBeat(context.Background(), &pb.Request{}, grpc.FailFast(true))
 }
-=======
-func (cei *contractExecutorImpl) parse(ctx vm.VmContext, in []byte) *pb.Request {
-	var args types.InvokeArgs
-	if err := proto.Unmarshal(in, &args); err != nil {
-		return nil
-	}
-	return &pb.Request{
-		Context: &pb.RequestContext{
-			Cid:       common.HexToString(ctx.Address().Hex()),
-			Namespace: ctx.GetEnv().Namespace(),
-			Txid:      ctx.GetEnv().TransactionHash().Hex(),
-		},
-		Method: args.MethodName,
-		Args:   args.Args,
-	}
-}
->>>>>>> ac8c8c29
