package jvm

import (
	"context"
	"fmt"
	"github.com/gogo/protobuf/proto"
	"github.com/hyperchain/hyperchain/common"
	pb "github.com/hyperchain/hyperchain/core/vm/jcee/protos"
	"github.com/op/go-logging"
	"google.golang.org/grpc"
	"time"
)

type Client struct {
	config *common.Config
	conn   *grpc.ClientConn
	stream pb.Contract_RegisterClient
	CC     pb.ContractClient
	addr   string
	logger *logging.Logger
}

func NewClient(conf *common.Config) *Client {
	return &Client{
		config: conf,
		logger: common.GetLogger(conf.GetString(common.NAMESPACE), "jvmclient"),
	}
}

func (c *Client) Connect() error {
	retryTime := 10
	for ; c.stream == nil && retryTime > 0; retryTime-- {
		c.addr = fmt.Sprintf("localhost:%s", c.config.GetString(common.JVM_PORT))
		c.logger.Criticalf("%d times try to connect to %s", retryTime, c.addr)
		conn, err := grpc.Dial(c.addr, grpc.WithInsecure())
		if err != nil {
			continue
		}
		c.conn = conn
		c.CC = pb.NewContractClient(c.conn)
		stream, err := c.CC.Register(context.Background())
		if err != nil {
			continue
		}
		c.stream = stream
		c.logger.Criticalf("jvm client connect to %s successful", c.addr)
		if c.stream == nil {
			time.Sleep(1 * time.Second)
		}
		return nil
	}
<<<<<<< HEAD
	c.stream = nil
	return fmt.Errorf("jvm client connect to server failed")
=======
	if c.stream == nil {
		return nil
	} else {
		c.stream = nil
		return fmt.Errorf("jvm client connect to server failed")
	}
>>>>>>> d82b99da
}

func (c *Client) sendMsg(msg *pb.Message) error {
	return c.stream.Send(msg)
}

//Execute execute transaction in syn way.
func (c *Client) SyncExecute(req *pb.Request) (*pb.Response, error) {
	if c.stream == nil {
		err := c.Connect()
		if err != nil {
			return &pb.Response{
				Ok:     false,
				Result: []byte(err.Error()),
			}, err
		}
	}

	msg := &pb.Message{
		Type: pb.Message_TRANSACTION,
	}
	payload, err := proto.Marshal(req)
	msg.Payload = payload
	c.stream.Send(msg)
	resp, err := c.stream.Recv()
	if err != nil {
		return &pb.Response{
			Ok:     false,
			Result: []byte(err.Error()),
		}, err
	}
	rsp := &pb.Response{}
	err = proto.Unmarshal(resp.Payload, rsp)
	if err != nil {
		return &pb.Response{
			Ok:     false,
			Result: []byte(err.Error()),
		}, err
	}
	return rsp, err
}

//AsyncExecute execute Request in asynchronous way.
func (c *Client) AsyncExecute(tx *pb.Request) error {
	msg := &pb.Message{
		Type: pb.Message_TRANSACTION,
	}
	payload, err := proto.Marshal(tx)
	if err != nil {
		return err
	}
	msg.Payload = payload
	return c.stream.Send(msg)
}

func (c *Client) HeartBeat() (*pb.Response, error) {
	return c.CC.HeartBeat(context.Background(), &pb.Request{}, grpc.FailFast(true))
}

//BatchExecute execute requests by batch
func (c *Client) BatchExecute(requests []*pb.Request) ([]*pb.Response, error) {
	len := len(requests)
	for i := 0; i < len; i++ {
		err := c.AsyncExecute(requests[i])
		return nil, err
	}
	responses := make([]*pb.Response, len)
	count := 0
	for count < len { //TODO: add timeout jude
		msg, err := c.stream.Recv()
		if err != nil {
			return nil, err
		}
		//TODO: add tx hash judge
		rsp := &pb.Response{}
		proto.Unmarshal(msg.Payload, rsp)
		responses[count] = rsp
		count++
	}
	return responses, nil
}

func (c *Client) Addr() string {
	return c.addr
}

func (c *Client) Close() error {
	return c.conn.Close()
}<|MERGE_RESOLUTION|>--- conflicted
+++ resolved
@@ -31,7 +31,7 @@
 	retryTime := 10
 	for ; c.stream == nil && retryTime > 0; retryTime-- {
 		c.addr = fmt.Sprintf("localhost:%s", c.config.GetString(common.JVM_PORT))
-		c.logger.Criticalf("%d times try to connect to %s", retryTime, c.addr)
+		c.logger.Debugf("%d times try to connect to %s", retryTime, c.addr)
 		conn, err := grpc.Dial(c.addr, grpc.WithInsecure())
 		if err != nil {
 			continue
@@ -49,17 +49,12 @@
 		}
 		return nil
 	}
-<<<<<<< HEAD
-	c.stream = nil
-	return fmt.Errorf("jvm client connect to server failed")
-=======
 	if c.stream == nil {
 		return nil
 	} else {
 		c.stream = nil
 		return fmt.Errorf("jvm client connect to server failed")
 	}
->>>>>>> d82b99da
 }
 
 func (c *Client) sendMsg(msg *pb.Message) error {
