package test_util

import (
	"hyperchain/common"
	"hyperchain/core/types"
	"reflect"
)

<<<<<<< HEAD
const (
	DB_CONFIG_PATH = "global.dbConfig"
	BlockVersion = "1.0"
	TransactionVersion = "1.0"
	ReceiptVersion = "1.0"
)
=======
>>>>>>> 8f189fb5

// initial a config handler for testing.
func InitConfig(configPath string) *common.Config {
	conf := common.NewConfig(configPath)
	return conf
}

func AssertBlock(block *types.Block, expect *types.Block) bool {
	return reflect.DeepEqual(block, expect)
}


func AssertTransaction(transaction *types.Transaction, expect *types.Transaction) bool {
	return reflect.DeepEqual(transaction, expect)
}

func AssertChain(chain *types.Chain, expect *types.Chain) bool {
	return reflect.DeepEqual(chain, expect)
}

func AssertReceipt(receipt *types.Receipt, expect *types.Receipt) bool {
	return reflect.DeepEqual(receipt, expect)
}<|MERGE_RESOLUTION|>--- conflicted
+++ resolved
@@ -6,15 +6,12 @@
 	"reflect"
 )
 
-<<<<<<< HEAD
 const (
 	DB_CONFIG_PATH = "global.dbConfig"
 	BlockVersion = "1.0"
 	TransactionVersion = "1.0"
 	ReceiptVersion = "1.0"
 )
-=======
->>>>>>> 8f189fb5
 
 // initial a config handler for testing.
 func InitConfig(configPath string) *common.Config {
