--- conflicted
+++ resolved
@@ -110,7 +110,6 @@
 	} else {
 		ret, _, err = Exec(env, &from, &to, data, gas, gasPrice, amount)
 	}
-<<<<<<< HEAD
 
 	//receipt = types.NewReceipt(statedb.IntermediateRoot().Bytes(), gas)
 	/*go func() {
@@ -131,9 +130,6 @@
 		}*//*
 	}()*/
 	receipt = types.NewReceipt(nil, gas)
-=======
-	receipt = types.NewReceipt(statedb.IntermediateRoot().Bytes(), gas)
->>>>>>> 6912f5cd
 	receipt.ContractAddress = addr.Bytes()
 	//todo add tx hash in tx struct
 	//receipt.TxHash = tx.BuildHash().Bytes()
