--- conflicted
+++ resolved
@@ -72,42 +72,13 @@
 		gasPrice = tx.GasPrice()
 		amount = tx.Amount()
 	)
-<<<<<<< HEAD
-	log.Notice("the to is ---------",to)
-	log.Notice("the to is ---------",tx.To)
-=======
 	//log.Info("the to is ---------",to)
 	//log.Info("the to is ---------",tx.To)
->>>>>>> 0bfc7894
 	if(tx.To == nil){
-		return ExecSourceCode(&from,nil,data,gas,gasPrice,amount)
+		return Exec(&from,nil,data,gas,gasPrice,amount)
 	}
 
-	return ExecSourceCode(&from,&to,data,gas,gasPrice,amount)
-}
-
-func ExecSourceCode(from, to *common.Address, data []byte, gas,
-gasPrice, value *big.Int)(ret []byte,err error){
-
-	sender := vmenv.Db().GetAccount(*from)
-	contractCreation := (nil == to)
-	//ret,err = env.Call(sender,*to,data,gas,gasPrice,value)
-	// 判断是否能够交易,转移,这一步可以考虑在外部执行
-
-	if contractCreation{
-		//logger.Notice("------create contract")
-		ret,_,err = vmenv.Create(sender,data,gas,gasPrice,value)
-		if err != nil{
-			ret = nil
-			logger.Error("VM create err:",err)
-		}
-	} else {
-		ret,err = vmenv.Call(sender,*to,data,gas,gasPrice,value)
-		if err != nil{
-			logger.Error("VM call err:",err)
-		}
-	}
-	return ret,err
+	return Exec(&from,&to,data,gas,gasPrice,amount)
 }
 
 func ExecSourceCode(from, to *common.Address, data []byte, gas,
