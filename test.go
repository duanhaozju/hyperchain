--- conflicted
+++ resolved
@@ -1,24 +1,12 @@
 package main
 
 import (
-<<<<<<< HEAD
+	//"hyperchain.cn/app/jsonrpc/model"
 	//"time"
-=======
-	"encoding/json"
->>>>>>> 27db8a10
 	"fmt"
-	"hyperchain-alpha/jsonrpc/model"
 )
 
-type Person struct{
-	Name string
-	Age int
-}
-
 func main() {
-<<<<<<< HEAD
-
-	//model.InitDB(8989)
 	// t := model.Transaction{
 	//	 From:"jddd",
 	//	 To:"snail",
@@ -27,16 +15,10 @@
 	// }
 	//
 	//model.PutTransactionToDB("dd", t)
-=======
->>>>>>> 27db8a10
 
-	var zhangsan = Person{Name:"zhansgsan",Age:10}
-	zhangsans , _:= json.Marshal(zhangsan)
-	fmt.Println(string(zhangsans))
+	/*t, _ := model.GetTransactionFromDB("dd")
+	fmt.Println(t)*/
 
-	var i interface{}
-	json.Unmarshal(zhangsans, &i)
-	fmt.Println(i)
-	lisi := i.(Person)
-	fmt.Println("lisi: ", lisi)
+	var d []byte = []byte("中文")
+	fmt.Println(string(d))
 }