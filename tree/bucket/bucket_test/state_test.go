package bucket_test_test

import (
	"testing"
	"github.com/op/go-logging"
	"github.com/golang/protobuf/proto"
	"hyperchain/tree/bucket/bucket_test"
	"hyperchain/tree/bucket"
	"hyperchain/tree/bucket/testutil"
	"hyperchain/hyperdb"
	"math/big"
	"hyperchain/common"
)
var (
	logger = logging.MustGetLogger("bucket_test")
)
func init(){
}
func TestState_GetHash(t *testing.T){
	state := bucket_test.NewState()
	key_valueMap := make(bucket.K_VMap)
	key_valueMap["key1"] = []byte("value1")
	key_valueMap["key2"] = []byte("value2")
	key_valueMap["key3"] = []byte("value3")
	key_valueMap["key4"] = []byte("value4")
	key_valueMap["key5"] = []byte("value5")
	key_valueMap["key6"] = []byte("value6")
	key_valueMap["key7"] = []byte("value7")
	key_valueMap["key8"] = []byte("value8")
	state.SetK_VMap(key_valueMap,big.NewInt(2))
	rootHash,err := state.GetHash()
	if err != nil{
		logger.Debugf("--------------GetHash error")
	}else {
		logger.Debugf("--------------the state.GetHash() is ",(rootHash))
	}
	// logger.Debug("*******************the cryptoHashForBucket is ",expectedBucketHashForTest([]string{"testStateImpl","chaincodeID1key1", "value1"},))
	expectedHash1 := expectedBucketHashForTest(
		[]string{"testStateImpl","key1", "value1"},
		[]string{"testStateImpl","key2", "value2"},
		[]string{"testStateImpl","key3", "value3"},
		[]string{"testStateImpl","key4", "value4"},
	)
	expectedHash2 := expectedBucketHashForTest(
		[]string{"testStateImpl","key5", "value5"},
		[]string{"testStateImpl","key6", "value6"},
		[]string{"testStateImpl","key7", "value7"},
		[]string{"testStateImpl","key8", "value8"},
	)
	expectedHash := testutil.ComputeCryptoHash(expectedHash1,expectedHash2)

	logger.Debugf("the rootHash is ",rootHash)
	logger.Debugf("the exceptedHash is ",expectedHash)

	testutil.AssertEquals(t, rootHash, expectedHash)
}
func TestState_1_simple(t *testing.T){
	db,err := hyperdb.GetLDBDatabase()
	writeBatch := db.NewBatch()
	state := bucket_test.NewState()
	key_valueMap := bucket.K_VMap{}
	key_valueMap["key1"] = []byte("value1")
	key_valueMap["key2"] = []byte("value2")
	key_valueMap["key3"] = []byte("value3")
	key_valueMap["key4"] = []byte("value4")
	key_valueMap["key5"] = []byte("value5")
	key_valueMap["key6"] = []byte("value6")
	key_valueMap["key7"] = []byte("value7")
	key_valueMap["key8"] = []byte("value8")
	key_valueMap["key9"] = []byte("value9")
	key_valueMap["key10"] = []byte("value10")
	state.SetK_VMap(key_valueMap,big.NewInt(2))
	hash,err := state.GetHash()
	if err != nil{
		logger.Debugf("--------------GetHash error")
	}else {
		logger.Debugf("--------------the state.GetHash() is ",(hash))
	}
	state.CommitStateDelta(writeBatch,big.NewInt(2))
}

func TestState_2_without_persist(t *testing.T){
	db,err := hyperdb.GetLDBDatabase()
	writeBatch := db.NewBatch()
	state := bucket_test.NewState()
	// block 2
	key_valueMap := bucket.K_VMap{}
	key_valueMap["key1"] = []byte("value1")
	key_valueMap["key2"] = []byte("value2")
	key_valueMap["key3"] = []byte("value3")
	key_valueMap["key4"] = []byte("value4")
	key_valueMap["key5"] = []byte("value5")
	state.Bucket_tree.PrepareWorkingSet(key_valueMap,big.NewInt(2))
	hash,err := state.Bucket_tree.ComputeCryptoHash()
	if err != nil{
		logger.Debugf("--------------GetHash error")
	}else {
		logger.Debugf("--------------the state.GetHash() is ",(hash))
	}
	state.Bucket_tree.AddChangesForPersistence(writeBatch,big.NewInt(2))
	//writeBatch.Write()
	// block 3
	key_valueMap = bucket.K_VMap{}
	key_valueMap["key6"] = []byte("value6")
	key_valueMap["key7"] = []byte("value7")
	key_valueMap["key8"] = []byte("value8")
	key_valueMap["key9"] = []byte("value9")
	key_valueMap["key10"] = []byte("value10")
	state.Bucket_tree.PrepareWorkingSet(key_valueMap,big.NewInt(3))
	hash,err = state.Bucket_tree.ComputeCryptoHash()
	if err != nil{
		logger.Debugf("--------------GetHash error")
	}else {
		logger.Debugf("--------------the state.GetHash() is ",(hash))
	}
	state.Bucket_tree.AddChangesForPersistence(writeBatch,big.NewInt(3))
	//writeBatch.Write()

	// block 4
	key_valueMap = bucket.K_VMap{}
	state.Bucket_tree.PrepareWorkingSet(key_valueMap,big.NewInt(4))
	hash,err = state.Bucket_tree.ComputeCryptoHash()
	if err != nil{
		logger.Debugf("--------------GetHash error")
	}else {
		logger.Debugf("--------------the state.GetHash() is ",(hash))
	}
	state.Bucket_tree.AddChangesForPersistence(writeBatch,big.NewInt(4))
	//writeBatch.Write()


	// block 5
	key_valueMap = bucket.K_VMap{}
	key_valueMap["key11"] = []byte("value11")
	key_valueMap["key12"] = []byte("value12")
	key_valueMap["key13"] = []byte("value13")
	key_valueMap["key14"] = []byte("value14")
	key_valueMap["key15"] = []byte("value15")
	state.Bucket_tree.PrepareWorkingSet(key_valueMap,big.NewInt(5))
	hash,err = state.Bucket_tree.ComputeCryptoHash()
	if err != nil{
		logger.Debugf("--------------GetHash error")
	}else {
		logger.Debugf("--------------the state.GetHash() is ",(hash))
	}
	state.Bucket_tree.AddChangesForPersistence(writeBatch,big.NewInt(5))

}

func TestState_3_persist(t *testing.T){
	testDBWrapper := testutil.NewTestDBWrapper()
	testDBWrapper.CleanDB(t)

	db,err := hyperdb.GetLDBDatabase()
	writeBatch := db.NewBatch()

	state := bucket_test.NewState()
	hash1,err := state.GetHash()
	testutil.AssertEquals(t,[]byte(nil),hash1)

	// block 2
	key_valueMap := bucket.K_VMap{}
	key_valueMap["key1"] = []byte("value1")
	key_valueMap["key2"] = []byte("value2")
	key_valueMap["key3"] = []byte("value3")
	key_valueMap["key4"] = []byte("value4")
	key_valueMap["key5"] = []byte("value5")
	state.Bucket_tree.PrepareWorkingSet(key_valueMap,big.NewInt(2))
	hash2,err := state.GetHash()
	if err != nil{
		logger.Debugf("--------------GetHash error")
	}else {
		logger.Debugf("--------------the state.GetHash() is ",(hash2))
	}
	state.Bucket_tree.AddChangesForPersistence(writeBatch,big.NewInt(2))
	writeBatch.Write()
	testutil.AssertNotEquals(t,hash1,hash2)
	// block 3
	key_valueMap = bucket.K_VMap{}
	key_valueMap["key6"] = []byte("value6")
	key_valueMap["key7"] = []byte("value7")
	key_valueMap["key8"] = []byte("value8")
	key_valueMap["key9"] = []byte("value9")
	key_valueMap["key10"] = []byte("value10")
	state.Bucket_tree.PrepareWorkingSet(key_valueMap,big.NewInt(3))
	hash3,err := state.GetHash()
	if err != nil{
		logger.Debugf("--------------GetHash error")
	}else {
		logger.Debugf("--------------the state.GetHash() is ",(hash3))
	}
	state.Bucket_tree.AddChangesForPersistence(writeBatch,big.NewInt(3))
	writeBatch.Write()
	testutil.AssertNotEquals(t,hash2,hash3)

	// block 4
	key_valueMap = bucket.K_VMap{}
	key_valueMap["key6"] = []byte("value6")
	key_valueMap["key7"] = []byte("value7")
	key_valueMap["key8"] = []byte("value8")
	key_valueMap["key9"] = []byte("value9")
	key_valueMap["key10"] = []byte("value10")
	state.Bucket_tree.PrepareWorkingSet(key_valueMap,big.NewInt(4))
	hash4,err := state.GetHash()
	if err != nil{
		logger.Debugf("--------------GetHash error")
	}else {
		logger.Debugf("--------------the state.GetHash() is ",(hash4))
	}
	state.Bucket_tree.AddChangesForPersistence(writeBatch,big.NewInt(4))
	writeBatch.Write()
	testutil.AssertEquals(t,hash3,hash4)


	// block 5
	key_valueMap = bucket.K_VMap{}
	key_valueMap["key10"] = []byte("value10-2")
	state.Bucket_tree.PrepareWorkingSet(key_valueMap,big.NewInt(5))
	hash5,err := state.GetHash()
	if err != nil{
		logger.Debugf("--------------GetHash error")
	}else {
		logger.Debugf("--------------the state.GetHash() is ",(hash5))
	}
	state.Bucket_tree.AddChangesForPersistence(writeBatch,big.NewInt(5))
	writeBatch.Write()

	// block 6
	key_valueMap = bucket.K_VMap{}
	key_valueMap["key10"] = []byte("value10-2")
	state.Bucket_tree.PrepareWorkingSet(key_valueMap,big.NewInt(6))
	hash6,err := state.GetHash()
	if err != nil{
		logger.Debugf("--------------GetHash error")
	}else {
		logger.Debugf("--------------the state.GetHash() is ",(hash6))
	}
	state.Bucket_tree.AddChangesForPersistence(writeBatch,big.NewInt(6))
	writeBatch.Write()
	testutil.AssertEquals(t,hash5,hash6)

	// block 7
	key_valueMap = bucket.K_VMap{}
	key_valueMap["key10"] = []byte("value10-2")
	state.Bucket_tree.PrepareWorkingSet(key_valueMap,big.NewInt(7))
	hash7,err := state.GetHash()
	if err != nil{
		logger.Debugf("--------------GetHash error")
	}else {
		logger.Debugf("--------------the state.GetHash() is ",(hash7))
	}
	state.Bucket_tree.AddChangesForPersistence(writeBatch,big.NewInt(7))
	writeBatch.Write()
	testutil.AssertEquals(t,hash5,hash6)



}

func TestRevertToTargetBlock(t *testing.T) {
	testDBWrapper := testutil.NewTestDBWrapper()
	testDBWrapper.CleanDB(t)

	db,err := hyperdb.GetLDBDatabase()
	writeBatch0 := db.NewBatch()

	state := bucket_test.NewState()
	// block 0
	key_valueMap := bucket.K_VMap{}
<<<<<<< HEAD
	key_valueMap["key2"] = []byte("value1")
=======
	key_valueMap["key1"] = []byte("value1")
	key_valueMap["key2"] = []byte("value2")
	key_valueMap["key3"] = []byte("value3")
	key_valueMap["key4"] = []byte("value4")
>>>>>>> c8240324
	state.Bucket_tree.PrepareWorkingSet(key_valueMap,big.NewInt(0))
	hash0,err := state.GetHash()
	//treeHash1,err := state.Bucket_tree.GetTreeHash(big.NewInt(1))
	logger.Debugf("--------------the state.GetHash() is ",(hash0))

	if err != nil{
		logger.Debugf("--------------GetHash error")
	}else {
		logger.Debugf("--------------the hash0 is ",common.Bytes2Hex(hash0))
	}
	state.Bucket_tree.AddChangesForPersistence(writeBatch0,big.NewInt(0))
	writeBatch0.Write()

	// block 1
	writeBatch1 := db.NewBatch()
	key_valueMap = bucket.K_VMap{}
	key_valueMap["key2"] = []byte("value2-2")
	state.Bucket_tree.PrepareWorkingSet(key_valueMap,big.NewInt(1))
	hash1,err := state.GetHash()
	//treeHash1,err := state.Bucket_tree.GetTreeHash(big.NewInt(1))
	logger.Debugf("--------------the state.GetHash() is ",(hash1))

	if err != nil{
		logger.Debugf("--------------GetHash error")
	}else {
		logger.Debugf("--------------the hash1 is ",common.Bytes2Hex(hash1))
	}
	state.Bucket_tree.AddChangesForPersistence(writeBatch1,big.NewInt(1))
	writeBatch1.Write()


	// block 2
	writeBatch2 := db.NewBatch()
	key_valueMap = bucket.K_VMap{}
<<<<<<< HEAD
	key_valueMap["key2"] = []byte("value3")
=======
	key_valueMap["key2"] = []byte("value2-4")
>>>>>>> c8240324
	state.Bucket_tree.PrepareWorkingSet(key_valueMap,big.NewInt(2))
	//hash2,err := state.GetHash()
	if err != nil{
		logger.Debugf("--------------GetHash error")
	}else {
		//logger.Debugf("--------------the hash2 is ",common.Bytes2Hex(hash2))
	}
	state.Bucket_tree.AddChangesForPersistence(writeBatch2,big.NewInt(2))
	//writeBatch.Write()

	// block 3
<<<<<<< HEAD
	key_valueMap = bucket.NewKVMap()
=======
	writeBatch3 := db.NewBatch()
	key_valueMap = bucket.NewKVMap()
	key_valueMap["key2"] = []byte("value2-3")
>>>>>>> c8240324

	state.Bucket_tree.PrepareWorkingSet(key_valueMap,big.NewInt(3))
	//hash3,err := state.GetHash()
	if err != nil{
		logger.Debugf("--------------GetHash error")
	}else {
		//logger.Debugf("--------------the hash3 is ",common.Bytes2Hex(hash3))
	}
	state.Bucket_tree.AddChangesForPersistence(writeBatch3,big.NewInt(3))

	// block 4
<<<<<<< HEAD
=======
	writeBatch4 := db.NewBatch()
>>>>>>> c8240324
	key_valueMap = bucket.NewKVMap()
	state.Bucket_tree.PrepareWorkingSet(key_valueMap,big.NewInt(4))
	hash4,err := state.GetHash()
	if err != nil{
		logger.Debugf("--------------GetHash error")
	}else {
		logger.Debugf("--------------the hash4 is ",common.Bytes2Hex(hash4))
	}
	writeBatch2.Write()
	state.Bucket_tree.AddChangesForPersistence(writeBatch4,big.NewInt(4))
	writeBatch3.Write()
	writeBatch4.Write()

<<<<<<< HEAD
	// block 5
	key_valueMap = bucket.NewKVMap()
	state.Bucket_tree.PrepareWorkingSet(key_valueMap,big.NewInt(6))
	hash5,err := state.GetHash()
=======
	// block 6
	writeBatch6 := db.NewBatch()
	key_valueMap = bucket.NewKVMap()
	key_valueMap["key3"] = []byte("value3-5")
	state.Bucket_tree.PrepareWorkingSet(key_valueMap,big.NewInt(6))
	hash6,err := state.GetHash()
>>>>>>> c8240324
	if err != nil{
		logger.Debugf("--------------GetHash error")
	}else {
		logger.Debugf("--------------the hash5 is ",common.Bytes2Hex(hash6))
	}
<<<<<<< HEAD
	state.Bucket_tree.AddChangesForPersistence(writeBatch,big.NewInt(6))
	writeBatch.Write()
=======
	state.Bucket_tree.AddChangesForPersistence(writeBatch6,big.NewInt(6))
	writeBatch6.Write()
>>>>>>> c8240324


	state = bucket_test.NewState()
	fromBlock := big.NewInt(6)
	toBlock := big.NewInt(0)
	state.Bucket_tree.RevertToTargetBlock(fromBlock,toBlock)
	hash_revert0,err := state.GetHash()
	logger.Debugf("after revert from %d",fromBlock," to %d",toBlock,"--------------the state.GetHash() is ",common.Bytes2Hex(hash_revert0))
	testutil.AssertEquals(t,hash0,hash_revert0)
	//
	//state = bucket_test.NewState()
	//fromBlock = big.NewInt(4)
	//toBlock = big.NewInt(0)
	//state.Bucket_tree.RevertToTargetBlock(fromBlock,toBlock)
	//hash_revert2,err := state.GetHash()
	//logger.Debugf("after revert from %d",fromBlock," to %d",toBlock,"--------------the state.GetHash() is ",common.Bytes2Hex(hash_revert2))
	//testutil.AssertEquals(t,hash2,hash_revert2)
}

func featchDataNodeFromDBTest(){
	//db,_ := hyperdb.GetLDBDatabase()
	//db.Get()
}
func expectedBucketHashContentForTest(data ...[]string) []byte {
	expectedContent := []byte{}
	for _, chaincodeData := range data {
		expectedContent = append(expectedContent, encodeNumberForTest(len(chaincodeData[0]))...)
		expectedContent = append(expectedContent, chaincodeData[0]...)
		expectedContent = append(expectedContent, encodeNumberForTest((len(chaincodeData)-1)/2)...)
		for i := 1; i < len(chaincodeData); i++ {
			expectedContent = append(expectedContent, encodeNumberForTest(len(chaincodeData[i]))...)
			expectedContent = append(expectedContent, chaincodeData[i]...)
		}
	}
	return expectedContent
}

func encodeNumberForTest(i int) []byte {
	return proto.EncodeVarint(uint64(i))
}

func expectedBucketHashForTest(data ...[]string) []byte {
	return testutil.ComputeCryptoHash(expectedBucketHashContentForTest(data...))
}<|MERGE_RESOLUTION|>--- conflicted
+++ resolved
@@ -267,14 +267,10 @@
 	state := bucket_test.NewState()
 	// block 0
 	key_valueMap := bucket.K_VMap{}
-<<<<<<< HEAD
-	key_valueMap["key2"] = []byte("value1")
-=======
 	key_valueMap["key1"] = []byte("value1")
 	key_valueMap["key2"] = []byte("value2")
 	key_valueMap["key3"] = []byte("value3")
 	key_valueMap["key4"] = []byte("value4")
->>>>>>> c8240324
 	state.Bucket_tree.PrepareWorkingSet(key_valueMap,big.NewInt(0))
 	hash0,err := state.GetHash()
 	//treeHash1,err := state.Bucket_tree.GetTreeHash(big.NewInt(1))
@@ -309,11 +305,7 @@
 	// block 2
 	writeBatch2 := db.NewBatch()
 	key_valueMap = bucket.K_VMap{}
-<<<<<<< HEAD
-	key_valueMap["key2"] = []byte("value3")
-=======
 	key_valueMap["key2"] = []byte("value2-4")
->>>>>>> c8240324
 	state.Bucket_tree.PrepareWorkingSet(key_valueMap,big.NewInt(2))
 	//hash2,err := state.GetHash()
 	if err != nil{
@@ -325,13 +317,9 @@
 	//writeBatch.Write()
 
 	// block 3
-<<<<<<< HEAD
-	key_valueMap = bucket.NewKVMap()
-=======
 	writeBatch3 := db.NewBatch()
 	key_valueMap = bucket.NewKVMap()
 	key_valueMap["key2"] = []byte("value2-3")
->>>>>>> c8240324
 
 	state.Bucket_tree.PrepareWorkingSet(key_valueMap,big.NewInt(3))
 	//hash3,err := state.GetHash()
@@ -343,10 +331,7 @@
 	state.Bucket_tree.AddChangesForPersistence(writeBatch3,big.NewInt(3))
 
 	// block 4
-<<<<<<< HEAD
-=======
 	writeBatch4 := db.NewBatch()
->>>>>>> c8240324
 	key_valueMap = bucket.NewKVMap()
 	state.Bucket_tree.PrepareWorkingSet(key_valueMap,big.NewInt(4))
 	hash4,err := state.GetHash()
@@ -360,31 +345,19 @@
 	writeBatch3.Write()
 	writeBatch4.Write()
 
-<<<<<<< HEAD
-	// block 5
-	key_valueMap = bucket.NewKVMap()
-	state.Bucket_tree.PrepareWorkingSet(key_valueMap,big.NewInt(6))
-	hash5,err := state.GetHash()
-=======
 	// block 6
 	writeBatch6 := db.NewBatch()
 	key_valueMap = bucket.NewKVMap()
 	key_valueMap["key3"] = []byte("value3-5")
 	state.Bucket_tree.PrepareWorkingSet(key_valueMap,big.NewInt(6))
 	hash6,err := state.GetHash()
->>>>>>> c8240324
 	if err != nil{
 		logger.Debugf("--------------GetHash error")
 	}else {
 		logger.Debugf("--------------the hash5 is ",common.Bytes2Hex(hash6))
 	}
-<<<<<<< HEAD
-	state.Bucket_tree.AddChangesForPersistence(writeBatch,big.NewInt(6))
-	writeBatch.Write()
-=======
 	state.Bucket_tree.AddChangesForPersistence(writeBatch6,big.NewInt(6))
 	writeBatch6.Write()
->>>>>>> c8240324
 
 
 	state = bucket_test.NewState()
