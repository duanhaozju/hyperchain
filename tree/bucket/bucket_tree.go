--- conflicted
+++ resolved
@@ -6,8 +6,8 @@
 	"hyperchain/hyperdb"
 	"hyperchain/common"
 	"math/big"
-	"github.com/golang/protobuf/proto"
 	"errors"
+	"encoding/json"
 )
 
 var (
@@ -95,11 +95,7 @@
 	}
 	if (bucketTree.treePrefix == "-bucket-state"){
 		for k,v := range key_valueMap{
-<<<<<<< HEAD
-			logger.Debugf("--------------------blockNum is",blockNum.Int64(),"key_valueMap——————key is",k,"value is",common.Bytes2Hex(v))
-=======
 			logger.Critical("--------------------blockNum is",blockNum.Int64(),"key_valueMap——————key is",k,"value is",common.Bytes2Hex(v))
->>>>>>> c8240324
 		}
 	}
 
@@ -233,10 +229,12 @@
 			updatedValueSet.Set(compositeKey,updatedNode.value,nil)
 			i++
 		case 0:
+			logger.Errorf("find same as existed node, key %s", updatedNode.dataKey)
 			nextNode = updatedNode
-			if bytes.Compare(updatedNode.getValue(),existingNode.getValue()) != 0{
+			if bytes.Compare(updatedNode.getValue(),existingNode.value) != 0{
 				compositeKey := string(updatedNode.getCompositeKey())
-				updatedValueSet.Set(compositeKey,updatedNode.value,existingNode.getValue())
+				logger.Criticalf("update updated value set, current value %s, origin value %s", common.Bytes2Hex(updatedNode.value), common.Bytes2Hex(existingNode.value))
+				updatedValueSet.Set(compositeKey,updatedNode.value,existingNode.value)
 			}
 
 			i++
@@ -287,11 +285,7 @@
 	// TODO test
 	// 1.add the computehash to a temp array
 	// 2.add the bucketcache record to bucketCache
-<<<<<<< HEAD
-	bucketTree.updateBucketCacheWithoutPersist(currentBlockNum)
-=======
 	bucketTree.updateCacheWithoutPersist(currentBlockNum)
->>>>>>> c8240324
 
 	return nil
 }
@@ -303,10 +297,10 @@
 		dataNodes := bucketTree.dataNodesDelta.getSortedDataNodesFor(affectedBucket)
 		for _, datanode := range dataNodes {
 			if datanode.isDelete() {
-				logger.Debugf("Deleting data node key = %#v", datanode.dataKey)
+				logger.Errorf("Deleting data node key = %#v", datanode.dataKey)
 				writeBatch.Delete(append([]byte(DataNodePrefix), datanode.dataKey.getEncodedBytes()...))
 			} else {
-				logger.Debugf("Adding data node with value = %#v", datanode.value)
+				logger.Errorf("Adding data node with value = %s", common.Bytes2Hex(datanode.value))
 				writeBatch.Put(append([]byte(DataNodePrefix), datanode.dataKey.getEncodedBytes()...), datanode.value)
 			}
 		}
@@ -331,38 +325,30 @@
 
 // TODO it should be test later
 func (bucketTree *BucketTree) addUpdatedValueSetForPersistence(writeBatch hyperdb.Batch) {
-	buffer := proto.NewBuffer([]byte{})
 	updatedValueSet := bucketTree.updatedValueSet
-	updatedValueSet.Marshal(buffer)
+	data, err := json.Marshal(updatedValueSet)
+	if err != nil {
+		logger.Error("marshal updated value set failed")
+		return
+	}
 	dbKey := append([]byte("UpdatedValueSet"),updatedValueSet.BlockNum.Bytes()...)
 	dbKey = append(dbKey,[]byte(bucketTree.treePrefix)...)
-	writeBatch.Put(dbKey,buffer.Bytes())
-	if bucketTree.treePrefix == "-bucket-state"{
-<<<<<<< HEAD
-		logger.Debugf("addUpdatedValueSetForPersistence-----------------------------start",updatedValueSet.BlockNum.Int64())
-		updatedValueSet.Print()
-		logger.Debugf("addUpdatedValueSetForPersistence-----------------------------end",updatedValueSet.BlockNum.Int64())
-=======
+	writeBatch.Put(dbKey, data)
+	if bucketTree.treePrefix == "-bucket-state" {
 		logger.Critical("addUpdatedValueSetForPersistence-----------------------------start",updatedValueSet.BlockNum.Int64())
 		updatedValueSet.Print()
 		logger.Critical("addUpdatedValueSetForPersistence-----------------------------end",updatedValueSet.BlockNum.Int64())
->>>>>>> c8240324
 	}
 }
 
 func (updatedValueSet *UpdatedValueSet) Print(){
+	logger.Criticalf("block number #%d", updatedValueSet.BlockNum)
 	for k,v := range updatedValueSet.UpdatedKVs{
-<<<<<<< HEAD
-		logger.Debugf("Print key is ",k)
-		logger.Debugf("previous value is ",common.Bytes2Hex(v.PreviousValue))
-		logger.Debugf("value is ",common.Bytes2Hex(v.Value))
-=======
 		logger.Critical("Print key is ",k)
 		logger.Critical("previous value is ",common.Bytes2Hex(v.PreviousValue))
-		logger.Critical("----------previous value is ",common.Bytes2Hex(ComputeCryptoHash(v.PreviousValue)))
+		//logger.Critical("----------previous value is ",common.Bytes2Hex(ComputeCryptoHash(v.PreviousValue)))
 		logger.Critical("value is ",common.Bytes2Hex(v.Value))
-		logger.Critical("----------value is ",common.Bytes2Hex(ComputeCryptoHash(v.Value)))
->>>>>>> c8240324
+		//logger.Critical("----------value is ",common.Bytes2Hex(ComputeCryptoHash(v.Value)))
 	}
 }
 
@@ -464,67 +450,57 @@
 	bucketTree.dataNodeCache.clearDataNodeCache()
 	bucketTree.dataNodeCache.isEnabled = false
 
-	for i:= currentBlockNum.Int64()+1;;i++{
+	for i:= currentBlockNum.Int64() + 1;;i++{
 		dbKey := append([]byte("UpdatedValueSet"), big.NewInt(i).Bytes()...)
 		dbKey = append(dbKey,[]byte(bucketTree.treePrefix)...)
 		_,err := db.Get(dbKey)
 		if err != nil{
-			if  err.Error()=="leveldb: not found" {
-				logger.Errorf("all UpdatedValueSet before ",i,"has been clear")
+			if  err.Error()== "leveldb: not found" {
+				logger.Error("all UpdatedValueSet before", i ,"has been clear")
 				currentBlockNum = big.NewInt(i-1)
 				break
 			}else {
-				logger.Errorf("clear UpdatedValueSet error",err)
+				logger.Error("clear UpdatedValueSet error",err)
 				return err
 			}
 
-		}else {
+		} else {
 			continue
 		}
 	}
 
-	for i := currentBlockNum.Int64();i > toBlockNum.Int64(); i -- {
+	for i := currentBlockNum.Int64(); i > toBlockNum.Int64(); i -- {
 		dbKey := append([]byte("UpdatedValueSet"), big.NewInt(i).Bytes()...)
 		dbKey = append(dbKey,[]byte(bucketTree.treePrefix)...)
-		value,err := db.Get(dbKey)
+		value, err := db.Get(dbKey)
 		if err != nil{
-			logger.Errorf("Current BlockNum is",i,"bucketTree.treePrefix is ",bucketTree.treePrefix,"Test RevertToTargetBlock Error",err.Error())
-			if  err.Error()=="leveldb: not found" {
+			logger.Error("Current BlockNum is",i,"bucketTree.treePrefix is ",bucketTree.treePrefix,"Test RevertToTargetBlock Error",err.Error())
+			if err.Error() == "leveldb: not found" {
 				logger.Debug("current block has no change",i)
 				continue
-			}else {
+			} else {
 				logger.Debug("Current BlockNum is",i,"Test RevertToTargetBlock Error",err.Error())
 				return err
 			}
 			continue
 		}
-		if value == nil || len(value)== 0{
-			logger.Errorf("There is no value update")
+		if value == nil || len(value) == 0{
+			logger.Error("There is no value update")
 			continue
 		}
-		logger.Debugf("the blockNum is ",i," UpdatedValueSet is ",value)
 		hash,_ := bucketTree.ComputeCryptoHash()
-		logger.Critical(bucketTree.treePrefix,"before current blockTree is",i,"hash is",common.Bytes2Hex(hash))
+		logger.Critical(bucketTree.treePrefix, "before revert to ", i, "current hash is ",common.Bytes2Hex(hash))
 		updatedValueSet := newUpdatedValueSet(big.NewInt(i))
-		buffer := proto.NewBuffer(value)
-		updatedValueSet.UnMarshal(buffer)
+		err = json.Unmarshal(value, updatedValueSet)
+		if err != nil {
+			logger.Errorf("unmarshal bucket updated values failed. for #%d", i)
+		}
 		if bucketTree.treePrefix == "-bucket-state" {
 			logger.Critical("before RevertToTargetBlock-------------------------start",i)
 			updatedValueSet.Print()
 			logger.Critical("before RevertToTargetBlock-------------------------end",i)
 		}
-<<<<<<< HEAD
-		revertToTargetBlock(bucketTree.treePrefix,big.NewInt(i),updatedValueSet,&keyValueMap)
-		if bucketTree.treePrefix == "-bucket-state" {
-			logger.Critical("after RevertToTargetBlock-------------------------start",i)
-			for k,v := range keyValueMap{
-				logger.Criticalf("the key is ",k,"the value is ",common.Bytes2Hex(v))
-			}
-			logger.Critical("after RevertToTargetBlock-------------------------end",i)
-		}
-=======
->>>>>>> c8240324
-		revertToTargetBlock(bucketTree.treePrefix,big.NewInt(i),updatedValueSet,&keyValueMap)
+		revertToTargetBlock(bucketTree.treePrefix, big.NewInt(i), updatedValueSet, &keyValueMap)
 		if bucketTree.treePrefix == "-bucket-state" {
 			logger.Critical("after RevertToTargetBlock-------------------------start",i)
 			for k,v := range keyValueMap{
@@ -552,10 +528,7 @@
 	}*/
 	logger.Debug("End RevertToTargetBlock, to ", toBlockNum)
 	hash, _ := bucketTree.ComputeCryptoHash()
-<<<<<<< HEAD
-=======
 	bucketTree.dataNodeCache.isEnabled = true
->>>>>>> c8240324
 	logger.Criticalf("revert bucket tree current block number %d, current block hash %s", toBlockNum, common.Bytes2Hex(hash))
 	return nil
 }
@@ -563,8 +536,7 @@
 // TODO add verify about value and previousvalue
 func revertToTargetBlock(treePrefix string,blockNum *big.Int,updatedValueSet *UpdatedValueSet,keyValueMap *K_VMap)  {
 	length := len(treePrefix) + len(blockNum.Bytes())
-	for key,updatedValue := range updatedValueSet.UpdatedKVs{
-		logger.Debug(key[length:],"------------------previous value is ",updatedValue.PreviousValue,"------------------current value is ",updatedValue.Value)
+	for key, updatedValue := range updatedValueSet.UpdatedKVs {
 		(*keyValueMap)[key[length:]] = updatedValue.PreviousValue
 	}
 }