--- conflicted
+++ resolved
@@ -81,10 +81,6 @@
 func (bucketTree *BucketTree) PrepareWorkingSet(key_valueMap K_VMap, blockNum *big.Int) error {
 	//sort.Sort(key_valueMap)
 	//log.Debug("Enter - PrepareWorkingSet()")
-<<<<<<< HEAD
-=======
-	//log.Criticalf("working set for #%d, %s", blockNum, key_valueMap)
->>>>>>> cb5fcbac
 	if key_valueMap == nil || len(key_valueMap) == 0 {
 		//log.Debug("Ignoring working-set as it is empty")
 		return nil
