--- conflicted
+++ resolved
@@ -58,6 +58,7 @@
 	}
 	if rootBucketNode != nil {
 		bucketTree.persistedStateHash = rootBucketNode.computeCryptoHash()
+		logger.Errorf("persistedStateHash %s", common.Bytes2Hex(bucketTree.persistedStateHash))
 		bucketTree.lastComputedCryptoHash = bucketTree.persistedStateHash
 	}
 
@@ -89,6 +90,13 @@
 // TODO test the stateImpl just accept the stateDelta which accountID equals
 func (bucketTree *BucketTree) PrepareWorkingSet(key_valueMap K_VMap, blockNum *big.Int) error {
 	//sort.Sort(key_valueMap)
+
+	logger.Criticalf("After PrepareWorkingSet start",bucketTree.treePrefix)
+	for k,v := range key_valueMap{
+		logger.Errorf("Print key is %v",k)
+		logger.Errorf("Print value is %v",v)
+	}
+	logger.Criticalf("After PrepareWorkingSet end",bucketTree.treePrefix)
 
 	logger.Debug("Enter - PrepareWorkingSet()")
 	if key_valueMap == nil || len(key_valueMap) == 0 {
@@ -144,20 +152,13 @@
 	for _, bucketKey := range afftectedBuckets {
 
 		updatedDataNodes := bucketTree.dataNodesDelta.getSortedDataNodesFor(bucketKey)
-<<<<<<< HEAD
-		existingDataNodes, err := bucketTree.dataNodeCache.fetchDataNodesFromCacheFor(bucketTree.treePrefix, *bucketKey)
-		if (bucketTree.treePrefix == "-bucket-state") {
-			logger.Criticalf("updatedDataNodes length = %d",len(updatedDataNodes))
-			logger.Criticalf("existingDataNodes length = %d",len(existingDataNodes))
-=======
 		existingDataNodes, err := bucketTree.dataNodeCache.fetchDataNodesFromCacheFor(*bucketKey)
-		if(bucketTree.treePrefix == "-bucket-state"){
+		if(bucketTree.treePrefix != "-bucket-state"){
 			logger.Critical("-----------------------updatedDataNodes",len(existingDataNodes))
 			logger.Critical("-----------------------existingDataNodes",len(existingDataNodes))
 			for _,v := range existingDataNodes{
 				logger.Critical("-----------------------",common.Bytes2Hex(ComputeCryptoHash(v.value)))
 			}
->>>>>>> 2de16b19
 		}
 		if err != nil {
 			return err
@@ -230,20 +231,17 @@
 		case -1:
 			nextNode = updatedNode
 			compositeKey := string(updatedNode.getCompositeKey())
-			updatedValueSet.Set(compositeKey,updatedNode.value,nil)
+			updatedValueSet.Set(compositeKey,updatedNode.value, nil)
 			i++
 		case 0:
-<<<<<<< HEAD
+			logger.Errorf("find same as existed node, key %s", updatedNode.dataKey)
 			nextNode = updatedNode
 			if bytes.Compare(updatedNode.getValue(),existingNode.value) != 0{
 				compositeKey := string(updatedNode.getCompositeKey())
-=======
-			logger.Debug("find same as existed node, key %s", updatedNode.dataKey)
-			nextNode = updatedNode
-			if bytes.Compare(updatedNode.getValue(),existingNode.value) != 0{
-				compositeKey := string(updatedNode.getCompositeKey())
-				logger.Debug("update updated value set, current value %s, origin value %s", common.Bytes2Hex(updatedNode.value), common.Bytes2Hex(existingNode.value))
->>>>>>> 2de16b19
+				logger.Errorf("update updated value set, current value %s, origin value %s", common.Bytes2Hex(updatedNode.value), common.Bytes2Hex(existingNode.value))
+				if updatedNode.value == nil {
+					logger.Error("DEBUG computeDataNodesCryptoHash, empty value")
+				}
 				updatedValueSet.Set(compositeKey,updatedNode.value,existingNode.value)
 			}
 
@@ -254,27 +252,31 @@
 			j++
 		}
 		if !nextNode.isDelete() {
+			logger.Error("DEBUG addNextNode")
 			bucketHashCalculator.addNextNode(nextNode)
 		}
 	}
 
 	var remainingNodes DataNodes
 	if i < len(updatedNodes) {
-		for i := 0;i<len(updatedNodes)&&!updatedNodes[i].isDelete();i++ {
-			compositeKey := string(updatedNodes[i].getCompositeKey()[:])
-			updatedValueSet.Set(compositeKey,updatedNodes[i].value,nil)
-		}
 		remainingNodes = updatedNodes[i:]
+		for k :=0 ; k<len(remainingNodes);k++ {
+			compositeKey := string(updatedNodes[k].getCompositeKey()[:])
+			updatedValueSet.Set(compositeKey,updatedNodes[k].value,nil)
+		}
 	} else if j < len(existingNodes) {
 		remainingNodes = existingNodes[j:]
 	}
 
 	for _, remainingNode := range remainingNodes {
 		if !remainingNode.isDelete() {
+			logger.Error("DEBUG addNextNode")
 			bucketHashCalculator.addNextNode(remainingNode)
 		}
 	}
-	return bucketHashCalculator.computeCryptoHash()
+	tmp :=  bucketHashCalculator.computeCryptoHash()
+	logger.Errorf("DEBUG computeCryptoHash computeCryptoHash %s", common.Bytes2Hex(tmp))
+	return tmp
 }
 
 // AddChangesForPersistence - method implementation for interface 'statemgmt.HashableState'
@@ -284,7 +286,8 @@
 	}
 
 	if bucketTree.recomputeCryptoHash {
-		_, err := bucketTree.ComputeCryptoHash()
+		hash, err := bucketTree.ComputeCryptoHash()
+		logger.Errorf("DEBUG after revert  current hash %s", common.Bytes2Hex(hash))
 		if err != nil {
 			return nil
 		}
@@ -307,17 +310,10 @@
 		dataNodes := bucketTree.dataNodesDelta.getSortedDataNodesFor(affectedBucket)
 		for _, datanode := range dataNodes {
 			if datanode.isDelete() {
-<<<<<<< HEAD
-				logger.Debugf("Deleting data node key = %#v", datanode.dataKey)
-				writeBatch.Delete(append([]byte(DataNodePrefix), datanode.dataKey.getEncodedBytes()...))
-			} else {
-				logger.Debugf("Adding data node with value = %s", common.Bytes2Hex(datanode.value))
-=======
 				logger.Debug("Deleting data node key = %#v", datanode.dataKey)
 				writeBatch.Delete(append([]byte(DataNodePrefix), datanode.dataKey.getEncodedBytes()...))
 			} else {
 				logger.Debug("Adding data node with value = %s", common.Bytes2Hex(datanode.value))
->>>>>>> 2de16b19
 				writeBatch.Put(append([]byte(DataNodePrefix), datanode.dataKey.getEncodedBytes()...), datanode.value)
 			}
 		}
@@ -348,25 +344,24 @@
 		logger.Errorf("marshal updated value set failed")
 		return
 	}
-	dbKey := append([]byte("UpdatedValueSet"),updatedValueSet.BlockNum.Bytes()...)
+	dbKey := append([]byte("UpdatedValueSet"), updatedValueSet.BlockNum.Bytes()...)
 	dbKey = append(dbKey,[]byte(bucketTree.treePrefix)...)
 	writeBatch.Put(dbKey, data)
 }
 
-func (updatedValueSet *UpdatedValueSet) Print(){
-	logger.Debug("block number #%d", updatedValueSet.BlockNum)
+func (updatedValueSet *UpdatedValueSet) Print(treePrefix string){
+	logger.Debug("UpdatedValueSet block number #%d", updatedValueSet.BlockNum)
 	for k,v := range updatedValueSet.UpdatedKVs{
-<<<<<<< HEAD
-		logger.Critical("Print key is ",k)
-		logger.Critical("previous value is ",common.Bytes2Hex(v.PreviousValue))
-		logger.Critical("value is ",common.Bytes2Hex(v.Value))
-=======
-		logger.Debug("Print key is ",k)
-		logger.Debug("previous value is ",v.PreviousValue)
-		logger.Debug("value is ",v.Value)
+		realTreePrefix ,realKey := DecodeCompositeKey([]byte(k))
+		if realTreePrefix != treePrefix {
+			logger.Errorf("-------------the updatedValueSet Print Error")
+		}
+		logger.Errorf("Print key is %v",realKey)
+		logger.Errorf("Print key is %v",common.Bytes2Hex([]byte(realKey)))
+		logger.Error("previous value is ",common.Bytes2Hex(v.PreviousValue))
+		logger.Error("value is ",common.Bytes2Hex(v.Value))
 		//logger.Debug("previous value is ",common.Bytes2Hex(v.PreviousValue))
 		//logger.Debug("value is ",common.Bytes2Hex(v.Value))
->>>>>>> 2de16b19
 	}
 }
 
@@ -449,6 +444,8 @@
 	writeBatch := db.NewBatch()
 	keyValueMap := NewKVMap()
 	bucketTree.dataNodeCache.clearDataNodeCache()
+	bucketTree.bucketCache.clearAllCache()
+	bucketTree.bucketCache.isEnabled = false
 	bucketTree.dataNodeCache.isEnabled = false
 
 	for i:= currentBlockNum.Int64() + 1;;i++{
@@ -491,13 +488,20 @@
 		}
 		updatedValueSet := newUpdatedValueSet(big.NewInt(i))
 		err = json.Unmarshal(value, updatedValueSet)
-		logger.Debug("---------------the blockNum is start ",i)
-		updatedValueSet.Print()
-		logger.Debug("---------------the blockNum is end ",i)
+		logger.Error("---------------the blockNum is start ",i)
+		updatedValueSet.Print(bucketTree.treePrefix)
+		logger.Error("---------------the blockNum is end ",i)
 		if err != nil {
 			logger.Errorf("unmarshal bucket updated values failed. for #%d", i)
 		}
 		revertToTargetBlock(bucketTree.treePrefix, big.NewInt(i), updatedValueSet, &keyValueMap)
+		logger.Criticalf("After revertToTargetBlock start",bucketTree.treePrefix)
+		for k,v := range keyValueMap{
+			logger.Errorf("Print key is %v",k)
+			logger.Errorf("Print value is %v",v)
+		}
+		logger.Criticalf("After revertToTargetBlock end",bucketTree.treePrefix)
+
 		bucketTree.PrepareWorkingSet(keyValueMap,big.NewInt(i))
 		bucketTree.AddChangesForPersistence(writeBatch,big.NewInt(i))
 		keyValueMap = NewKVMap()
@@ -517,6 +521,7 @@
 	hash, _ := bucketTree.ComputeCryptoHash()
 	logger.Criticalf("revert bucket tree current treefix is %v current block number %d, current block hash %s", bucketTree.treePrefix,toBlockNum, common.Bytes2Hex(hash))
 
+	bucketTree.bucketCache.isEnabled = true
 	bucketTree.dataNodeCache.isEnabled = true
 	hash, _ = bucketTree.ComputeCryptoHash()
 	logger.Criticalf("revert bucket tree current treefix is %v current block number %d, current block hash %s", bucketTree.treePrefix,toBlockNum, common.Bytes2Hex(hash))
@@ -525,8 +530,12 @@
 
 // TODO add verify about value and previousvalue
 func revertToTargetBlock(treePrefix string,blockNum *big.Int,updatedValueSet *UpdatedValueSet,keyValueMap *K_VMap)  {
-	length := len(treePrefix) + len(blockNum.Bytes())
 	for key, updatedValue := range updatedValueSet.UpdatedKVs {
-		(*keyValueMap)[key[length:]] = updatedValue.PreviousValue
+		realTreePrefix,realKey := DecodeCompositeKey([]byte(key))
+		(*keyValueMap)[realKey] = updatedValue.PreviousValue
+		logger.Errorf("ACTUALLY KEY %s", string(realKey))
+		if(treePrefix != realTreePrefix){
+			logger.Errorf("--------------------revertToTargetBlock error")
+		}
 	}
 }