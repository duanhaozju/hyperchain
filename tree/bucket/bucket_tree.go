package bucket

import (
	"bytes"
	"errors"
	"github.com/hashicorp/golang-lru"
	"github.com/op/go-logging"
	"hyperchain/hyperdb/db"
	"math/big"
	"sync"
<<<<<<< HEAD
=======
	hdb "hyperchain/hyperdb/db"
	"hyperchain/common"
>>>>>>> 99284ac7
)

var (
	DataNodesPrefix       = "DataNodes"
	BucketNodePrefix      = "BucketNode"
	UpdatedValueSetPrefix = "UpdatedValueSet"
)

type K_VMap map[string][]byte

func NewKVMap() K_VMap {
	ret := make(map[string][]byte)
	return ret
}

// StateImpl - implements the interface - 'statemgmt.HashableState'
type BucketTree struct {
	db                     hdb.Database
	treePrefix             string
	dataNodesDelta         *dataNodesDelta
	bucketTreeDelta        *bucketTreeDelta
	persistedStateHash     []byte
	lastComputedCryptoHash []byte
	recomputeCryptoHash    bool
	bucketCache            *BucketCache
	dataNodeCache          *DataNodeCache
	treeHashMap            map[*big.Int][]byte
	log                    *logging.Logger
}

type Conf struct {
	StateSize         int
	StateLevelGroup   int
	StorageSize       int
	StorageLevelGroup int
}

// NewStateImpl constructs a new StateImpl
func NewBucketTree(db hdb.Database, tree_prefix string) *BucketTree {
	return &BucketTree{
		treePrefix: tree_prefix,
		db:         db,
		log:        common.GetLogger(db.Namespace(), "bucket"),
	}
}

// Initialize - method implementation for interface 'statemgmt.HashableState'
func (bucketTree *BucketTree) Initialize(configs map[string]interface{}) error {
	initConfig(bucketTree.log, configs)
	rootBucketNode, err := fetchBucketNodeFromDB(bucketTree.db, bucketTree.treePrefix, constructRootBucketKey())
	if err != nil {
		return err
	}
	if rootBucketNode != nil {
		bucketTree.persistedStateHash = rootBucketNode.computeCryptoHash(bucketTree.log)
		bucketTree.lastComputedCryptoHash = bucketTree.persistedStateHash
	}


	bucketTree.bucketCache = newBucketCache(bucketTree.treePrefix, configs[ConfigBucketCacheMaxSize].(int))
	bucketTree.bucketCache.loadAllBucketNodesFromDB()
	bucketTree.dataNodeCache = newDataNodeCache(bucketTree.log, bucketTree.db.Namespace(), bucketTree.treePrefix, configs[ConfigDataNodeCacheMaxSize].(int))
	bucketTree.treeHashMap = make(map[*big.Int][]byte)
	return nil
}

// PrepareWorkingSet - method implementation for interface 'statemgmt.HashableState'
// TODO test the stateImpl just accept the stateDelta which accountID equals
func (bucketTree *BucketTree) PrepareWorkingSet(key_valueMap K_VMap, blockNum *big.Int) error {
	//sort.Sort(key_valueMap)
	//log.Debug("Enter - PrepareWorkingSet()")
	if key_valueMap == nil || len(key_valueMap) == 0 {
		//log.Debug("Ignoring working-set as it is empty")
		return nil
	}
	bucketTree.dataNodesDelta = newDataNodesDelta(bucketTree.treePrefix, key_valueMap)
	bucketTree.bucketTreeDelta = newBucketTreeDelta()
	bucketTree.recomputeCryptoHash = true
	return nil
}

// ClearWorkingSet - method implementation for interface 'statemgmt.HashableState'
func (bucketTree *BucketTree) ClearWorkingSet(changesPersisted bool) {
	//log.Debug("Enter - ClearWorkingSet()")
	if changesPersisted {
		bucketTree.persistedStateHash = bucketTree.lastComputedCryptoHash
		bucketTree.updateBucketCache()
	} else {
		//bucketTree.lastComputedCryptoHash = bucketTree.persistedStateHash
	}
	bucketTree.dataNodesDelta = nil
	bucketTree.bucketTreeDelta = nil
	bucketTree.recomputeCryptoHash = false
}

// ComputeCryptoHash - method implementation for interface 'statemgmt.HashableState'
func (bucketTree *BucketTree) ComputeCryptoHash() ([]byte, error) {
	bucketTree.log.Debug("Enter - ComputeCryptoHash()")
	// TODO there maybe have concurrent error
	if bucketTree.recomputeCryptoHash {
		bucketTree.log.Debug("Recomputing crypto-hash...")
		err := bucketTree.processDataNodeDelta()
		if err != nil {
			return nil, err
		}
		err = bucketTree.processBucketTreeDelta()
		if err != nil {
			return nil, err
		}
		bucketTree.lastComputedCryptoHash = bucketTree.computeRootNodeCryptoHash()
		bucketTree.recomputeCryptoHash = false
	} else {
		bucketTree.log.Debug("Returing existing crypto-hash as recomputation not required")
	}
	return bucketTree.lastComputedCryptoHash, nil
}

func (bucketTree *BucketTree) processDataNodeDelta() error {
	afftectedBuckets := bucketTree.dataNodesDelta.getAffectedBuckets()

	var wg sync.WaitGroup
	for _, bucketKey := range afftectedBuckets {
		wg.Add(1)
		go func(bucketKey *BucketKey) {
			updatedDataNodes := bucketTree.dataNodesDelta.getSortedDataNodesFor(bucketKey)

			// thread safe
			existingDataNodes, err := bucketTree.dataNodeCache.FetchDataNodesFromCache(bucketTree.db, *bucketKey)
			if err != nil {
				bucketTree.log.Errorf("fetch datanodes failed. %s", err.Error())
				wg.Done()
				return
			}

			// thread safe
			cryptoHashForBucket, newDataNodes := computeDataNodesCryptoHash(bucketKey, updatedDataNodes, existingDataNodes)

			// thread safe
			bucketTree.updateDataNodeCache(*bucketKey, newDataNodes)

			//log.Debugf("Crypto-hash for lowest-level bucket [%s] is [%x]", bucketKey, cryptoHashForBucket)
			// thread safe
			parentBucket := bucketTree.bucketTreeDelta.getOrCreateBucketNode(bucketKey.getParentKey())
			// thread safe
			parentBucket.setChildCryptoHash(bucketKey, cryptoHashForBucket)
			//log.Debugf("bucket tree prefix %s bucket key %s, bucket hash %s",
			//	bucketTree.treePrefix, bucketKey.String(), common.Bytes2Hex(cryptoHashForBucket))
			wg.Done()
		}(bucketKey)
	}
	wg.Wait()

	return nil
}

func (bucketTree *BucketTree) processBucketTreeDelta() error {
	secondLastLevel := conf.getLowestLevel() - 1
	for level := secondLastLevel; level >= 0; level-- {
		// thread safe
		bucketNodes := bucketTree.bucketTreeDelta.getBucketNodesAt(level)
		//log.Debugf("Bucket tree delta. Number of buckets at level [%d] are [%d]", level, len(bucketNodes))
		var wg sync.WaitGroup
		for _, bucketNode := range bucketNodes {
			wg.Add(1)
			go func(bucketNode *BucketNode) {
				//log.Debugf("bucketNode in tree-delta [%s]", bucketNode)
				dbBucketNode, err := bucketTree.bucketCache.fetchBucketNodeFromCache(bucketTree.db, *bucketNode.bucketKey)
				//log.Debugf("bucket node from db [%s]", dbBucketNode)
				if err != nil {
					bucketTree.log.Errorf("get bucketnode from cache failed. %s", err.Error())
					wg.Done()
					return
				}
				if dbBucketNode != nil {
					bucketNode.mergeBucketNode(dbBucketNode)
					//log.Debugf("After merge... bucketNode in tree-delta [%s]", bucketNode)
				}
				if level == 0 {
					wg.Done()
					return
				}
				//log.Debugf("Computing cryptoHash for bucket [%s]", bucketNode)
				cryptoHash := bucketNode.computeCryptoHash(bucketTree.log)
				//log.Debugf("cryptoHash for bucket [%s] is [%x]", bucketNode, cryptoHash)
				parentBucket := bucketTree.bucketTreeDelta.getOrCreateBucketNode(bucketNode.bucketKey.getParentKey())
				parentBucket.setChildCryptoHash(bucketNode.bucketKey, cryptoHash)
				wg.Done()
			}(bucketNode)
		}
		wg.Wait()
	}
	return nil
}

func (bucketTree *BucketTree) computeRootNodeCryptoHash() []byte {
	return bucketTree.bucketTreeDelta.getRootNode().computeCryptoHash(bucketTree.log)
}

// TODO test
func (bucketTree *BucketTree) GetTreeHash(blockNum *big.Int) ([]byte, error) {
	value, ok := bucketTree.treeHashMap[blockNum]
	if ok {
		return value, nil
	} else {
		return nil, errors.New("has no hash of this blockNum")
	}
}

func computeDataNodesCryptoHash(bucketKey *BucketKey, updatedNodes DataNodes, existingNodes DataNodes) ([]byte, DataNodes) {
	//log.Debugf("Computing crypto-hash for bucket [%s]. numUpdatedNodes=[%d], numExistingNodes=[%d]", bucketKey, len(updatedNodes), len(existingNodes))
	bucketHashCalculator := newBucketHashCalculator()
	i := 0
	j := 0
	var newDataNodes DataNodes
	for i < len(updatedNodes) && j < len(existingNodes) {
		updatedNode := updatedNodes[i]
		existingNode := existingNodes[j]
		c := bytes.Compare(updatedNode.dataKey.compositeKey, existingNode.dataKey.compositeKey)
		var nextNode *DataNode
		switch c {
		case -1:
			nextNode = updatedNode
			i++
		case 0:
			nextNode = updatedNode
			i++
			j++
		case 1:
			nextNode = existingNode
			j++
		}
		if !nextNode.isDelete() {
			newDataNodes = append(newDataNodes, nextNode)
		}
	}

	var remainingNodes DataNodes
	if i < len(updatedNodes) {
		remainingNodes = updatedNodes[i:]
		for _, remainingNode := range remainingNodes {
			if !remainingNode.isDelete() {
				newDataNodes = append(newDataNodes, remainingNode)
			}
		}
	} else if j < len(existingNodes) {
		remainingNodes = existingNodes[j:]
		newDataNodes = append(newDataNodes, remainingNodes...)
	}
	hashingDataArray := make([][]byte,len(newDataNodes))
	for i, dataNode := range newDataNodes {
		hashingDataArray[i] = dataNode.getValue()
	}
	bucketHashCalculator.setHashingData(JoinBytes(hashingDataArray,""))
	return bucketHashCalculator.computeCryptoHash(), newDataNodes
}

// AddChangesForPersistence - method implementation for interface 'statemgmt.HashableState'
func (bucketTree *BucketTree) AddChangesForPersistence(writeBatch hdb.Batch, currentBlockNum *big.Int) error {
	if bucketTree.dataNodesDelta == nil {
		return nil
	}
	if bucketTree.recomputeCryptoHash {
		_, err := bucketTree.ComputeCryptoHash()
		if err != nil {
			return nil
		}
	}
	bucketTree.addDataNodeChangesForPersistence(writeBatch)
	bucketTree.addBucketNodeChangesForPersistence(writeBatch)
	bucketTree.updateCacheWithoutPersist(currentBlockNum)

	return nil
}

// TODO it should be test later
func (bucketTree *BucketTree) addDataNodeChangesForPersistence(writeBatch hdb.Batch) {
	affectedBuckets := bucketTree.dataNodesDelta.getAffectedBuckets()
	for _, affectedBucket := range affectedBuckets {
		value, ok := bucketTree.dataNodeCache.cache.Get(*affectedBucket)
		if ok {
			dataNodes := value.(DataNodes)
			if dataNodes == nil || len(dataNodes) == 0 {
				writeBatch.Delete(append([]byte(bucketTree.treePrefix), append([]byte(DataNodesPrefix), affectedBucket.getEncodedBytes()...)...))
			} else {
				writeBatch.Put(append([]byte(bucketTree.treePrefix), append([]byte(DataNodesPrefix), affectedBucket.getEncodedBytes()...)...), dataNodes.Marshal())
			}
		}
	}
}

// TODO it should be test later
func (bucketTree *BucketTree) addBucketNodeChangesForPersistence(writeBatch hdb.Batch) {
	secondLastLevel := conf.getLowestLevel() - 1
	for level := secondLastLevel; level >= 0; level-- {
		bucketNodes := bucketTree.bucketTreeDelta.getBucketNodesAt(level)
		for _, bucketNode := range bucketNodes {
			if bucketNode.markedForDeletion {
				writeBatch.Delete(append([]byte(BucketNodePrefix), append([]byte(bucketTree.treePrefix), bucketNode.bucketKey.getEncodedBytes()...)...))
			} else {
				writeBatch.Put(append([]byte(BucketNodePrefix), append([]byte(bucketTree.treePrefix), bucketNode.bucketKey.getEncodedBytes()...)...), bucketNode.marshal())
			}
		}
	}
}

// TODO test
func (bucketTree *BucketTree) updateCacheWithoutPersist(currentBlockNum *big.Int) {
	value, ok := bucketTree.treeHashMap[currentBlockNum]
	if ok {
		bucketTree.log.Debug("the map has the block tree hash ", currentBlockNum)
		if bytes.Compare(value, bucketTree.lastComputedCryptoHash) == 0 {
			bucketTree.log.Debug("the key hash is same as before ", value)
		}
	}
	bucketTree.treeHashMap[currentBlockNum] = bucketTree.lastComputedCryptoHash
	bucketTree.updateBucketCache()
	bucketTree.dataNodesDelta = nil
	bucketTree.bucketTreeDelta = nil
	bucketTree.recomputeCryptoHash = false
}

func (bucketTree *BucketTree) updateDataNodeCache(bucketKey BucketKey, newDataNodes DataNodes) {
	if bucketTree.dataNodesDelta == nil {
		return
	}
	if bucketTree.dataNodeCache.isEnabled {
		bucketTree.dataNodeCache.cache.Add(bucketKey, newDataNodes)
	}
	if globalDataNodeCache.isEnable {
		cache := globalDataNodeCache.Get(ConstructPrefix(bucketTree.db.Namespace(), bucketTree.treePrefix))
		if cache == nil {
			cache, _ = lru.New(globalDataNodeCache.globalDataNodeCacheMaxSize)
		}
		cache.Add(bucketKey, newDataNodes)
		globalDataNodeCache.Add(ConstructPrefix(bucketTree.db.Namespace(), bucketTree.treePrefix), cache)
	}

}

// TODO to do test with cache
func (bucketTree *BucketTree) updateBucketCache() {
	if bucketTree.bucketTreeDelta == nil || bucketTree.bucketTreeDelta.isEmpty() {
		return
	}
	secondLastLevel := conf.getLowestLevel() - 1
	for level := 0; level <= secondLastLevel; level++ {
		bucketNodes := bucketTree.bucketTreeDelta.getBucketNodesAt(level)
		for _, bucketNode := range bucketNodes {
			key := *bucketNode.bucketKey
			if bucketNode.markedForDeletion {
				bucketTree.bucketCache.remove(key)
			} else {
				bucketTree.bucketCache.put(key, bucketNode)
			}
		}
	}
}

// PerfHintKeyChanged - method implementation for interface 'statemgmt.HashableState'
func (bucketTree *BucketTree) PerfHintKeyChanged(accountID string, key string) {
	// We can create a cache. Pull all the keys for the bucket (to which given key belongs) in a separate thread
	// This prefetching can help making method 'ComputeCryptoHash' faster.
}

// TODO test
// it should be used when the statedb reset
func (bucket *BucketTree) Reset() {
	bucket.ClearWorkingSet(false)
}

// TODO test important
// the func can make the buckettree revert to target block
func (bucketTree *BucketTree) RevertToTargetBlock(writeBatch hdb.Batch, currentBlockNum, toBlockNum *big.Int, flush, sync bool) error {
	bucketTree.log.Debug("Start RevertToTargetBlock, from ", currentBlockNum)
	keyValueMap := NewKVMap()
	bucketTree.dataNodeCache.ClearDataNodeCache()
	bucketTree.bucketCache.clearAllCache()
	globalDataNodeCache.ClearAllCache()
	globalDataNodeCache.isEnable = false
	bucketTree.bucketCache.isEnabled = true
	bucketTree.dataNodeCache.isEnabled = true

	for i := currentBlockNum.Int64() + 1; ; i++ {
		dbKey := append([]byte(UpdatedValueSetPrefix), big.NewInt(i).Bytes()...)
		dbKey = append(dbKey, []byte(bucketTree.treePrefix)...)
		_, err := bucketTree.db.Get(dbKey)
		if err != nil {
			if err.Error() == hdb.DB_NOT_FOUND.Error() {
				currentBlockNum = big.NewInt(i - 1)
				break
			} else {
				return err
			}

		} else {
			continue
		}
	}

	for i := currentBlockNum.Int64(); i > toBlockNum.Int64(); i-- {
		dbKey := append([]byte(UpdatedValueSetPrefix), big.NewInt(i).Bytes()...)
		dbKey = append(dbKey, []byte(bucketTree.treePrefix)...)
		value, err := bucketTree.db.Get(dbKey)

		if err != nil {
			if err.Error() == hdb.DB_NOT_FOUND.Error() {
				bucketTree.log.Debug("current block has no change", i)
				continue
			} else {
				bucketTree.log.Debug("Current BlockNum is", i, "Test RevertToTargetBlock Error", err.Error())
				return err
			}
			continue
		}
		if value == nil || len(value) == 0 {
			bucketTree.log.Debugf("There is no value update")
			continue
		}

		bucketTree.PrepareWorkingSet(keyValueMap, big.NewInt(i))
		bucketTree.AddChangesForPersistence(writeBatch, big.NewInt(i))

		keyValueMap = NewKVMap()
		writeBatch.Delete(dbKey)
		writeBatch.Write()
	}
	bucketTree.dataNodeCache.ClearDataNodeCache()
	bucketTree.bucketCache.clearAllCache()
	globalDataNodeCache.ClearAllCache()
	bucketTree.bucketCache.isEnabled = true
	bucketTree.dataNodeCache.isEnabled = true
	globalDataNodeCache.isEnable = IsEnabledGlobal
	if flush {
		if sync {
			writeBatch.Write()
		} else {
			go writeBatch.Write()
		}
	}
	return nil
}

func (bucketTree *BucketTree) ClearAllCache() {
	bucketTree.dataNodeCache.ClearDataNodeCache()
	bucketTree.bucketCache.clearAllCache()
	globalDataNodeCache.ClearAllCache()
}<|MERGE_RESOLUTION|>--- conflicted
+++ resolved
@@ -5,14 +5,10 @@
 	"errors"
 	"github.com/hashicorp/golang-lru"
 	"github.com/op/go-logging"
-	"hyperchain/hyperdb/db"
 	"math/big"
 	"sync"
-<<<<<<< HEAD
-=======
 	hdb "hyperchain/hyperdb/db"
 	"hyperchain/common"
->>>>>>> 99284ac7
 )
 
 var (
@@ -318,6 +314,8 @@
 	}
 }
 
+
+
 // TODO test
 func (bucketTree *BucketTree) updateCacheWithoutPersist(currentBlockNum *big.Int) {
 	value, ok := bucketTree.treeHashMap[currentBlockNum]
@@ -432,6 +430,8 @@
 			continue
 		}
 
+
+
 		bucketTree.PrepareWorkingSet(keyValueMap, big.NewInt(i))
 		bucketTree.AddChangesForPersistence(writeBatch, big.NewInt(i))
 
@@ -455,8 +455,9 @@
 	return nil
 }
 
-func (bucketTree *BucketTree) ClearAllCache() {
+func (bucketTree *BucketTree) ClearAllCache(){
 	bucketTree.dataNodeCache.ClearDataNodeCache()
 	bucketTree.bucketCache.clearAllCache()
 	globalDataNodeCache.ClearAllCache()
-}+}
+
