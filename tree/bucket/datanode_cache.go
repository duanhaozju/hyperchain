package bucket

import (
	"github.com/hashicorp/golang-lru"
<<<<<<< HEAD
	"github.com/op/go-logging"
	"hyperchain/hyperdb/db"
	"sync"
)

var (
	DefaultDataNodeCacheMaxSize = 400000
	GlobalDataNodeCacheSize     = 400000
	IsEnabledGlobal             = true
	globalDataNodeCache         *GlobalDataNodeCache
)

func init() {
	globalDataNodeCache = &GlobalDataNodeCache{cacheMap: make(map[string]map[string]*lru.Cache), isEnable: IsEnabledGlobal}
}

type GlobalDataNodeCache struct {
	cacheMap map[string]map[string]*lru.Cache
	isEnable bool
	lock     sync.RWMutex
}

func (globalDataNodeCache *GlobalDataNodeCache) ClearAllCache() {
	globalDataNodeCache.cacheMap = make(map[string]map[string]*lru.Cache)
}

// Get - get a cache from global cache thread safely.
func (globalDataNodeCache *GlobalDataNodeCache) Get(namespace, prefix string) *lru.Cache {
	globalDataNodeCache.lock.RLock()
	defer globalDataNodeCache.lock.RUnlock()
	cs, existed := globalDataNodeCache.cacheMap[namespace]
	if existed == false {
		return nil
	}
	return cs[prefix]
}

// Add - add a new cache into global cache thread safely.
func (globalDataNodeCache *GlobalDataNodeCache) Add(namespace, prefix string, cache *lru.Cache) {
	globalDataNodeCache.lock.Lock()
	defer globalDataNodeCache.lock.Unlock()

	if cs, existed := globalDataNodeCache.cacheMap[namespace]; existed == false {
		tmp := make(map[string]*lru.Cache)
		tmp[prefix] = cache
		globalDataNodeCache.cacheMap[namespace] = tmp
	} else {
		cs[prefix] = cache
	}
}

=======
	"hyperchain/hyperdb/db"
	"github.com/op/go-logging"
	"hyperchain/common"
)

var (
	IsEnabledGlobal = true
)

>>>>>>> 99284ac7
type DataNodeCache struct {
	TreePrefix string
	isEnabled  bool
	cache      *lru.Cache
}

func newDataNodeCache(log *logging.Logger, ns string, treePrefix string, dataNodeCacheMaxSize int) *DataNodeCache {
	isEnabled := true
	if dataNodeCacheMaxSize <= 0 {
		isEnabled = false
		log.Error("dataNodeCacheMaxSize is ",dataNodeCacheMaxSize)
		return &DataNodeCache{TreePrefix: treePrefix, isEnabled: isEnabled}
	} else {
		log.Infof("Constructing datanode-cache with max datanode cache size = [%d]", dataNodeCacheMaxSize)
	}

	if globalDataNodeCache.isEnable {
		c := globalDataNodeCache.Get(ConstructPrefix(ns, treePrefix))
		if c == nil {
			c, _ = lru.New(globalDataNodeCache.globalDataNodeCacheMaxSize)
			globalDataNodeCache.Add(ConstructPrefix(ns, treePrefix), c)
		}
	}
	cache, _ := lru.New(dataNodeCacheMaxSize)
	return &DataNodeCache{TreePrefix: treePrefix, cache: cache, isEnabled: isEnabled}
}

func (dataNodeCache *DataNodeCache) FetchDataNodesFromCache(db db.Database, bucketKey BucketKey) (dataNodes DataNodes, err error) {
	// step 0.
	log := common.GetLogger(db.Namespace(), "bucket")
	if !dataNodeCache.isEnabled{
		return fetchDataNodesFromDBByBucketKey(db, dataNodeCache.TreePrefix, &bucketKey)
	}

	// step 1.
	value, ok := dataNodeCache.cache.Get(bucketKey)
	if ok {
		dataNodes = value.(DataNodes)
	}

	if dataNodes != nil && len(dataNodes) > 0 {
		return dataNodes, nil
	}

	// step 2.
	if globalDataNodeCache.isEnable {
		cache := globalDataNodeCache.Get(ConstructPrefix(db.Namespace(), dataNodeCache.TreePrefix))
		if cache == nil {
			cache, _ = lru.New(globalDataNodeCache.globalDataNodeCacheMaxSize)
			globalDataNodeCache.Add(ConstructPrefix(db.Namespace(), dataNodeCache.TreePrefix), cache)
		}
		value, ok = cache.Get(bucketKey)
		if ok {
			dataNodes = value.(DataNodes)
		}
		if dataNodes != nil && len(dataNodes) > 0 {
			if dataNodeCache.isEnabled {
				dataNodeCache.cache.Add(bucketKey, dataNodes)
			}
			return dataNodes, nil
		}
	}

	// step 3.
	dataNodes, err = fetchDataNodesFromDBByBucketKey(db, dataNodeCache.TreePrefix, &bucketKey)
	if err != nil {
		log.Error("fetchDataNodesFromDBByBucketKey Error")
		return dataNodes, err
	}
	if dataNodes == nil || len(dataNodes) == 0 {
		return dataNodes, nil
	} else {
		if dataNodeCache.isEnabled {
			dataNodeCache.cache.Add(bucketKey, dataNodes)
		}
		if globalDataNodeCache.isEnable {
			cache := globalDataNodeCache.Get(ConstructPrefix(db.Namespace(), dataNodeCache.TreePrefix))
			if cache == nil {
				cache, _ = lru.New(globalDataNodeCache.globalDataNodeCacheMaxSize)
				globalDataNodeCache.Add(ConstructPrefix(db.Namespace(), dataNodeCache.TreePrefix), cache)
			}
			cache.Add(bucketKey, dataNodes)
		}
		return dataNodes, nil
	}
}

func (dataNodeCache *DataNodeCache) ClearDataNodeCache() {
	dataNodeCache.cache.Purge()
}<|MERGE_RESOLUTION|>--- conflicted
+++ resolved
@@ -2,59 +2,6 @@
 
 import (
 	"github.com/hashicorp/golang-lru"
-<<<<<<< HEAD
-	"github.com/op/go-logging"
-	"hyperchain/hyperdb/db"
-	"sync"
-)
-
-var (
-	DefaultDataNodeCacheMaxSize = 400000
-	GlobalDataNodeCacheSize     = 400000
-	IsEnabledGlobal             = true
-	globalDataNodeCache         *GlobalDataNodeCache
-)
-
-func init() {
-	globalDataNodeCache = &GlobalDataNodeCache{cacheMap: make(map[string]map[string]*lru.Cache), isEnable: IsEnabledGlobal}
-}
-
-type GlobalDataNodeCache struct {
-	cacheMap map[string]map[string]*lru.Cache
-	isEnable bool
-	lock     sync.RWMutex
-}
-
-func (globalDataNodeCache *GlobalDataNodeCache) ClearAllCache() {
-	globalDataNodeCache.cacheMap = make(map[string]map[string]*lru.Cache)
-}
-
-// Get - get a cache from global cache thread safely.
-func (globalDataNodeCache *GlobalDataNodeCache) Get(namespace, prefix string) *lru.Cache {
-	globalDataNodeCache.lock.RLock()
-	defer globalDataNodeCache.lock.RUnlock()
-	cs, existed := globalDataNodeCache.cacheMap[namespace]
-	if existed == false {
-		return nil
-	}
-	return cs[prefix]
-}
-
-// Add - add a new cache into global cache thread safely.
-func (globalDataNodeCache *GlobalDataNodeCache) Add(namespace, prefix string, cache *lru.Cache) {
-	globalDataNodeCache.lock.Lock()
-	defer globalDataNodeCache.lock.Unlock()
-
-	if cs, existed := globalDataNodeCache.cacheMap[namespace]; existed == false {
-		tmp := make(map[string]*lru.Cache)
-		tmp[prefix] = cache
-		globalDataNodeCache.cacheMap[namespace] = tmp
-	} else {
-		cs[prefix] = cache
-	}
-}
-
-=======
 	"hyperchain/hyperdb/db"
 	"github.com/op/go-logging"
 	"hyperchain/common"
@@ -64,7 +11,6 @@
 	IsEnabledGlobal = true
 )
 
->>>>>>> 99284ac7
 type DataNodeCache struct {
 	TreePrefix string
 	isEnabled  bool
