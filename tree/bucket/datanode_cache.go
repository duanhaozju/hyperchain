package bucket

import (
	"github.com/hashicorp/golang-lru"
	"sync"
)

var (
<<<<<<< HEAD
	DefaultDataNodeCacheMaxSize = 1000 * 10000
	GlobalDataNodeCacheSize     = 100 * 10000
=======
	DefaultDataNodeCacheMaxSize = 400000
	GlobalDataNodeCacheSize     = 400000
>>>>>>> 26a2f74b
	IsEnabledGlobal = true
	globalDataNodeCache         *GlobalDataNodeCache
)


func init() {
	globalDataNodeCache = &GlobalDataNodeCache{cacheMap: make(map[string]*lru.Cache), isEnable: IsEnabledGlobal}
}

type GlobalDataNodeCache struct {
	cacheMap map[string]*lru.Cache
	isEnable bool
	lock     sync.RWMutex
}
func (globalDataNodeCache *GlobalDataNodeCache) ClearAllCache() {
	globalDataNodeCache.cacheMap = make(map[string]*lru.Cache)
}

// Get - get a cache from global cache thread safely.
func (globalDataNodeCache *GlobalDataNodeCache) Get(prefix string) *lru.Cache {
	globalDataNodeCache.lock.RLock()
	defer globalDataNodeCache.lock.RUnlock()
	return globalDataNodeCache.cacheMap[prefix]
}

// Add - add a new cache into global cache thread safely.
func (globalDataNodeCache *GlobalDataNodeCache) Add(prefix string, cache *lru.Cache) {
	globalDataNodeCache.lock.Lock()
	defer globalDataNodeCache.lock.Unlock()
	globalDataNodeCache.cacheMap[prefix] = cache
}

type DataNodeCache struct {
	TreePrefix string
	isEnabled  bool
	c          *lru.Cache
	lock       sync.RWMutex
	size       uint64
	maxSize    uint64
}

func newDataNodeCache(treePrefix string, maxSizeMBs int) *DataNodeCache {
	isEnabled := true
	if maxSizeMBs <= 0 {
		isEnabled = false
	} else {
		log.Infof("Constructing datanode-cache with max bucket cache size = [%d] MBs", maxSizeMBs)
	}
	if globalDataNodeCache.isEnable {
		if globalDataNodeCache.cacheMap[treePrefix] == nil {
			globalDataNodeCache.cacheMap[treePrefix], _ = lru.New(GlobalDataNodeCacheSize)
		} else {
			dataNodeCache := &DataNodeCache{TreePrefix: treePrefix, c: globalDataNodeCache.cacheMap[treePrefix], maxSize: uint64(maxSizeMBs * 1024 * 1024), isEnabled: isEnabled}
			globalDataNodeCache.cacheMap[treePrefix] = nil
			return dataNodeCache
		}
	}
	cache, _ := lru.New(DefaultDataNodeCacheMaxSize)
	return &DataNodeCache{TreePrefix: treePrefix, c: cache, maxSize: uint64(maxSizeMBs * 1024 * 1024), isEnabled: isEnabled}
}

func (dataNodeCache *DataNodeCache) FetchDataNodesFromCache(bucketKey BucketKey) (dataNodes DataNodes, err error) {
	// step 0.
	if dataNodeCache.isEnabled == false {
		return fetchDataNodesFromDBByBucketKey(dataNodeCache.TreePrefix, &bucketKey)
	}

	// step 1.
	value, ok := dataNodeCache.c.Get(bucketKey)
	if ok {
		dataNodes = value.(DataNodes)
	}

	if dataNodes != nil && len(dataNodes) > 0 {
		return dataNodes, nil
	}

	// step 2.
	if globalDataNodeCache.isEnable {
		cache := globalDataNodeCache.Get(dataNodeCache.TreePrefix)
		if cache == nil {
			cache, _ = lru.New(GlobalDataNodeCacheSize)
			globalDataNodeCache.Add(dataNodeCache.TreePrefix, cache)
		}
		value, ok = cache.Get(bucketKey)
		if ok {
			dataNodes = value.(DataNodes)
		}
		if dataNodes != nil && len(dataNodes) > 0 {
			if dataNodeCache.isEnabled {
				dataNodeCache.c.Add(bucketKey, dataNodes)
			}
			return dataNodes, nil
		}
	}

	// step 3.
	dataNodes, err = fetchDataNodesFromDBByBucketKey(dataNodeCache.TreePrefix, &bucketKey)
	if err != nil {
		log.Error("fetchDataNodesFromDBByBucketKey Error")
		return dataNodes, err
	}
	if dataNodes == nil || len(dataNodes) == 0 {
		return dataNodes, nil
	} else {
		if dataNodeCache.isEnabled {
			dataNodeCache.c.Add(bucketKey, dataNodes)
		}
		if globalDataNodeCache.isEnable {
			if globalDataNodeCache.Get(dataNodeCache.TreePrefix) == nil {
				cache, _ := lru.New(GlobalDataNodeCacheSize)
				globalDataNodeCache.Add(dataNodeCache.TreePrefix, cache)
			}
			cache := globalDataNodeCache.Get(dataNodeCache.TreePrefix)
			cache.Add(bucketKey, dataNodes)
		}
		return dataNodes, nil
	}
}

func (dataNodeCache *DataNodeCache) ClearDataNodeCache() {
	dataNodeCache.c, _ = lru.New(DefaultDataNodeCacheMaxSize)
}<|MERGE_RESOLUTION|>--- conflicted
+++ resolved
@@ -6,13 +6,8 @@
 )
 
 var (
-<<<<<<< HEAD
-	DefaultDataNodeCacheMaxSize = 1000 * 10000
-	GlobalDataNodeCacheSize     = 100 * 10000
-=======
 	DefaultDataNodeCacheMaxSize = 400000
 	GlobalDataNodeCacheSize     = 400000
->>>>>>> 26a2f74b
 	IsEnabledGlobal = true
 	globalDataNodeCache         *GlobalDataNodeCache
 )
