#used to generate namespace config files

namespace: global
maxpeernode: 4

node1:
    ip: 172.16.0.11
    node_id: 1
    is_origin: true
    is_vp: true
    grpc_port: 8001
    jsonrpc_port: 8081
    restful_port: 9001
<<<<<<< HEAD
    websocket_port: 10001
    introducer_ip: 127.0.0.1
=======
    introducer_ip: 172.16.0.11
>>>>>>> 99284ac7
    introducer_port: 8001
    introducer_id: 1
    jvm_port: 50081
    ledger_port: 50051

node2:
    ip: 172.16.0.12
    node_id: 2
    is_origin: true
    is_vp: true
<<<<<<< HEAD
    grpc_port: 8002
    jsonrpc_port: 8082
    restful_port: 9002
    websocket_port: 10002
    introducer_ip: 127.0.0.1
=======
    grpc_port: 8001
    jsonrpc_port: 8081
    restful_port: 9001
    introducer_ip: 172.16.0.11
>>>>>>> 99284ac7
    introducer_port: 8001
    introducer_id: 1
    jvm_port: 50081
    ledger_port: 50051

node3:
    ip: 172.16.0.13
    node_id: 3
    is_origin: true
    is_vp: true
<<<<<<< HEAD
    grpc_port: 8003
    jsonrpc_port: 8083
    restful_port: 9003
    websocket_port: 10003
    introducer_ip: 127.0.0.1
=======
    grpc_port: 8001
    jsonrpc_port: 8081
    restful_port: 9001
    introducer_ip: 172.16.0.11
>>>>>>> 99284ac7
    introducer_port: 8001
    introducer_id: 1
    jvm_port: 50081
    ledger_port: 50051

node4:
    ip: 172.16.0.14
    node_id: 4
    is_origin: true
    is_vp: true
<<<<<<< HEAD
    grpc_port: 8004
    jsonrpc_port: 8084
    restful_port: 9004
    websocket_port: 10004
    introducer_ip: 127.0.0.1
=======
    grpc_port: 8001
    jsonrpc_port: 8081
    restful_port: 9001
    introducer_ip: 172.16.0.11
>>>>>>> 99284ac7
    introducer_port: 8001
    introducer_id: 1
    jvm_port: 50081
    ledger_port: 50051<|MERGE_RESOLUTION|>--- conflicted
+++ resolved
@@ -4,86 +4,61 @@
 maxpeernode: 4
 
 node1:
-    ip: 172.16.0.11
+    ip: 127.0.0.1
     node_id: 1
     is_origin: true
     is_vp: true
     grpc_port: 8001
     jsonrpc_port: 8081
     restful_port: 9001
-<<<<<<< HEAD
     websocket_port: 10001
     introducer_ip: 127.0.0.1
-=======
-    introducer_ip: 172.16.0.11
->>>>>>> 99284ac7
     introducer_port: 8001
     introducer_id: 1
     jvm_port: 50081
     ledger_port: 50051
 
 node2:
-    ip: 172.16.0.12
+    ip: 127.0.0.1
     node_id: 2
     is_origin: true
     is_vp: true
-<<<<<<< HEAD
     grpc_port: 8002
     jsonrpc_port: 8082
     restful_port: 9002
     websocket_port: 10002
     introducer_ip: 127.0.0.1
-=======
-    grpc_port: 8001
-    jsonrpc_port: 8081
-    restful_port: 9001
-    introducer_ip: 172.16.0.11
->>>>>>> 99284ac7
     introducer_port: 8001
     introducer_id: 1
-    jvm_port: 50081
-    ledger_port: 50051
+    jvm_port: 50082
+    ledger_port: 50052
 
 node3:
-    ip: 172.16.0.13
+    ip: 127.0.0.1
     node_id: 3
     is_origin: true
     is_vp: true
-<<<<<<< HEAD
     grpc_port: 8003
     jsonrpc_port: 8083
     restful_port: 9003
     websocket_port: 10003
     introducer_ip: 127.0.0.1
-=======
-    grpc_port: 8001
-    jsonrpc_port: 8081
-    restful_port: 9001
-    introducer_ip: 172.16.0.11
->>>>>>> 99284ac7
     introducer_port: 8001
     introducer_id: 1
-    jvm_port: 50081
-    ledger_port: 50051
+    jvm_port: 50083
+    ledger_port: 50053
 
 node4:
-    ip: 172.16.0.14
+    ip: 127.0.0.1
     node_id: 4
     is_origin: true
     is_vp: true
-<<<<<<< HEAD
     grpc_port: 8004
     jsonrpc_port: 8084
     restful_port: 9004
     websocket_port: 10004
     introducer_ip: 127.0.0.1
-=======
-    grpc_port: 8001
-    jsonrpc_port: 8081
-    restful_port: 9001
-    introducer_ip: 172.16.0.11
->>>>>>> 99284ac7
     introducer_port: 8001
     introducer_id: 1
-    jvm_port: 50081
-    ledger_port: 50051+    jvm_port: 50084
+    ledger_port: 50054