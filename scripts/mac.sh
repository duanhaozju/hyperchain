#!/usr/bin/env bash
# Stop on first error
#set -e
#set -x
echo "kill process"
ps aux | grep hyperchain | awk '{print $2}' | xargs kill -9
ports1=`lsof -i :8000 | awk 'NR>=2{print $2}'`
if [ x"$ports1" != x"" ];then
    kill -9 $ports1
fi
#rebuild the application
<<<<<<< HEAD
cd ..
=======
#cd ..
>>>>>>> ab6a163e
# clean the build folder
rm -rf ./build
mkdir -p build
echo "rebuild the application"
govendor build -o ./build/hyperchain
cp -rf ./config ./build/
mkdir -p ./build/build
cp -rf ./config/keystore ./build/build

echo "run the application"
osascript -e 'tell app "Terminal" to do script "cd $GOPATH/src/hyperchain/build && ./hyperchain -o 1 -l 8001 -t 8081"'
osascript -e 'tell app "Terminal" to do script "cd $GOPATH/src/hyperchain/build && ./hyperchain -o 2 -l 8002 -t 8082"'
osascript -e 'tell app "Terminal" to do script "cd $GOPATH/src/hyperchain/build && ./hyperchain -o 3 -l 8003 -t 8083"'
osascript -e 'tell app "Terminal" to do script "cd $GOPATH/src/hyperchain/build && ./hyperchain -o 4 -l 8004 -t 8084"'


python ./jsonrpc/Dashboard/simpleHttpServer.py

echo "All process are running background"<|MERGE_RESOLUTION|>--- conflicted
+++ resolved
@@ -9,11 +9,7 @@
     kill -9 $ports1
 fi
 #rebuild the application
-<<<<<<< HEAD
-cd ..
-=======
 #cd ..
->>>>>>> ab6a163e
 # clean the build folder
 rm -rf ./build
 mkdir -p build
