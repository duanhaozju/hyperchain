--- conflicted
+++ resolved
@@ -72,13 +72,8 @@
     exit 1
 fi
 if ! type confer > /dev/null; then
-<<<<<<< HEAD
     echo -e "Please install the 'confer' to generate the peer config json file"
     echo -e "now auto install the 'confer':"
-=======
-    echo -e "Please install the `confer` to generate the peer config json file"
-    echo "now auto install the `confer`:"
->>>>>>> 8e55aa0a
     mkdir -p $GOPATH/src/git.hyperchain.cn/chenquan/ && cd $GOPATH/src/git.hyperchain.cn/chenquan/
     git clone git@git.hyperchain.cn:chenquan/confer.git
     cd $GOPATH/src/git.hyperchain.cn/chenquan/confer
