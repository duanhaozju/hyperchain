--- conflicted
+++ resolved
@@ -6,10 +6,7 @@
 
 set -e
 pwd
-<<<<<<< HEAD
-=======
 source $HOME/.profile
->>>>>>> b2a741c7
 cd /home/satoshi/gopath/src/hyperchain/
 go get -u github.com/kardianos/govendor
 govendor sync
