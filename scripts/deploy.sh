#!/usr/bin/env bash
# Author: ChenQuan
# Description: this script is used for deploy code env in the server side.
# Date: 2016-09-15
# Happy mid-moon day!

set -e
echo -e " _   _                        ____ _           _       "
echo -e "| | | |_   _ _ __   ___ _ __ / ___| |__   __ _(_)_ __  "
echo -e "| |_| | | | | '_ \ / _ \ '__| |   | '_ \ / _\` | | '_ \ "
echo -e "|  _  | |_| | |_) |  __/ |  | |___| | | | (_| | | | | |"
echo -e "|_| |_|\__, | .__/ \___|_|   \____|_| |_|\__,_|_|_| |_|"
echo -e "       |___/|_|                                        "

if [ ! -f "/usr/bin/expect" ];then
echo "hasn't install expect,please install expect mannualy: 'apt-get install expect'"
exit 1
fi

PASSWD="blockchain"

# get the server list config
while read line;do
 SERVER_ADDR+=" ${line}"
done < ../serverlist.txt

#########################
# authorization         #
#########################

# add your local pubkey into every server
#   echo "┌────────────────────────┐"
#   echo "│    auto add ssh key    │"
#   echo "└────────────────────────┘"
#   for server_address in ${SERVER_ADDR[@]}; do
#   expect <<EOF
#       set timeout 60
#       spawn ssh-copy-id satoshi@$server_address
#       expect {
#         "yes/no" {send "yes\r";exp_continue }
#         "s password:" {send "$PASSWD\r";exp_continue }
#         eof
#       }
#EOF
#   done

#########################
# deploy                #
#########################

echo "┌────────────────────────┐"
echo "│      auto deploy       │"
echo "└────────────────────────┘"
for server_address in ${SERVER_ADDR[@]}; do
  scp ./goenv_setup.sh satoshi@$server_address:/home/satoshi/
#    ssh -t satoshi@$server_address "mv /home/satoshi/.ssh /home/satoshi/.ssh_bak && mkdir -p /home/satoshi/.ssh"
#    scp ./sshkeys/* satoshi@$server_address:/home/satoshi/.ssh
#    gnome-terminal -x bash -c "ssh satoshi@$server_address \"chmod a+x /home/satoshi/goenv_setup.sh;/home/satoshi/goenv_setup.sh\""
<<<<<<< HEAD
   ssh -t satoshi@$server_address "sudo chmod a+x /home/satoshi/goenv_setup.sh; sudo bash /home/satoshi/goenv_setup.sh"
=======
  ssh -t satoshi@$server_address "sudo chmod a+x /home/satoshi/goenv_setup.sh; sudo bash /home/satoshi/goenv_setup.sh"
>>>>>>> b2a741c7
done<|MERGE_RESOLUTION|>--- conflicted
+++ resolved
@@ -56,9 +56,5 @@
 #    ssh -t satoshi@$server_address "mv /home/satoshi/.ssh /home/satoshi/.ssh_bak && mkdir -p /home/satoshi/.ssh"
 #    scp ./sshkeys/* satoshi@$server_address:/home/satoshi/.ssh
 #    gnome-terminal -x bash -c "ssh satoshi@$server_address \"chmod a+x /home/satoshi/goenv_setup.sh;/home/satoshi/goenv_setup.sh\""
-<<<<<<< HEAD
-   ssh -t satoshi@$server_address "sudo chmod a+x /home/satoshi/goenv_setup.sh; sudo bash /home/satoshi/goenv_setup.sh"
-=======
   ssh -t satoshi@$server_address "sudo chmod a+x /home/satoshi/goenv_setup.sh; sudo bash /home/satoshi/goenv_setup.sh"
->>>>>>> b2a741c7
 done