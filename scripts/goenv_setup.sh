
#!/bin/bash
#if [ ! -f "/usr/bin/expect" ];then
#  echo "hasn't install expect,please install expect mannualy: 'apt-get install expect'"
##  sudo apt-get install expect
#exit 1
#fi

if [ ! -d /home/satoshi/gopath ];then
   mkdir -p /home/satoshi/gopath
fi
sudo mount /dev/vdb /home/satoshi/gopath/
ls /home/satoshi/gopath/
cd /home/satoshi/gopath/src/hyperchain
git checkout develop
#expect <<EOF
#        set timeout 60
#        spawn git pull origin develop
#        expect {
#          "yes/no" {send "yes\r";exp_continue }
#          eof
#        }
#EOF
<<<<<<< HEAD
echo "already update"
=======
echo "already update"
>>>>>>> 06f83a6f
<|MERGE_RESOLUTION|>--- conflicted
+++ resolved
@@ -21,8 +21,4 @@
 #          eof
 #        }
 #EOF
-<<<<<<< HEAD
-echo "already update"
-=======
-echo "already update"
->>>>>>> 06f83a6f
+echo "already update"