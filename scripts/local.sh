--- conflicted
+++ resolved
@@ -52,25 +52,6 @@
     exit 1
 fi
 
-<<<<<<< HEAD
-DELETEDATA=true
-REBUILD=true
-ENV=true
-MODE=false
-
-help(){
-    echo "local.sh helper:"
-    echo "  -h, --help:     show the help for this bash script"
-    echo "  -k, --kill:     just kill all the processes"
-    echo "  -d, --delete:   clear the old data or not; default: clear. add for not clear"
-    echo "  -r, --rebuild:  rebuild the project or not; default: rebuild, add for not rebuild"
-    echo "  -e, --env:      run in which kink of system; default: linux, add for mac"
-    echo "  -m, --mode:     choose the run mode; default: run many in many, add for many in one"
-    echo "---------------------------------------------------"
-    echo "Example for run many in one in mac without rebuild:"
-    echo "./local -e -m -r"
-=======
->>>>>>> dd5ce1a3
 }
 #kill the progress
 f_kill_process(){
@@ -119,7 +100,7 @@
 	-r|--rebuild)
 	    REBUILD=false; shift;;
     -m|--mode)
-        MODE=true; shift;;
+        MODE=false; shift;;
 	--) shift; break;;
 	-*) help; exit 1;;
 	*) break;;
@@ -199,12 +180,8 @@
 }
 
 echo "Run all the nodes..."
-<<<<<<< HEAD
-if $MODE; then
-=======
 echo $ENV
 if [ ! $MODE ]; then
->>>>>>> dd5ce1a3
     runXin1
 else
     if [[ "$_SYSTYPE"x == 'MACx' ]]; then
