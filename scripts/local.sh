#!/usr/bin/env bash
#set -e
# set environment
f_set_env(){
    case "$OSTYPE" in
      darwin*)
        echo "RUN SCRIPTS ON OSX"
        _SYSTYPE="MAC"
      ;;
      linux*)
        echo "RUN SCRIPTS ON LINUX"
        _SYSTYPE="LINUX"
      ;;
      *)
        echo "unknown: $OSTYPE"
        exit -1
      ;;
    esac
}

# help prompt message
f_help(){
    echo "local.sh helper:"
    echo "  -h, --help:     show the help for this bash script"
    echo "  -k, --kill:     just kill all the processes"
    echo "  -d, --delete:   clear the old data or not; default: clear. add for not clear"
    echo "  -r, --rebuild:  rebuild the project or not; default: rebuild, add for not rebuild"
    echo "  -c, --hypercli: rebuild hypercli or not; default: not rebuild, add for rebuild"
    echo "  -m, --mode:     choose the run mode; default: run many in many, add for many in one"
    echo "---------------------------------------------------"
    echo "Example for run many in one in mac without rebuild:"
    echo "./local -m -r"
}

# check local run environment
f_check_local_env(){
    if ! type go > /dev/null; then
        echo -e "Please install the go env correctly!"
        exit 1
    fi

    if ! type govendor > /dev/null; then
        # install foobar here
        echo -e "Please install the `govendor`, just type:\ngo get -u github.com/kardianos/govendor"
        exit 1
    fi

    if ! type jq > /dev/null; then
        echo -e "Please install the `jq` to parse the json file \n just type: \n sudo apt-get install jq / sudo yum -y install jq / brew install jq "
        exit 1
    fi
    # confer
    if ! type confer > /dev/null; then
        echo -e "Please install `confer` to read global.yaml config"
        exit 1
    fi
}

# kill hyperchain process
f_kill_process(){
    #echo "kill the bind port process"
    #PID=`ps -ax | grep hyperchain | grep -v grep | grep -v ssh | awk '{print $1}'`
    #if [ "$PID" != "" ]
    #then
    #    ps -ax | grep hyperchain | grep -v grep | grep -v ssh | awk '{print $1}' | xargs kill -9
    #fi
	pkill hyperchain
}

# clear data
f_delete_data(){
for (( j=1; j<=$MAXPEERNUM; j++ ))
do
    # Clear the old data
    if [ -d "${DUMP_PATH}/node${j}" ];then
        rm -rf "${DUMP_PATH}/node${j}"
    fi
done
}

# rebuild the function
f_rebuild(){
# Build the project
echo "Rebuild the project..."
if [ -s "${DUMP_PATH}/hyperchain" ]; then
    rm ${DUMP_PATH}/hyperchain
fi
cd ${PROJECT_PATH} && govendor build -ldflags -s -o ${DUMP_PATH}/hyperchain -tags=embed
}

# rebuild hypercli
f_rebuild_hypercli(){
echo "Rebuild hypercli ..."
cd ${CLI_PATH} && govendor build
}

# distribute node package
f_distribute(){
# cp the config files into nodes
for (( j=1; j<=$1; j++ ))
do
    # distribute the project
    if [ ! -d "${DUMP_PATH}/node${j}" ];then
        mkdir -p ${DUMP_PATH}/node${j}
    fi
    if [ -d "${DUMP_PATH}/node${j}/namespaces" ];then
        rm -rf ${DUMP_PATH}/node${j}/namespaces
    fi

    cp -rf  ${CONF_PATH}/* ${DUMP_PATH}/node${j}/
    cp -rf  ${CONF_PATH}/peerconfigs/local_peerconfig_${j}.json ${DUMP_PATH}/node${j}/namespaces/global/config/local_peerconfig.json
    cp -rf  ${CONF_PATH}/peerconfigs/local_peerconfig_${j}.json ${DUMP_PATH}/node${j}/namespaces/ns1/config/local_peerconfig.json
    #peerconfig.yaml
    cp -rf  ${CONF_PATH}/peerconfigs/peerconfig_${j}.yaml ${DUMP_PATH}/node${j}/namespaces/global/config/peerconfig.yaml
    cp -rf  ${CONF_PATH}/peerconfigs/peerconfig_${j}.yaml ${DUMP_PATH}/node${j}/namespaces/ns1/config/peerconfig.yaml
    #namespace's global

    cp -rf  ${CONF_PATH}/global.toml ${DUMP_PATH}/node${j}/global.toml
    if [ ${_SYSTYPE} = "MAC" ]; then
        sed -i "" "s/8081/808${j}/g" ${DUMP_PATH}/node${j}/global.toml
        sed -i "" "s/9001/900${j}/g" ${DUMP_PATH}/node${j}/global.toml
        sed -i "" "s/50081/5008${j}/g" ${DUMP_PATH}/node${j}/global.toml
        sed -i "" "s/50051/5005${j}/g" ${DUMP_PATH}/node${j}/global.toml
        sed -i "" "s/50011/5001${j}/g" ${DUMP_PATH}/node${j}/global.toml
    else
        sed -i "s/8081/808${j}/g" ${DUMP_PATH}/node${j}/global.toml
        sed -i "s/9001/900${j}/g" ${DUMP_PATH}/node${j}/global.toml
        sed -i "s/50081/5008${j}/g" ${DUMP_PATH}/node${j}/global.toml
        sed -i "s/50051/5005${j}/g" ${DUMP_PATH}/node${j}/global.toml
        sed -i "s/50011/5001${j}/g" ${DUMP_PATH}/node${j}/global.toml
    fi

    cp -rf  ${CONF_PATH}/peerconfigs/addr_${j}.yaml ${DUMP_PATH}/node${j}/addr.yaml
    cp -rf  ${CONF_PATH}/peerconfigs/node${j}/* ${DUMP_PATH}/node${j}/namespaces/global/config/cert/
    cp -rf  ${CONF_PATH}/peerconfigs/node${j}/* ${DUMP_PATH}/node${j}/namespaces/ns1/config/cert/
    cp -rf  ${DUMP_PATH}/hyperchain ${DUMP_PATH}/node${j}/
    #tls configuration
    cp -rf  ${CONF_PATH}/peerconfigs/cert${j}/* ${DUMP_PATH}/node${j}/namespaces/global/config/certs/
    cp -rf  ${CONF_PATH}/peerconfigs/cert${j}/* ${DUMP_PATH}/node${j}/namespaces/ns1/config/certs/

    #certs
    cp -rf  ${CONF_PATH}/tls ${DUMP_PATH}/node${j}/

    # distribute hypercli
    if [ ! -d "${DUMP_PATH}/node${j}/hypercli" ];then
        mkdir ${DUMP_PATH}/node${j}/hypercli
    fi
    if [ ! -e "${CLI_PATH}/hypercli" ]; then
        f_rebuild_hypercli
    fi
    cp -rf  ${CLI_PATH}/hypercli ${DUMP_PATH}/node${j}/hypercli
    cp -rf  ${CLI_PATH}/keyconfigs ${DUMP_PATH}/node${j}/hypercli

    BIN_PATH=${DUMP_PATH}/node${j}/bin
    # distribute bin
    if [ -d ${BIN_PATH} ];then
        rm -rf ${BIN_PATH}
    fi
    mkdir -p ${BIN_PATH}
    cp ${PROJECT_PATH}/scripts/sub_scripts/start.sh ${BIN_PATH}
    cp ${PROJECT_PATH}/scripts/sub_scripts/stop.sh ${BIN_PATH}
    cp ${PROJECT_PATH}/scripts/sub_scripts/stop.sh ${BIN_PATH}/stop_local.sh
    if [ ${_SYSTYPE} = "MAC" ]; then
        sed -i "" "s/8081/808${j}/g" ${BIN_PATH}/stop_local.sh
    else
        sed -i "s/8081/808${j}/g" ${BIN_PATH}/stop_local.sh
    fi
done
}

f_all_in_one_cmd(){
    cd $DUMP_PATH/node${1} && ./hyperchain -o ${1} -l 800${1} -t 808${1} -f 900${1} &
}

f_x_in_linux_cmd(){
    gnome-terminal -x bash -c "cd $DUMP_PATH/node${1}/bin && ./start.sh"
}

f_x_in_mac_cmd(){
    osascript -e 'tell app "Terminal" to do script "cd '$DUMP_PATH/node${1}/bin' && ./start.sh"'
}

# run process by os type
f_run_process(){
    for((j=1;j<=$MAXPEERNUM;j++))
    do
        case "$_SYSTYPE" in
          MAC*)
             f_x_in_mac_cmd $j
          ;;
          LINUX*)
             f_x_in_linux_cmd $j
          ;;
          ALLINONE*)
            f_all_in_one_cmd $j
          ;;
          *)
            echo "unknow OS TYPE $OSTYPE"
            exit -1
          ;;
        esac
    done
}

start_hyperjvm() {
    cd ${PROJECT_PATH}/core/vm/jcee/java && ./build.sh
    for j in  1 2 3 4
    do
        cp -rf ${PROJECT_PATH}/core/vm/jcee/java/hyperjvm ${DUMP_PATH}/node$j/
    done
    cd ${DUMP_PATH}/node1/hyperjvm/bin/ && ./stop_hyperjvm.sh

#    case "$_SYSTYPE" in
#          MAC*)
#                osascript -e 'tell app "Terminal" to do script "cd '${DUMP_PATH}/node1/hyperjvm/bin/' && ./local_start_hyperjvm.sh"'
#          ;;
#          LINUX*)
#                cd ${DUMP_PATH}/node1/hyperjvm/bin/ && ./local_start_hyperjvm.sh
#          ;;
#    esac
}

f_sleep(){
    sleep ${1}s
}

#####################################
#                                   #
#  MAIN INVOKE AREA                 #
#                                   #
#####################################


# system type
_SYSTYPE="MAC"

PROJECT_PATH="${GOPATH}/src/hyperchain"

# work path
CURRENT_PATH=`pwd`

# output root dir
DUMP_PATH="${PROJECT_PATH}/build"

# config file path
CONF_PATH="${PROJECT_PATH}/configuration"

# global config path
GLOBAL_CONFIG="${CONF_PATH}/namespaces/global/config/namespace.toml"

# hypercli root path
CLI_PATH="${PROJECT_PATH}/hypercli"

# peerconfig
PEER_CONFIG_FILE_NAME=`confer read ${GLOBAL_CONFIG} global.configs.peers |sed 's/"//g'`
PEER_CONFIG_FILE_NAME="configuration/"$PEER_CONFIG_FILE_NAME
PEER_CONFIG_FILE=${PROJECT_PATH}/${PEER_CONFIG_FILE_NAME}

# node num
# MAXPEERNUM=`cat ${PEER_CONFIG_FILE} | jq ".maxpeernode"`
# echo "Node number is: ${MAXPEERNUM}"
MAXPEERNUM=4

# delete data? default = true
DELETEDATA=true

# rebuild the project or not? default = true
REBUILD=true

# rebuild hypercli or not? default = false
HYPERCLI=false

# distribute jvm or not? default = true
HYPERJVM=true

# run process or not? default = true
RUN=true

# 1.check local env
f_check_local_env

# 2.set system type
f_set_env

# exe by extra input params
while [ $# -gt 0 ]
do
    case "$1" in
    -h|--help)
        help; exit 0;;
    -k|--kill)
        f_kill_process; exit 1;;
    -d|--delete)
        DELETEDATA=false; shift;;
    -r|--rebuild)
        REBUILD=false; shift;;
    -c|--hypercli)
        HYPERCLI=true; shift;;
    -j|--jvm)
        HYPERJVM=false; shift;;
    -m|--mode)
        MODE=true; shift;;
    -n|--run)
        RUN=false; shift;;
    --) shift; break;;
    -*) help; exit 1;;
    *) break;;
    esac
done

# kill existing process
f_kill_process

# handle data delete
if  $DELETEDATA ; then
    f_delete_data
fi

# handle rebuild issues

if  $REBUILD ; then
    f_rebuild
fi

if [[ $? != 0 ]]; then
echo "compile failed, script stopped."
exit 1
fi
if $HYPERCLI ; then
    f_rebuild_hypercli
fi

# distribute files
f_distribute $MAXPEERNUM

# run hyperchain node
<<<<<<< HEAD
# start_hyperjvm
=======
if ${HYPERJVM}; then
start_hyperjvm
fi
>>>>>>> be5f05f3

if ${RUN}; then
    f_run_process
fi<|MERGE_RESOLUTION|>--- conflicted
+++ resolved
@@ -334,13 +334,9 @@
 f_distribute $MAXPEERNUM
 
 # run hyperchain node
-<<<<<<< HEAD
-# start_hyperjvm
-=======
 if ${HYPERJVM}; then
 start_hyperjvm
 fi
->>>>>>> be5f05f3
 
 if ${RUN}; then
     f_run_process
