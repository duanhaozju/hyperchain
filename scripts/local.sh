--- conflicted
+++ resolved
@@ -52,25 +52,6 @@
     exit 1
 fi
 
-<<<<<<< HEAD
-DELETEDATA=true
-REBUILD=true
-ENV=true
-MODE=true
-
-help(){
-    echo "local.sh helper:"
-    echo "  -h, --help:     show the help for this bash script"
-    echo "  -k, --kill:     just kill all the processes"
-    echo "  -d, --delete:   clear the old data or not; default: clear. add for not clear"
-    echo "  -r, --rebuild:  rebuild the project or not; default: rebuild, add for not rebuild"
-    echo "  -e, --env:      run in which kind of system; default: linux, add for mac"
-    echo "  -m, --mode:     choose the run mode; default: run many in many, add for many in one"
-    echo "---------------------------------------------------"
-    echo "Example for run many in one in mac without rebuild:"
-    echo "./local -e -m -r"
-=======
->>>>>>> 26a2f74b
 }
 #kill the progress
 f_kill_process(){
