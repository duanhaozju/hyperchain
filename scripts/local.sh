--- conflicted
+++ resolved
@@ -108,17 +108,6 @@
     fi
 
     cp -rf  ${CONF_PATH}/* ${DUMP_PATH}/node${j}/
-<<<<<<< HEAD
-    cp -rf  ${CONF_PATH}/namespaces/global/config/peerconfigs/local_peerconfig_${j}.json ${DUMP_PATH}/node${j}/namespaces/global/config/local_peerconfig.json
-    cp -rf  ${CONF_PATH}/namespaces/global/config/peerconfigs/local_peerconfig_${j}.json ${DUMP_PATH}/node${j}/namespaces/ns1/config/local_peerconfig.json
-    #peerconfig.yaml
-    cp -rf  ${CONF_PATH}/namespaces/global/config/peerconfigs/peerconfig_${j}.yaml ${DUMP_PATH}/node${j}/namespaces/global/config/peerconfig.yaml
-    cp -rf  ${CONF_PATH}/namespaces/global/config/peerconfigs/peerconfig_${j}.yaml ${DUMP_PATH}/node${j}/namespaces/ns1/config/peerconfig.yaml
-    #namespace's global
-    cp -rf  ${CONF_PATH}/namespaces/global/config/peerconfigs/global_${j}.yaml ${DUMP_PATH}/node${j}/global.yaml
-    cp -rf  ${CONF_PATH}/namespaces/global/config/peerconfigs/node${j}/* ${DUMP_PATH}/node${j}/namespaces/global/config/cert/
-    cp -rf  ${CONF_PATH}/namespaces/global/config/peerconfigs/node${j}/* ${DUMP_PATH}/node${j}/namespaces/ns1/config/cert/
-=======
     cp -rf  ${CONF_PATH}/peerconfigs/local_peerconfig_${j}.json ${DUMP_PATH}/node${j}/namespaces/global/config/local_peerconfig.json
     cp -rf  ${CONF_PATH}/peerconfigs/local_peerconfig_${j}.json ${DUMP_PATH}/node${j}/namespaces/ns1/config/local_peerconfig.json
     #peerconfig.yaml
@@ -128,7 +117,6 @@
     cp -rf  ${CONF_PATH}/peerconfigs/global_${j}.yaml ${DUMP_PATH}/node${j}/global.yaml
     cp -rf  ${CONF_PATH}/peerconfigs/node${j}/* ${DUMP_PATH}/node${j}/namespaces/global/config/cert/
     cp -rf  ${CONF_PATH}/peerconfigs/node${j}/* ${DUMP_PATH}/node${j}/namespaces/ns1/config/cert/
->>>>>>> 0c3f882d
     cp -rf  ${DUMP_PATH}/hyperchain ${DUMP_PATH}/node${j}/
     #tls configuration
     cp -rf  ${CONF_PATH}/tls ${DUMP_PATH}/node${j}/
@@ -308,13 +296,10 @@
     f_rebuild
 fi
 
-<<<<<<< HEAD
-=======
 if [[ $? != 0 ]]; then
 echo "compile failed, script stopped."
 exit 1
 fi
->>>>>>> 0c3f882d
 #if $HYPERCLI ; then
 #    f_rebuild_hypercli
 #fi
