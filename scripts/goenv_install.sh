#!/bin/bash
# this script is used for auto install go env on the aliyun server
# author:ChenQuan
# date: 2016-09-05
# usage: bash goenv_install.sh


# Stop on first error
set -e
<<<<<<< HEAD
#set -x

# Update the entire system to the latest releases
sudo apt-get update -qq
sudo apt-get dist-upgrade -qqy
sudo apt-get -y install git build-essential wget

GOROOT=/usr/local/go
GOINSTALLPATH=/usr/local


cd /tmp
mkdir gopkg
wget --no-check-certificate https://api.google.com/golang/go1.7.1-amd64.tar.gz
sudo tar zxf go1.7.1-amd64.tar.gz -c $GOINSTALLPATH
chmod 775 $GOROOT
rm -rf /tmp/gopkg/

# mount the ssd
mkdir -p $HOME/gopath
sudo mount /dev/vdb $HOME/gopath
mkdir -p $HOME/gopath/src

# setup the env
export PATH=$PATH:$GOROOT/bin
=======
set -x
# Update the entire system to the latest releases
apt-get update -qq
apt-get dist-upgrade -qqy

# auto install the golang env
apt-get install  --yes build-essential git


# Set Go environment variables needed by other scripts
export GOPATH="$HOME/gopath"
mkdir -p $GOPATH

MACHINE=`uname -m`
if [ x$MACHINE = xx86_64 ]
then
   export GOROOT="/usr/local/go"

   #ARCH=`uname -m | sed 's|i686|386|' | sed 's|x86_64|amd64|'`
   ARCH=amd64
   GO_VER=1.7.1

   cd /tmp
   wget --quiet --no-check-certificate https://storage.googleapis.com/golang/go$GO_VER.linux-amd64.tar.gz
   tar -xvf go$GO_VER.linux-${ARCH}.tar.gz
   mv go $GOROOT
   chmod 775 $GOROOT
   rm go$GO_VER.linux-${ARCH}.tar.gz
else
    echo "NOT X86_64"
    exit 1
fi

echo 'export PATH=$PATH:/usr/local/go/bin' >> $HOME/.profile
echo 'export GOPATH=$HOME/gopath' >> $HOME/.profile
echo 'export PATH=$PATH:$GOPATH/bin' >> $HOME/.profile
source $HOME/.profile
export PATH=$PATH:/usr/local/go/bin
>>>>>>> 681e0de5
export GOPATH=$HOME/gopath
export PATH=$PATH:$GOPATH/bin
echo "export PATH=$PATH:$GOROOT/bin" >> $HOME/.bashrc
echo "export GOPATH=$HOME/gopath" >> $HOME/.bashrc
echo "export PATH=$PATH:$GOPATH/bin" >> $HOME/.bashrc
source $HOME/.bashrc
go env

# deploy the code
cd $HOME/gopath/src
git clone git@git.hyperchain.cn/hyperchain/hyperchain.git
cd hyperchain
git checkout develop
git pull origin develop
echo "all code were deployed"

# install the govendor
go get -u github.com/kardianos/govendor
govendor sync

echo "done"<|MERGE_RESOLUTION|>--- conflicted
+++ resolved
@@ -7,33 +7,6 @@
 
 # Stop on first error
 set -e
-<<<<<<< HEAD
-#set -x
-
-# Update the entire system to the latest releases
-sudo apt-get update -qq
-sudo apt-get dist-upgrade -qqy
-sudo apt-get -y install git build-essential wget
-
-GOROOT=/usr/local/go
-GOINSTALLPATH=/usr/local
-
-
-cd /tmp
-mkdir gopkg
-wget --no-check-certificate https://api.google.com/golang/go1.7.1-amd64.tar.gz
-sudo tar zxf go1.7.1-amd64.tar.gz -c $GOINSTALLPATH
-chmod 775 $GOROOT
-rm -rf /tmp/gopkg/
-
-# mount the ssd
-mkdir -p $HOME/gopath
-sudo mount /dev/vdb $HOME/gopath
-mkdir -p $HOME/gopath/src
-
-# setup the env
-export PATH=$PATH:$GOROOT/bin
-=======
 set -x
 # Update the entire system to the latest releases
 apt-get update -qq
@@ -72,25 +45,6 @@
 echo 'export PATH=$PATH:$GOPATH/bin' >> $HOME/.profile
 source $HOME/.profile
 export PATH=$PATH:/usr/local/go/bin
->>>>>>> 681e0de5
 export GOPATH=$HOME/gopath
 export PATH=$PATH:$GOPATH/bin
-echo "export PATH=$PATH:$GOROOT/bin" >> $HOME/.bashrc
-echo "export GOPATH=$HOME/gopath" >> $HOME/.bashrc
-echo "export PATH=$PATH:$GOPATH/bin" >> $HOME/.bashrc
-source $HOME/.bashrc
-go env
-
-# deploy the code
-cd $HOME/gopath/src
-git clone git@git.hyperchain.cn/hyperchain/hyperchain.git
-cd hyperchain
-git checkout develop
-git pull origin develop
-echo "all code were deployed"
-
-# install the govendor
-go get -u github.com/kardianos/govendor
-govendor sync
-
-echo "done"+go env