--- conflicted
+++ resolved
@@ -52,11 +52,7 @@
 	newNode.CM = cm
 	newNode.higherEventManager = hEventManager
 	newNode.PeersPool = peersPool
-<<<<<<< HEAD
-	newNode.attendChan = make(chan int, 10)
-=======
 	newNode.attendChan = make(chan int,1000)
->>>>>>> a3b43f56
 	newNode.delayTable = make(map[int]int64)
 	newNode.DelayChan = make(chan UpdateTable)
 	//listen the update
