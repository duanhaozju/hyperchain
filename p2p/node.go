--- conflicted
+++ resolved
@@ -129,29 +129,14 @@
 	response.MsgTimeStamp = time.Now().UnixNano()
 	response.From = this.address
 	//handle the message
-<<<<<<< HEAD
 	log.Debug("消息类型", msg.MessageType)
-=======
-	log.Debug("MSG TYPE:", msg.MessageType)
-	go func() {
-		this.DelayTableMutex.Lock()
-		this.DelayTable[msg.From.ID] = time.Now().UnixNano() - msg.MsgTimeStamp
-		this.DelayTableMutex.Unlock()
-	}()
->>>>>>> a9e32cd0
 	switch msg.MessageType {
 	case pb.Message_HELLO:
 		{
 			log.Debug("=================================")
-<<<<<<< HEAD
 			log.Debug("negotiating key")
 			log.Debug("local addr is ", this.address.ID, this.address.IP, this.address.Port)
 			log.Debug("remote addr is", msg.From.ID, msg.From.IP, msg.From.Port)
-=======
-			log.Debug("negotiate the keys")
-			log.Debug("local addr is :", this.address.ID, this.address.IP, this.address.Port)
-			log.Debug("remote addr is :", msg.From.ID, msg.From.IP, msg.From.Port)
->>>>>>> a9e32cd0
 			log.Debug("=================================")
 			response.MessageType = pb.Message_HELLO_RESPONSE
 			//review 协商密钥
@@ -160,12 +145,8 @@
 			if genErr != nil {
 				log.Error("gen sec error", genErr)
 			}
-<<<<<<< HEAD
 			log.Notice("remote addr hash：", msg.From.Hash)
 			log.Notice("negotiated key is ", this.TEM.GetSecret(msg.From.Hash))
-=======
-			log.Warning("Now Say Hello from:", msg.From.ID, this.PeerPool.TEM.GetSecret(msg.From.Hash))
->>>>>>> a9e32cd0
 			//every times get the public key is same
 			transportPublicKey := this.PeerPool.TEM.GetLocalPublicKey()
 			//REVIEW NODEID IS Encrypted, in peer handler function must decrypt it !!
@@ -270,11 +251,7 @@
 			if string(transferData) == "TEST" {
 				response.Payload = []byte("GOT_A_TEST_CONSENSUS_MESSAGE")
 			}
-<<<<<<< HEAD
 			log.Debug("from Node", msg.From.ID)
-=======
-			log.Debug("From Node ", msg.From.ID)
->>>>>>> a9e32cd0
 			log.Debug(hex.EncodeToString(transferData))
 
 			go this.higherEventManager.Post(
