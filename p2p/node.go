--- conflicted
+++ resolved
@@ -97,19 +97,13 @@
 		}
 		if num >= (N-f) && isPrimaryConnectFlag{
 			log.Debug("new node has online ,post already in chain event")
-<<<<<<< HEAD
-			go n.higherEventManager.Post(event.AlreadyInChainEvent{})
-		}
-		if (num == N-1){
-			break;
-=======
 			n.higherEventManager.Post(event.AlreadyInChainEvent{})
 		}
 
 		if num == N-1 {
 			break
->>>>>>> b2ab7107
-		}
+		}
+
 	}
 
 }
