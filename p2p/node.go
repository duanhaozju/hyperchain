//Hyperchain License
//Copyright (C) 2016 The Hyperchain Authors.
package p2p

import (
	"errors"
	"github.com/golang/protobuf/proto"
	"golang.org/x/net/context"
	"google.golang.org/grpc"
	"hyperchain/event"
	"hyperchain/admittance"
	pb "hyperchain/p2p/peermessage"
	"hyperchain/p2p/transport"
	"hyperchain/recovery"
	"net"
	"strconv"
	"sync"
	"time"
	"hyperchain/p2p/peerComm"
	"fmt"
)

type Node struct {
	localAddr          *pb.PeerAddr
	gRPCServer         *grpc.Server
	higherEventManager *event.TypeMux
	//common information
	IsPrimary          bool
	delayTable         map[int]int64
	delayTableMutex    sync.RWMutex
	DelayChan          chan UpdateTable
	attendChan         chan int
	PeersPool          *PeersPool
	N                  int
	DelayTableMutex    sync.Mutex
	TM                 *transport.TransportManager
	CM                 *admittance.CAManager
	config             peerComm.Config
}

type UpdateTable struct {
	updateID   int
	updateTime int64
}

// NewChatServer return a NewChatServer which can offer a gRPC server single instance mode
func NewNode(localAddr *pb.PeerAddr, hEventManager *event.TypeMux, TM *transport.TransportManager, peersPool *PeersPool, cm *admittance.CAManager, config peerComm.Config) *Node {
	var newNode Node
	newNode.localAddr = localAddr
	newNode.TM = TM
	newNode.CM = cm
	newNode.higherEventManager = hEventManager
	newNode.PeersPool = peersPool
	newNode.attendChan = make(chan int, 1000)
	newNode.delayTable = make(map[int]int64)
	newNode.DelayChan = make(chan UpdateTable)
	newNode.config = config
	//listen the update
	go newNode.UpdateDelayTableThread()

	log.Debug("NODE START...")
	log.Debugf("LOCAL NODE INFO:\nID: %d\nIP: %s\nPORT: %d\nHASH: %s", localAddr.ID, localAddr.IP, localAddr.Port, localAddr.Hash)
	return &newNode
}

//监听节点状态更新线程
func (node *Node) UpdateDelayTableThread() {
	for v := range node.DelayChan {
		if v.updateID > 0 {
			node.delayTableMutex.Lock()
			node.delayTable[v.updateID] = v.updateTime
			node.delayTableMutex.Unlock()
		}

	}
}

//新节点需要监听相应的attend类型
func (n *Node) attendNoticeProcess(N int) {
	log.Critical("AttendProcess N:", N)
	// fix the N as N-1
	// temp
	// isPrimaryConnectFlag := false
	f := (N - 1) / 3
	num := 0
	for {
		flag := <-n.attendChan
		log.Debug("attend flag: ", flag, " num: ", num)
		switch flag {
		case 1: {
			num++
		}
		case 2:{
			//isPrimaryConnectFlag =true
			num++
		}
		}
		if num >= (N - f) {
			log.Debug("new node has online ,post already in chain event")
			go n.higherEventManager.Post(event.AlreadyInChainEvent{})
		}

		if num == N {
			break
		}

	}

}

func (node *Node) GetNodeAddr() *pb.PeerAddr {
	return node.localAddr
}

// GetNodeID which init by new function
func (this *Node) GetNodeHash() string {
	return this.localAddr.Hash
}
func (node *Node) GetNodeID() int {
	return node.localAddr.ID
}

func (node *Node)printMsg(msg *pb.Message) {
	switch msg.MessageType {
	case pb.Message_HELLO:
	case pb.Message_HELLO_RESPONSE:
	case pb.Message_ATTEND_NOTIFY:
	case pb.Message_ATTEND_NOTIFY_RESPONSE:
	case pb.Message_ATTEND_RESPONSE:
	case pb.Message_HELLOREVERSE:
	case pb.Message_HELLOREVERSE_RESPONSE:
	case pb.Message_INTRODUCE:
	case pb.Message_INTRODUCE_RESPONSE:
	case pb.Message_KEEPALIVE:
	case pb.Message_CONSUS:
	case pb.Message_PENDING:
	case pb.Message_RECONNECT:
	case pb.Message_RECONNECT_RESPONSE:
	case pb.Message_SYNCMSG:
	case pb.Message_RESPONSE:
	}
}

// Chat Implements the ServerSide Function
func (node *Node) Chat(ctx context.Context, msg *pb.Message) (*pb.Message, error) {
	response := &pb.Message{
		MessageType:pb.Message_RESPONSE,
		MsgTimeStamp:time.Now().UnixNano(),
		From:node.localAddr.ToPeerAddress(),
		Payload:[]byte("empty"),
	}
	//verify the msg cert first
	if f, e := node.TM.VerifyMsg(msg); !f || e != nil {
		return response, errors.New(fmt.Sprintf("cannot verify ecert or cert signture (verify node %d, err :%v)", node.localAddr.ID,e))
	}
	// TODO pre handle
	//handle the message
	switch msg.MessageType {
	case pb.Message_HELLO:{
		response.MessageType = pb.Message_HELLO_RESPONSE
		// hello msg will not accept the nvp peer connect
		// so if a nvp peer connect to node, here will return a error
		if f, e := node.TM.VerifyRCert(msg); !f || e != nil {
			return response, errors.New(fmt.Sprintf("NVP Peer is not allow to send a hello message,peer id: %d", msg.From.ID))
		}
		err := node.TM.NegoShareSecret(msg.Payload, pb.RecoverPeerAddr(msg.From))
		if err != nil {
			return response, errors.New(fmt.Sprintf("Cannot complate nego share secret (peer %d)", msg.From.ID))
		}
		response.Payload = node.TM.GetLocalPublicKey()

	}
	case pb.Message_HELLOREVERSE:{
		response.MessageType = pb.Message_HELLOREVERSE_RESPONSE
		// hello reverse msg  accept the nvp peer connect
		// so if a nvp peer connect to node, this should set the nvp peer into nvp peers pool
		if f, e := node.TM.VerifyRCert(msg); !f || e != nil {
			//TODO set the peer into nvo peers pool
			return response, errors.New(fmt.Sprintf("NVP Peer is not allow to send a hello message,peer id: %d", msg.From.ID))
		}
		err := node.TM.NegoShareSecret(msg.Payload, pb.RecoverPeerAddr(msg.From))
		if err != nil {
			return response, errors.New(fmt.Sprintf("Cannot complate nego share secret (peer %d)", msg.From.ID))
		}
		//every times get the public key is same
		response.Payload = node.TM.GetLocalPublicKey()
	}
	case pb.Message_RECONNECT:{
		response.MessageType = pb.Message_RECONNECT_RESPONSE
		// hello reverse msg  accept the nvp peer connect
		// so if a nvp peer connect to node, this should set the nvp peer into nvp peers pool
		if f, e := node.TM.VerifyRCert(msg); !f || e != nil {
			//TODO set the peer into nvo peers pool
			return response, errors.New(fmt.Sprintf("NVP Peer is not allow to send a hello message,peer id: %d", msg.From.ID))
		}
		err := node.TM.NegoShareSecret(msg.Payload, pb.RecoverPeerAddr(msg.From))
		if err != nil {
			return response, errors.New(fmt.Sprintf("Cannot complate nego share secret (peer %d)", msg.From.ID))
		}
		//every times get the public key is same
		response.Payload = node.TM.GetLocalPublicKey()
		go node.reverseConnect(msg)

	}
	case pb.Message_INTRODUCE:{
		//TODO 验证签名
		//返回路由表信息
		response.MessageType = pb.Message_INTRODUCE_RESPONSE
		routers := node.PeersPool.ToRoutingTable()
		response.Payload, _ = proto.Marshal(&routers)
	}
	case pb.Message_ATTEND:{
		//新节点全部连接上之后通知
		go node.higherEventManager.Post(event.NewPeerEvent{
			Payload: msg.Payload,
		})
		response.MessageType = pb.Message_ATTEND_RESPONSE
		// hello reverse msg  accept the nvp peer connect
		// so if a nvp peer connect to node, this should set the nvp peer into nvp peers pool
		if f, e := node.TM.VerifyRCert(msg); !f || e != nil {
			//TODO set the peer into nvo peers pool
			return response, errors.New(fmt.Sprintf("NVP Peer is not allow to send a hello message,peer id: %d", msg.From.ID))
		}
		err := node.TM.NegoShareSecret(msg.Payload, pb.RecoverPeerAddr(msg.From))
		if err != nil {
			return response, errors.New(fmt.Sprintf("Cannot complate nego share secret (peer %d)", msg.From.ID))
		}
		//every times get the public key is same
		response.Payload = node.TM.GetLocalPublicKey()

	}
	case pb.Message_ATTEND_NOTIFY:{
		// here need to judge if update
		//if primary
		if string(msg.Payload) == "true" {
			node.attendChan <- 2
		} else {
			node.attendChan <- 1
		}
		response.MessageType = pb.Message_ATTEND_NOTIFY_RESPONSE
		// hello reverse msg  accept the nvp peer connect
		// so if a nvp peer connect to node, this should set the nvp peer into nvp peers pool
		if f, e := node.TM.VerifyRCert(msg); !f || e != nil {
			//TODO set the peer into nvo peers pool
			return response, errors.New(fmt.Sprintf("NVP Peer is not allow to send a hello message,peer id: %d", msg.From.ID))
		}
		err := node.TM.NegoShareSecret(msg.Payload, pb.RecoverPeerAddr(msg.From))
		if err != nil {
			return response, errors.New(fmt.Sprintf("Cannot complate nego share secret (peer %d)", msg.From.ID))
		}
		//every times get the public key is same
		response.Payload = node.TM.GetLocalPublicKey()

	}
	case pb.Message_CONSUS:{
		log.Infof("Get a consus msg from %d (ip: %s, port: %d) ",msg.From.ID,msg.From.IP,msg.From.Port)
		transferData, err := node.TM.Decrypt(msg.Payload, pb.RecoverPeerAddr(msg.From))
		if err != nil {
			log.Errorf("cannot decrypt the message(%d -> %d),%v", msg.From.ID, node.localAddr.ID, err)
			return response, errors.New(fmt.Sprintf("cannot decrypt the message(%d -> %d),%v", msg.From.ID, node.localAddr.ID, err))
		}
		go node.higherEventManager.Post(event.ConsensusEvent{
			Payload: transferData,
		})
		payload := []byte("GOT_A_CONSENSUS_MESSAGE")
		rpayload,err := node.TM.Encrypt(payload,pb.RecoverPeerAddr(msg.From))
		if err != nil{
			return nil, errors.New(fmt.Sprintf("Sync message encrypt error message(%d -> %d),%v", msg.From.ID, node.localAddr.ID, err))
		}
		response.Payload = rpayload
	}
	case pb.Message_SYNCMSG:{
		// package the response msg
		if err := node.handleSyncMsg(msg); err != nil {
			response.Payload = []byte("Sync message Unmarshal error")
			return nil, errors.New(fmt.Sprintf("Sync message Unmarshal error message(%d -> %d),%v", msg.From.ID, node.localAddr.ID, err))
		}
		payload := []byte("GOT_A_SYNC_MESSAGE")
		rpayload,err := node.TM.Encrypt(payload,pb.RecoverPeerAddr(msg.From))
		if err != nil{
			return nil, errors.New(fmt.Sprintf("Sync message encrypt error message(%d -> %d),%v", msg.From.ID, node.localAddr.ID, err))
		}
		response.Payload = rpayload

	}
	case pb.Message_KEEPALIVE:{
		log.Debugf("Get a keep alive msg from %d (ip: %s, port: %d) ",msg.From.ID,msg.From.IP,msg.From.Port)
		//客户端会发来keepAlive请求,返回response即可
		// client may send a keep alive request, just response A response type message,if node is not ready, send a pending status message
		response.MessageType = pb.Message_RESPONSE
		response.Payload = []byte("RESPONSE FROM SERVER")
	}
	case pb.Message_PENDING:{
		log.Warning("Got a PADDING Message")
	}
	default:
		log.Warningf("ignore a unknown message : %v, content", msg.MessageType, string(msg.Payload))
		return response, errors.New(fmt.Sprintf("ignore a unknown message : %v, content: %s", msg.MessageType, string(msg.Payload)))
	}

	signMsg, err := node.TM.SignMsg(response)
	if err != nil {
		return response, errors.New(fmt.Sprintf("Cannot complate sign the response (peer %d)", msg.From.ID))
	}
	return &signMsg, nil
}

func (node *Node)handleSyncMsg(msg *pb.Message) error {
	log.Infof("Get async msg from %d (ip: %s, port: %d) ",msg.From.ID,msg.From.IP,msg.From.Port)
	//todo should handle in pre handle method
	transferData, err := node.TM.Decrypt(msg.Payload, pb.RecoverPeerAddr(msg.From))
	if err != nil {
		log.Errorf("cannot decrypt the message(%d -> %d),%v", msg.From.ID, node.localAddr.ID, err)
		return  errors.New(fmt.Sprintf("cannot decrypt the message(%d -> %d),%v", msg.From.ID, node.localAddr.ID, err))
	}
	var syncMsg recovery.Message
	unMarshalErr := proto.Unmarshal(transferData, &syncMsg)
	if unMarshalErr != nil {
		log.Error("sync UnMarshal error!")
		return unMarshalErr
	}
	switch syncMsg.MessageType {
	case recovery.Message_SYNCBLOCK:
		{

			go node.higherEventManager.Post(event.ReceiveSyncBlockEvent{
				Payload: syncMsg.Payload,
			})

		}
	case recovery.Message_SYNCCHECKPOINT:
		{
			go node.higherEventManager.Post(event.StateUpdateEvent{
				Payload: syncMsg.Payload,
			})

		}
	case recovery.Message_SYNCSINGLE:
		{
			go node.higherEventManager.Post(event.StateUpdateEvent{
				Payload: syncMsg.Payload,
			})
		}
	case recovery.Message_RELAYTX:
		{
			//log.Warning("Message_RELAYTX: ")
			go node.higherEventManager.Post(event.ConsensusEvent{
				Payload: syncMsg.Payload,
			})
		}
	case recovery.Message_INVALIDRESP:
		{
<<<<<<< HEAD
			// package the response msg
			response.MessageType = pb.Message_RESPONSE
			transferData, err := node.TEM.DecWithSecret(msg.Payload, msg.From.Hash)
			if err != nil {
				log.Error("cannot decode the message", err)
				return nil, err
			}
			response.Payload = []byte("got a sync msg")
			log.Debug("<<<< GOT A Unicast MESSAGE >>>>")
			var SyncMsg recovery.Message
			unMarshalErr := proto.Unmarshal(transferData, &SyncMsg)
			if unMarshalErr != nil {
				response.Payload = []byte("Sync message Unmarshal error")
				log.Error("sync UnMarshal error!")
			}
			switch SyncMsg.MessageType {
			case recovery.Message_SYNCBLOCK:
				{

					go node.higherEventManager.Post(event.SyncBlockReceiveEvent{
						Payload: SyncMsg.Payload,
					})

				}
			case recovery.Message_SYNCCHECKPOINT:
				{
					go node.higherEventManager.Post(event.SyncBlockReqEvent{
						Payload: SyncMsg.Payload,
					})

				}
			case recovery.Message_SYNCSINGLE:
				{
					go node.higherEventManager.Post(event.SyncBlockReqEvent{
						Payload: SyncMsg.Payload,
					})
				}
			case recovery.Message_RELAYTX:
				{
					//log.Warning("Message_RELAYTX: ")
					go node.higherEventManager.Post(event.ConsensusEvent{
						Payload: SyncMsg.Payload,
					})
				}
			case recovery.Message_INVALIDRESP:
				{
					go node.higherEventManager.Post(event.InvalidTxsEvent{
						Payload: SyncMsg.Payload,
					})
				}
			case recovery.Message_SYNCREPLICA:
				{
					go node.higherEventManager.Post(event.ReplicaInfoEvent{
						Payload: SyncMsg.Payload,
					})
				}
			case recovery.Message_BROADCAST_NEWPEER:
				{
					log.Debug("receive Message_BROADCAST_NEWPEER")
					go node.higherEventManager.Post(event.RecvNewPeerEvent{
						Payload: SyncMsg.Payload,
					})
				}
			case recovery.Message_BROADCAST_DELPEER:
				{
					log.Debug("receive Message_BROADCAST_DELPEER")
					go node.higherEventManager.Post(event.RecvDelPeerEvent{
						Payload: SyncMsg.Payload,
					})
				}
			case recovery.Message_VERIFIED_BLOCK:
				{
					log.Debug("receive Message_BROADCAST_DELPEER")
					go node.higherEventManager.Post(event.ReceiveVerifiedBlock{
						Payload: SyncMsg.Payload,
					})
				}
			}
=======
			go node.higherEventManager.Post(event.InvalidTxsEvent{
				Payload: syncMsg.Payload,
			})
>>>>>>> 842b8c97
		}
	case recovery.Message_SYNCREPLICA:
		{
			go node.higherEventManager.Post(event.ReplicaInfoEvent{
				Payload: syncMsg.Payload,
			})
		}
	case recovery.Message_BROADCAST_NEWPEER:
		{
			log.Debug("receive Message_BROADCAST_NEWPEER")
			go node.higherEventManager.Post(event.RecvNewPeerEvent{
				Payload: syncMsg.Payload,
			})
		}
	case recovery.Message_BROADCAST_DELPEER:
		{
			log.Debug("receive Message_BROADCAST_DELPEER")
			go node.higherEventManager.Post(event.RecvDelPeerEvent{
				Payload: syncMsg.Payload,
			})
		}
	case recovery.Message_VERIFIED_BLOCK:
		{
			log.Debug("receive Message_BROADCAST_DELPEER")
			go node.higherEventManager.Post(event.ReceiveVerifiedBlock{
				Payload: syncMsg.Payload,
			})
		}
	}
	return nil
}

// StartServer start the gRPC server
func (node *Node) StartServer() {
	log.Info("Starting the grpc listening server...")
	lis, err := net.Listen("tcp", ":" + strconv.Itoa(node.localAddr.Port))
	if err != nil {
		log.Fatalf("Failed to listen: %v", err)
		log.Fatal("PLEASE RESTART THE SERVER NODE!")
	}
	opts := node.CM.GetGrpcServerOpts()
	node.gRPCServer = grpc.NewServer(opts...)
	//this.gRPCServer = grpc.NewServer()
	pb.RegisterChatServer(node.gRPCServer, node)
	log.Info("Listening gRPC request...")
	go node.gRPCServer.Serve(lis)
}

//StopServer stops the gRPC server gracefully. It stops the server to accept new
// connections and RPCs and blocks until all the pending RPCs are finished.
func (node *Node) StopServer() {
	node.gRPCServer.GracefulStop()

}

func (node *Node) reverseConnect(msg *pb.Message) error {
	//REVIEW FIX get local config reverse connect address
	reNodeID := int(msg.From.ID)
	reAddr := pb.NewPeerAddr(node.config.GetIP(reNodeID), node.config.GetPort(reNodeID), node.config.GetRPCPort(reNodeID), reNodeID)
	peer, err := node.PeersPool.GetPeerByHash(msg.From.Hash)
	if err != nil {
		log.Criticalf("cannot get the old peer ID: %d",msg.From.ID)
		peer := NewPeer(reAddr,node.localAddr,node.TM,node.CM)
		_,err := peer.Connect(node.TM.GetLocalPublicKey(),pb.Message_RECONNECT,true,peer.ReconnectHandler)
		if err != nil{
			log.Criticalf("cannot create a new peer again, please chekc the peer (id: %d)",msg.From.ID)
		}
	} else {
		go peer.eventMux.Post(RecoveryEvent{
			addr:reAddr,
			recoveryTimeout:node.CM.RecoveryTimeout,
			recoveryTimes:0,
		})
	}
	return nil
}<|MERGE_RESOLUTION|>--- conflicted
+++ resolved
@@ -323,21 +323,21 @@
 	case recovery.Message_SYNCBLOCK:
 		{
 
-			go node.higherEventManager.Post(event.ReceiveSyncBlockEvent{
+			go node.higherEventManager.Post(event.SyncBlockReceiveEvent{
 				Payload: syncMsg.Payload,
 			})
 
 		}
 	case recovery.Message_SYNCCHECKPOINT:
 		{
-			go node.higherEventManager.Post(event.StateUpdateEvent{
+			go node.higherEventManager.Post(event.SyncBlockReqEvent{
 				Payload: syncMsg.Payload,
 			})
 
 		}
 	case recovery.Message_SYNCSINGLE:
 		{
-			go node.higherEventManager.Post(event.StateUpdateEvent{
+			go node.higherEventManager.Post(event.SyncBlockReqEvent{
 				Payload: syncMsg.Payload,
 			})
 		}
@@ -350,90 +350,9 @@
 		}
 	case recovery.Message_INVALIDRESP:
 		{
-<<<<<<< HEAD
-			// package the response msg
-			response.MessageType = pb.Message_RESPONSE
-			transferData, err := node.TEM.DecWithSecret(msg.Payload, msg.From.Hash)
-			if err != nil {
-				log.Error("cannot decode the message", err)
-				return nil, err
-			}
-			response.Payload = []byte("got a sync msg")
-			log.Debug("<<<< GOT A Unicast MESSAGE >>>>")
-			var SyncMsg recovery.Message
-			unMarshalErr := proto.Unmarshal(transferData, &SyncMsg)
-			if unMarshalErr != nil {
-				response.Payload = []byte("Sync message Unmarshal error")
-				log.Error("sync UnMarshal error!")
-			}
-			switch SyncMsg.MessageType {
-			case recovery.Message_SYNCBLOCK:
-				{
-
-					go node.higherEventManager.Post(event.SyncBlockReceiveEvent{
-						Payload: SyncMsg.Payload,
-					})
-
-				}
-			case recovery.Message_SYNCCHECKPOINT:
-				{
-					go node.higherEventManager.Post(event.SyncBlockReqEvent{
-						Payload: SyncMsg.Payload,
-					})
-
-				}
-			case recovery.Message_SYNCSINGLE:
-				{
-					go node.higherEventManager.Post(event.SyncBlockReqEvent{
-						Payload: SyncMsg.Payload,
-					})
-				}
-			case recovery.Message_RELAYTX:
-				{
-					//log.Warning("Message_RELAYTX: ")
-					go node.higherEventManager.Post(event.ConsensusEvent{
-						Payload: SyncMsg.Payload,
-					})
-				}
-			case recovery.Message_INVALIDRESP:
-				{
-					go node.higherEventManager.Post(event.InvalidTxsEvent{
-						Payload: SyncMsg.Payload,
-					})
-				}
-			case recovery.Message_SYNCREPLICA:
-				{
-					go node.higherEventManager.Post(event.ReplicaInfoEvent{
-						Payload: SyncMsg.Payload,
-					})
-				}
-			case recovery.Message_BROADCAST_NEWPEER:
-				{
-					log.Debug("receive Message_BROADCAST_NEWPEER")
-					go node.higherEventManager.Post(event.RecvNewPeerEvent{
-						Payload: SyncMsg.Payload,
-					})
-				}
-			case recovery.Message_BROADCAST_DELPEER:
-				{
-					log.Debug("receive Message_BROADCAST_DELPEER")
-					go node.higherEventManager.Post(event.RecvDelPeerEvent{
-						Payload: SyncMsg.Payload,
-					})
-				}
-			case recovery.Message_VERIFIED_BLOCK:
-				{
-					log.Debug("receive Message_BROADCAST_DELPEER")
-					go node.higherEventManager.Post(event.ReceiveVerifiedBlock{
-						Payload: SyncMsg.Payload,
-					})
-				}
-			}
-=======
 			go node.higherEventManager.Post(event.InvalidTxsEvent{
 				Payload: syncMsg.Payload,
 			})
->>>>>>> 842b8c97
 		}
 	case recovery.Message_SYNCREPLICA:
 		{
