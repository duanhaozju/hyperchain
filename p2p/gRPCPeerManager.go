--- conflicted
+++ resolved
@@ -42,7 +42,6 @@
 	//Port          int64
 	//IP            string
 	//这个在peer和node中都要更新
-<<<<<<< HEAD
 	//Routers       pb.Routers
 	//是否为创世节点,可能需要作为一个标识存在,但是
 	Original      bool
@@ -54,13 +53,6 @@
 
 	//N int
 
-=======
-	Routers       pb.Routers
-	//是否初始化,可能需要作为一个标识存在,但是
-	Original      bool
-	//interducer information
-	Introducer    pb.PeerAddress
->>>>>>> e2fddbae
 }
 
 func NewGrpcManager(configPath string, nodeID int, isOriginal bool, introducerIP string, introducerPort uint64) *GrpcPeerManager {
@@ -71,10 +63,7 @@
 	newgRPCManager.configs = configUtil
 	//newgRPCManager.MaxPeerNumber = newgRPCManager.configs.GetMaxPeerNumber()
 	newgRPCManager.NodeID = NodeID
-<<<<<<< HEAD
 	newgRPCManager.LocalNode.N = MAX_PEER_NUM
-=======
->>>>>>> e2fddbae
 	newgRPCManager.Original = isOriginal
 	newgRPCManager.Introducer = peerComm.ExtractAddress(introducerIP, introducerPort, nodeID)
 	//HSM only instanced once, so peersPool and Node Hsm are same instance
@@ -104,14 +93,10 @@
 		//连接其他节点
 		this.connectToPeers()
 		aliveChain <- 0
-<<<<<<< HEAD
 		this.IsOnline = true
 	} else {
 		//启动attend监听routine
 		go this.LocalNode.attendNoticeProcess()
-=======
-	} else {
->>>>>>> e2fddbae
 		//TODO 连接介绍人节点
 		this.connectToIntroducer(this.Introducer)
 		aliveChain <- 1
@@ -133,12 +118,8 @@
 		From:this.LocalNode.address,
 	}
 	for _, peer := range allPeersWithTemp {
-<<<<<<< HEAD
 		//review 返回值不做处理
 		_, err := peer.Chat(newNodeMessage)
-=======
-		ret, err := peer.Chat(newNodeMessage)
->>>>>>> e2fddbae
 		if err != nil {
 			log.Error("notice other node Attend Failed", err)
 		}
@@ -176,10 +157,7 @@
 		log.Error("routing table unmarshal err ", unmarshalError)
 	}
 	this.peersPool.MergeFormRoutersToTemp(routers)
-<<<<<<< HEAD
 	this.LocalNode.N = len(this.GetAllPeersWithTemp())
-=======
->>>>>>> e2fddbae
 
 }
 
@@ -228,17 +206,10 @@
 			}
 		}
 	}
-<<<<<<< HEAD
 	////todo 生成路由表
 	//this.Routers = pb.Routers{
 	//	Routers:this.peersPool.GetPeers(),
 	//}
-=======
-	//todo 生成路由表
-	this.Routers = pb.Routers{
-		Routers:this.peersPool.GetPeers(),
-	}
->>>>>>> e2fddbae
 
 }
 
@@ -263,10 +234,6 @@
 func (this *GrpcPeerManager) GetAllPeersWithTemp() []*Peer {
 	return this.peersPool.GetPeersWithTemp()
 }
-<<<<<<< HEAD
-=======
-
->>>>>>> e2fddbae
 
 // BroadcastPeers Broadcast Massage to connected peers
 func (this *GrpcPeerManager) BroadcastPeers(payLoad []byte) {
@@ -322,7 +289,7 @@
 					log.Debug("send msg to ", NodeID)
 					resMsg, err := p.Chat(syncMessage)
 					if err != nil {
-						log.Error("Broadcast failed,Node", p.RemoteAddr)
+						log.Error("Broadcast failed,Node", p.Addr)
 					} else {
 						log.Debug("resMsg:", string(resMsg.Payload))
 						//this.eventManager.PostEvent(pb.Message_RESPONSE,*resMsg)
@@ -404,7 +371,6 @@
 }
 
 func (this *GrpcPeerManager) UpdateRoutingTable(payload []byte) {
-<<<<<<< HEAD
 	//这里的payload 应该是前面传输过去的 address,里面应该只有一个
 
 	var toUpdateAddress pb.PeerAddress
@@ -437,14 +403,4 @@
 	}
 }
 //post
-//this.LocalNode.higherEventManager.Post(event.RoutingTableUpdatedEvent{})
-=======
-	if this.Original {
-		this.peersPool.MergeTempPeers()
-	} else {
-		//新节点在一开始的时候就已经将介绍人的节点列表加入了所以这里不需要处理
-	}
-	//post
-	this.LocalNode.higherEventManager.Post(event.RoutingTableUpdatedEvent{})
-}
->>>>>>> e2fddbae
+//this.LocalNode.higherEventManager.Post(event.RoutingTableUpdatedEvent{})