--- conflicted
+++ resolved
@@ -19,17 +19,11 @@
 
 // gRPC peer manager struct, which to manage the gRPC peers
 type GrpcPeerManager struct {
-<<<<<<< HEAD
 	//本地节点
 	LocalNode     *Node
 	//节点池,相当于列表
 	peersPool     *PeersPool
 	//在peer /node中都需要使用,应当存储
-=======
-	//localNodeHash
-	LocalNode     *Node
-	peersPool     *PeersPool
->>>>>>> adcfe844
 	TEM           transport.TransportEncryptManager
 	//连接节点的时候使用,不需要作为成员变量存在
 	//peerStatus    map[uint64]bool
@@ -62,12 +56,8 @@
 	var newgRPCManager GrpcPeerManager
 	configUtil := peerComm.NewConfigUtil(configPath)
 	newgRPCManager.configs = configUtil
-<<<<<<< HEAD
-	//newgRPCManager.MaxPeerNumber = newgRPCManager.configs.GetMaxPeerNumber()
-=======
 	//get the maxpeer from config
 	newgRPCManager.MaxPeerNumber = newgRPCManager.configs.GetMaxPeerNumber()
->>>>>>> adcfe844
 	newgRPCManager.NodeID = NodeID
 
 	newgRPCManager.Original = isOriginal
@@ -81,16 +71,14 @@
 }
 
 // Start start the Normal local listen server
-<<<<<<< HEAD
-func (this *GrpcPeerManager) Start(aliveChain chan int, eventMux *event.TypeMux, GRPCProt int64) {
-=======
-func (this *GrpcPeerManager) Start(aliveChain chan bool, eventMux *event.TypeMux, isReconnect bool) {
->>>>>>> adcfe844
+func (this *GrpcPeerManager) Start(aliveChain chan bool, eventMux *event.TypeMux, isReconnect bool, GRPCProt int64) {
 	if this.NodeID == 0 || this.configs == nil {
 		log.Error("the gRPC Manager hasn't initlized")
 		os.Exit(1)
 	}
-<<<<<<< HEAD
+	// 重构peerpool 不采用单例模式进行管理
+	this.peersPool = NewPeerPool(this.TEM)
+	this.LocalNode = NewNode(this.Port, eventMux, this.NodeID, this.peersPool)
 	//newgRPCManager.IP = newgRPCManager.configs.GetIP(newgRPCManager.NodeID)
 	// 重构peerpool 不采用单例模式进行管理
 	port := this.configs.GetPort(this.NodeID)
@@ -100,21 +88,15 @@
 
 	this.peersPool = NewPeerPool(this.TEM)
 	this.LocalNode = NewNode(port, eventMux, this.NodeID, this.TEM, this.peersPool)
-=======
-	// 重构peerpool 不采用单例模式进行管理
-	this.peersPool = NewPeerPool(this.TEM)
-	this.LocalNode = NewNode(this.Port, eventMux, this.NodeID, this.peersPool)
->>>>>>> adcfe844
 	this.LocalNode.StartServer()
 	this.LocalNode.N = MAX_PEER_NUM
 	// connect to peer
-<<<<<<< HEAD
 	// 如果进行单元测试,需要将参数设置为true
 
 
 	if this.Original {
-		//连接其他节点
-		this.connectToPeers()
+		// 读取待连接的节点信息
+		this.connectToPeers(isReconnect)
 
 		log.Critical("路由表:", this.peersPool.peerAddr)
 
@@ -128,10 +110,8 @@
 		//this.ConnectToOthers()
 		aliveChain <- 1
 	}
-=======
-	// 读取待连接的节点信息
-	this.connectToPeers(isReconnect)
->>>>>>> adcfe844
+
+
 
 	log.Notice("┌────────────────────────────┐")
 	log.Notice("│  All NODES WERE CONNECTED  │")
@@ -209,8 +189,7 @@
 	this.LocalNode.N = len(this.GetAllPeersWithTemp())
 }
 
-<<<<<<< HEAD
-func (this *GrpcPeerManager) connectToPeers() {
+func (this *GrpcPeerManager) connectToPeers(isReconnect bool) {
 	var peerStatus  map[uint64]bool
 	peerStatus = make(map[uint64]bool)
 	for i := 1; i <= MAX_PEER_NUM; i++ {
@@ -221,9 +200,7 @@
 			peerStatus[_index] = false
 		}
 	}
-=======
 func (this *GrpcPeerManager) connectToPeers(isReconnect bool) {
->>>>>>> adcfe844
 	// connect other peers
 	//TODO RETRY CONNECT 重试连接(未实现)
 	for this.peersPool.GetAliveNodeNum() < MAX_PEER_NUM - 1 {
@@ -244,12 +221,7 @@
 			peerIp := this.configs.GetIP(_index)
 			peerPort := this.configs.GetPort(_index)
 			peerAddress := peerComm.ExtractAddress(peerIp, peerPort, _index)
-<<<<<<< HEAD
-
-			peer, connectErr := this.connectToPeer(peerAddress, _index)
-=======
 			peer, connectErr := this.connectToPeer(peerAddress, _index, isReconnect)
->>>>>>> adcfe844
 			if connectErr != nil {
 				// cannot connect to other peer
 				log.Error("Node: ", peerAddress.IP, ":", peerAddress.Port, " can not connect!\n", connectErr)
@@ -276,11 +248,6 @@
 
 
 //connect to peer by ip address and port (why int32? because of protobuf limit)
-<<<<<<< HEAD
-func (this *GrpcPeerManager) connectToPeer(peerAddress *pb.PeerAddress, nid uint64) (*Peer, error) {
-	//if this node is not online, connect it
-	peer, peerErr := NewPeerByIpAndPort(peerAddress.IP, peerAddress.Port, nid, this.TEM, this.LocalNode.address)
-=======
 func (this *GrpcPeerManager) connectToPeer(peerAddress *pb.PeerAddress, nid uint64, isReconnect bool) (*Peer, error) {
 	//if this node is not online, connect it
 	var peer *Peer
@@ -291,7 +258,6 @@
 	} else {
 		peer, peerErr = NewPeerByIpAndPort(peerAddress.IP, peerAddress.Port, nid, this.TEM, this.LocalNode.GetNodeAddr(), this.peersPool)
 	}
->>>>>>> adcfe844
 	if peerErr != nil {
 		// cannot connect to other peer
 		log.Error("Node: ", peerAddress.IP, ":", peerAddress.Port, " can not connect!\n")
@@ -324,30 +290,18 @@
 		Payload:      payLoad,
 		MsgTimeStamp: time.Now().UnixNano(),
 	}
-<<<<<<< HEAD
 	log.Warning("call broadcast")
 	go broadcast(broadCastMessage, this.peersPool)
 }
 
 // inner the broadcast method which serve BroadcastPeers function
-func broadcast(broadCastMessage pb.Message, pPool *PeersPool) {
-	log.Warning("GetPeers: ", pPool.GetPeers())
-=======
-	go broadcast(this,broadCastMessage, this.peersPool)
-}
-
-// inner the broadcast method which serve BroadcastPeers function
 func broadcast(grpcPeerManager *GrpcPeerManager,broadCastMessage pb.Message, pPool *PeersPool) {
->>>>>>> adcfe844
 	for _, peer := range pPool.GetPeers() {
 		//REVIEW 这里没有返回值,不知道本次通信是否成功
 		//log.Notice(string(broadCastMessage.Payload))
 		//TODO 其实这里不需要处理返回值，需要将其go起来
 		//REVIEW Chat 方法必须要传实例，否则将会重复加密，请一定要注意！！
 		//REVIEW Chat Function must give a message instance, not a point, if not the encrypt will break the payload!
-<<<<<<< HEAD
-		go peer.Chat(broadCastMessage)
-=======
 		go func(){
 			start := time.Now().UnixNano()
 			_,err := peer.Chat(broadCastMessage)
@@ -356,10 +310,6 @@
 			}
 		}()
 
-
->>>>>>> adcfe844
-	}
-}
 
 func (this *GrpcPeerManager) SetOnline() {
 	this.IsOnline = true
@@ -400,24 +350,14 @@
 				log.Critical("range nodeid", p.ID)
 				// convert the uint64 to int
 				// because the unicast node is not confirm so, here use double loop
-<<<<<<< HEAD
-				if p.RemoteAddr.ID == NodeID {
-					log.Warning("send msg to ", NodeID)
-
-=======
 				if p.ID == NodeID {
 					log.Debug("send msg to ", NodeID)
 					start := time.Now().UnixNano()
->>>>>>> adcfe844
 					resMsg, err := p.Chat(syncMessage)
 
 					if err != nil {
-<<<<<<< HEAD
-						log.Error("Broadcast failed,Node")
-=======
 						this.LocalNode.DelayChan <- UpdateTable{updateID:p.Addr.ID,updateTime:time.Now().UnixNano() - start}
 						log.Error("Broadcast failed,Node", p.Addr)
->>>>>>> adcfe844
 					} else {
 						log.Debug("resMsg:", string(resMsg.Payload))
 						//this.eventManager.PostEvent(pb.Message_RESPONSE,*resMsg)
