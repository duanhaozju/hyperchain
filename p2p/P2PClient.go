package p2p

import (
	"net/rpc"
	"log"
	"fmt"
	"strconv"
	"hyperchain-alpha/core/node"
	"hyperchain-alpha/core/types"
	"hyperchain-alpha/core"
)

// 全局变量
var LOCALNODE node.Node


//调用远程节点的提供的方法
func establishConn(serverAddress string) *rpc.Client{
	client, err := rpc.DialHTTP("tcp", serverAddress)
	if err != nil {
		log.Fatal("dialing:", err)
	}
	fmt.Println("connection has been established")
	//defer client.Close()
	return client
}

//向远程监听节点写入自己的节点数据，并获取对方的节点列表
func SaveNode(serverAddress string) node.Nodes{
	//同步调用

	var client =establishConn(serverAddress)
	defer client.Close()

	//存储返回值
	var nodes node.Nodes
	// 实例化信息信封，放入自己的节点信息
	var messageEnvelope = new (Envelope)
	messageEnvelope.Nodes = append(messageEnvelope.Nodes,LOCALNODE)

	err := client.Call("RemoteNode.RemoteSaveNodes", &messageEnvelope, &nodes)
	if err != nil {
		log.Fatal("Remote error:", err)
		// TODO 如果出现错误，就删除该节点
		//
	}
	fmt.Println( nodes)
	return nodes
}
//从远端取得节点信息
func getNodes(serverAddress string) node.Nodes {
	var client = establishConn(serverAddress)
	defer client.Close()
	//存储返回值
	var nodes node.Nodes
	//实例化信息传输信封
	var messageEnvelope = new (Envelope)
	messageEnvelope.Nodes = append(messageEnvelope.Nodes,LOCALNODE)

	err := client.Call("RemoteNode.RemoteGetNodes", &messageEnvelope, &nodes)
	if err != nil {
		log.Fatal("Remote error:", err)
		// TODO 如果出现错误，则无法连接目标节点
	}
	fmt.Println( nodes)
//GetBasePath
	return nodes
}
//向远端保存交易信息
func SaveTrans(serverNode node.Node,localNode node.Node,tx types.Transaction) types.Transactions{
	//建立连接
	var client =establishConn(serverNode.P2PIP+":"+strconv.Itoa(serverNode.P2PPort))
	defer client.Close()
	//用于保存返回信息
	var trans types.Transactions
	//实例化信息传输信封
	var messageEnvelope = new (Envelope)
	messageEnvelope.Nodes = append(messageEnvelope.Nodes,localNode)
	messageEnvelope.Transactions = append(messageEnvelope.Transactions,tx)

	err := client.Call("RemoteNode.RemoteSaveTransaction", &messageEnvelope, &trans)
	if err != nil {
		log.Fatal("Remote Error:", err)
	}
	fmt.Printf("远端返回交易信息为: %v \n",trans)
	return trans
}
//与远端同步交易信息
func getTrans(serverNode node.Node) types.Transactions{
	var client =establishConn(serverNode.P2PIP+":"+strconv.Itoa(serverNode.P2PPort))
	defer client.Close()
	// 存储交易的容器
	var trans types.Transactions
	//信息传输信封
	var messageEnvelope = new (Envelope)
	messageEnvelope.Nodes = append(messageEnvelope.Nodes,LOCALNODE)

	err := client.Call("RemoteNode.RemoteGetTransactions", &messageEnvelope, &trans)
	fmt.Printf("\n从节点%s,同步交易数据:\n",serverNode)

	//获取交易之后自动存入数据库
	for _,tx := range trans{
		core.PutTransactionToLDB(tx.Hash(),tx)
		if tx.Verify() {
			fmt.Printf("\n从%s同步得到交易数据%v\n",serverNode,tx)
		}else{
			fmt.Printf("\n存储失败！%v\n",tx)
		}
	}
	if err != nil {
		log.Fatal("Remote Error:", err)
	}
	//fmt.Printf("RemoteNodes: %v\n ",trans)
	return trans
}

//从对端节点同步取得相应信息
func NodeSync(peerNode *node.Node) ([]node.Node,error){
	serverAddress :=string(peerNode.P2PIP +":"+ strconv.Itoa(peerNode.P2PPort))
	//取得所有远程节点
	remotesNodes := getNodes(serverAddress)
	fmt.Println("对端返回节点数据：",remotesNodes)
	//将对端节点数据进行更新,对端存储的第一个节点都是对端节点的完整信息
	*peerNode = remotesNodes[0]
	fmt.Println("交换之后的对端节点信息",peerNode)
	//取得所有本地节点
	AllNodes,_ := core.GetAllNodeFromMEM()
	//检查节点是否已经存在
	for _,remoteNode := range remotesNodes{
		existFlag := false
		for  _,localNode := range AllNodes{
			if localNode.P2PIP == remoteNode.P2PIP && localNode.P2PPort == remoteNode.P2PPort{
				existFlag = true
			}
		}
		if !existFlag{
			core.PutNodeToMEM(remoteNode.CoinBase,remoteNode)
		}
	}

	//TODO GetNodes方法只在刚刚加入时调用，需要向所有的取得节点发送自己的节点消息
	//向所有新取得的列表中的节点广播自己的信息
	for _,remoteNode := range AllNodes{
		//如果是本地节点
		if remoteNode.P2PIP == LOCALNODE.P2PIP && remoteNode.P2PPort == LOCALNODE.P2PPort{
			continue
		}
		//如果是指定对端节点
		if remoteNode.P2PIP == peerNode.P2PIP && remoteNode.P2PPort == peerNode.P2PPort{
			continue
		}
		//向其它节点告知
		SaveNode(remoteNode.P2PIP+":"+strconv.Itoa(remoteNode.P2PPort))
	}

	fmt.Printf("同步对端数据节点成功，%s\n",AllNodes)
	return AllNodes,nil
}

//从对端节点同步取得相应信息
func TransSync(peerNode node.Node){
	getTrans(peerNode)
}

//向全网节点广播信息
<<<<<<< HEAD
//func BroadCast(envelope *Envelope) (int,error){
//	allNodes,_:=core.GetAllNodeFromMEM()
//	for _,remoteNode := range allNodes{
//		if remoteNode != p2p.LOCALNODE{
//			p2p.TransSync(new p2p.Envelope{})
//		}
//	}
//	return nil,nil
//}
=======
func BroadCast(envelope *Envelope)(int,error){
	allNodes,_:=core.GetAllNodeFromMEM()
	for _,remoteNode := range allNodes{
		if remoteNode != LOCALNODE{
			//TransSync(new p2p.Envelope{})
			returnEnvelope,err := dataTransfer(envelope,remoteNode)
			if err != nil{
				panic(err)
			}else{
				fmt.Println("节点返回数据：",returnEnvelope)
			}
		}
	}
	return 0,nil
}

func dataTransfer(envelop *Envelope, peerNode node.Node)(Envelope,error){
	serverAddress :=string(peerNode.P2PIP +":"+ strconv.Itoa(peerNode.P2PPort))
	var client =establishConn(serverAddress)
	defer client.Close()
	//用于存储返回信息
	var returnMessage Envelope
	err := client.Call("RemoteNode.RemoteDataTransfer", &envelop, &returnMessage)
	return returnMessage,err
}
>>>>>>> 1a0dd665


func BlockSync(peerNode *node.Node) ([]types.Block,error){
	//TODO 区块同步，由于没有顺序，所以只是将区块信息从对端节点同步回来
}

func BlockHeaderSync(peerNode *node.Node)(string,error){
	//TODO 将latestBlock的Hash同步回来
}

func TxPoolSync(peerNode *node.Nodes)(types.Transactions,error){
	// TODO 将对端交易池中的数据同步回来
}
// 异步调用
//quotient := new(Quotient)
//divCall := client.Go("Arith.Divide", args, quotient, nil)
//replyCall := <-divCall.Done	// will be equal to divCall
// check errors, print, etc.<|MERGE_RESOLUTION|>--- conflicted
+++ resolved
@@ -163,17 +163,6 @@
 }
 
 //向全网节点广播信息
-<<<<<<< HEAD
-//func BroadCast(envelope *Envelope) (int,error){
-//	allNodes,_:=core.GetAllNodeFromMEM()
-//	for _,remoteNode := range allNodes{
-//		if remoteNode != p2p.LOCALNODE{
-//			p2p.TransSync(new p2p.Envelope{})
-//		}
-//	}
-//	return nil,nil
-//}
-=======
 func BroadCast(envelope *Envelope)(int,error){
 	allNodes,_:=core.GetAllNodeFromMEM()
 	for _,remoteNode := range allNodes{
@@ -199,20 +188,19 @@
 	err := client.Call("RemoteNode.RemoteDataTransfer", &envelop, &returnMessage)
 	return returnMessage,err
 }
->>>>>>> 1a0dd665
-
-
-func BlockSync(peerNode *node.Node) ([]types.Block,error){
-	//TODO 区块同步，由于没有顺序，所以只是将区块信息从对端节点同步回来
-}
-
-func BlockHeaderSync(peerNode *node.Node)(string,error){
-	//TODO 将latestBlock的Hash同步回来
-}
-
-func TxPoolSync(peerNode *node.Nodes)(types.Transactions,error){
-	// TODO 将对端交易池中的数据同步回来
-}
+
+//
+//func BlockSync(peerNode *node.Node) ([]types.Block,error){
+//	//TODO 区块同步，由于没有顺序，所以只是将区块信息从对端节点同步回来
+//}
+//
+//func BlockHeaderSync(peerNode *node.Node)(string,error){
+//	//TODO 将latestBlock的Hash同步回来
+//}
+//
+//func TxPoolSync(peerNode *node.Nodes)(types.Transactions,error){
+//	// TODO 将对端交易池中的数据同步回来
+//}
 // 异步调用
 //quotient := new(Quotient)
 //divCall := client.Go("Arith.Divide", args, quotient, nil)
