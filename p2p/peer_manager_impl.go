--- conflicted
+++ resolved
@@ -902,230 +902,7 @@
 	}
 }
 
-<<<<<<< HEAD
-// set peer managers primary peer and node
-func (pmgr *peerManagerImpl) SetPrimary(_id uint64) error {
-	//review here conversation is not safe
-	id := int(_id)
-	flag := false
-	if pmgr.node.info.GetID() == id {
-		pmgr.node.info.SetPrimary(true)
-		flag = true
-	}
-	for _, peer := range pmgr.peerPool.GetPeers() {
-		if peer.info.GetID() == id {
-			flag = true
-			peer.info.SetPrimary(true)
-		} else {
-			peer.info.SetPrimary(false)
-		}
-	}
-	if !flag {
-		return errors.New("invalid peer id, not found any suitable peer")
-	}
-	return nil
-}
-
-// DeleteNode interface
-func (pmgr *peerManagerImpl) GetLocalNodeHash() string {
-	return pmgr.node.info.Hash
-}
-
-//GetVPPeers return all vp peers
-func (pmgr *peerManagerImpl) GetVPPeers() []*Peer {
-	return pmgr.peerPool.GetPeers()
-}
-
-func (pmgr *peerManagerImpl) Stop() {
-	select {
-	case <-pmgr.peerMgrEvClose:
-		pmgr.logger.Infof("the peer manager channel already closed.")
-	default:
-		close(pmgr.peerMgrEvClose)
-
-	}
-	pmgr.broadcast(pb.MsgType_NVPEXIT, []byte(pmgr.GetLocalNodeHash()))
-	pmgr.logger.Criticalf("Unbind all slots...")
-	pmgr.SetOffline()
-	pmgr.unSubscribe()
-	pmgr.peercnf.vip.Set("self.rec", true)
-	err := pmgr.peercnf.vip.WriteConfig()
-	pmgr.isRec = true
-	pmgr.isnew = false
-	if err != nil {
-		pmgr.logger.Errorf("cannot stop peermanager, reason %s", err.Error())
-	}
-	pmgr.node.UnBindAll()
-}
-
-// AddNode
-// update routing table when new peer's join request is accepted
-func (pmgr *peerManagerImpl) UpdateRoutingTable(payLoad []byte) {
-	//unmarshal info
-	i := info.InfoUnmarshal(payLoad)
-	pmgr.bind(PEERTYPE_VP, i.Namespace, i.Id, i.Hostname, "")
-	<-time.After(4 * time.Second)
-	pmgr.nodeNum++
-	for _, p := range pmgr.peerPool.GetPeers() {
-		pmgr.logger.Info("update table", p.hostname)
-	}
-	err := pmgr.peerPool.PersistList()
-	if err != nil {
-		pmgr.logger.Errorf("cannot persisit peer config reason: %s", err.Error())
-		return
-	}
-}
-
-func (pmgr *peerManagerImpl) GetLocalAddressPayload() []byte {
-	return pmgr.node.info.Serialize()
-}
-
-func (pmgr *peerManagerImpl) SetOnline() {
-	pmgr.isonline.UnLock()
-}
-
-func (pmgr *peerManagerImpl) isOnline() bool {
-	return !pmgr.isonline.IsLocked()
-}
-
-func (pmgr *peerManagerImpl) SetOffline() {
-	pmgr.isonline.TryLock()
-}
-
-//GetRouterHashifDelete returns after delete specific peer, the router table hash , self new id and the delete id
-func (pmgr *peerManagerImpl) GetRouterHashifDelete(hash string) (afterDelRouterHash string, selfNewId uint64, delID uint64) {
-	afterDelRouterHash, selfNewId, delID, err := pmgr.peerPool.TryDelete(pmgr.GetLocalNodeHash(), hash)
-	if err != nil {
-		pmgr.logger.Errorf("cannot try del peer, error: %s", err.Error())
-	}
-	return
-}
-
-//DeleteNode delete the specific hash node, if the node hash is self, this node will stoped.
-func (pmgr *peerManagerImpl) DeleteNode(hash string) error {
-	pmgr.logger.Critical("DELETE NODE", hash)
-	if pmgr.node.info.Hash == hash {
-		pmgr.Stop()
-		pmgr.logger.Critical(" WARNING!! THIS NODE HAS BEEN DELETED!")
-		pmgr.logger.Critical(" THIS NODE WILL STOP IN 3 SECONDS")
-		<-time.After(3 * time.Second)
-		pmgr.logger.Critical("EXIT..")
-		pmgr.delchan <- true
-
-	}
-	err := pmgr.peerPool.DeleteVPPeerByHash(hash)
-	if err != nil {
-		return err
-	}
-	return pmgr.peerPool.PersistList()
-}
-
-func (pmgr *peerManagerImpl) DeleteNVPNode(hash string) error {
-	pmgr.logger.Critical("Delete None Validate peer hash:", hash)
-	if pmgr.node.info.Hash == hash {
-		pmgr.logger.Critical("Please do not send delete NVP command to nvp")
-		return nil
-	}
-	ev := peerevent.S_DELETE_NVP{
-		Hash: hash,
-	}
-	go pmgr.peerMgrEv.Post(ev)
-	return nil
-}
-
-// InfoGetter get the peer info to manager
-// get the all peer list to broadcast
-func (pmgr *peerManagerImpl) GetAllPeers() []*Peer {
-	return pmgr.peerPool.GetPeers()
-}
-
-// get local node instance
-//GetLocalNode() *Node
-// Get local node id
-func (pmgr *peerManagerImpl) GetNodeId() int {
-	return pmgr.node.info.GetID()
-}
-
-func (pmgr *peerManagerImpl) GetN() int {
-	return pmgr.n
-}
-
-//get the peer information of all nodes.
-func (pmgr *peerManagerImpl) GetPeerInfo() PeerInfos {
-
-	var peerInfos PeerInfos
-	peers := pmgr.GetAllPeers()
-	sHostName := pmgr.node.info.Hostname
-
-	for _, p := range peers {
-
-		dHostName := p.info.GetHostName()
-		ip, port := pmgr.hyperNet.GetDNS(dHostName)
-		peerInfo := PeerInfo{
-			ID:        p.info.GetID(),
-			Namespace: p.info.GetNameSpace(),
-			Hash:      p.info.GetHash(),
-			Hostname:  dHostName,
-			IsPrimary: p.info.GetPrimary(),
-			IsVP:      p.info.GetVP(),
-			IP:        ip,
-			Port:      port,
-		}
-
-		start := time.Now().UnixNano()
-		resp, err := p.net.Discuss(dHostName, pb.NewPkg([]byte("ping"), pb.ControlType_KeepAlive))
-		if err != nil {
-			peerInfo.Status = STOP
-		} else if resp.Type == pb.ControlType_Response {
-			peerInfo.Status = ALIVE
-		}
-
-		if dHostName != sHostName {
-			peerInfo.Delay = time.Now().UnixNano() - start
-		}
-
-		peerInfos = append(peerInfos, peerInfo)
-	}
-
-	return peerInfos
-}
-
-// use by new peer when join the chain dynamically only
-func (pmgr *peerManagerImpl) GetRouters() []byte {
-	b, e := pmgr.peerPool.Serlize()
-	if e != nil {
-		pmgr.logger.Errorf("cannot serialize the peerpool,err:%s ", e.Error())
-		return nil
-	}
-	return b
-}
-
-// random select a VP and send msg to it
-func (pmgr *peerManagerImpl) SendRandomVP(payload []byte) error {
-	peers := pmgr.peerPool.GetPeers()
-	randomStack := random_stack.NewStack()
-	for _, peer := range peers {
-		randomStack.Push(peer)
-	}
-	var err error
-	for !randomStack.Empty() {
-		speer := randomStack.RandomPop().(*Peer)
-		m := pb.NewMsg(pb.MsgType_SESSION, payload)
-		_, err = speer.Chat(m)
-		if err == nil {
-			break
-		}
-	}
-	return err
-}
-
-// broadcast information to NVP peers
-func (pmgr *peerManagerImpl) BroadcastNVP(payLoad []byte) error {
-	return pmgr.broadcastNVP(pb.MsgType_SESSION, payLoad)
-}
-=======
 // broadcastNVP broadcasts message to all binding NVP peers.
->>>>>>> 589070d6
 func (pmgr *peerManagerImpl) broadcastNVP(msgType pb.MsgType, payload []byte) error {
 	if !pmgr.isOnline() || !pmgr.IsVP() {
 		return nil
