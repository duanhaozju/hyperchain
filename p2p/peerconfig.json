--- conflicted
+++ resolved
@@ -1,29 +1,21 @@
 {
   "MAXPEERS":"4",
+
   "port1":"8001",
   "port2":"8002",
   "port3":"8003",
   "port4":"8004",
-<<<<<<< HEAD
-=======
 
->>>>>>> d7a59a46
   "node1":"localhost",
   "node2":"localhost",
   "node3":"localhost",
   "node4":"localhost",
-<<<<<<< HEAD
-=======
 
->>>>>>> d7a59a46
   "external_node1":"localhost",
   "external_node2":"localhost",
   "external_node3":"localhost",
   "external_node4":"localhost",
-<<<<<<< HEAD
-=======
 
->>>>>>> d7a59a46
   "external_port1":"8081",
   "external_port2":"8082",
   "external_port3":"8083",
