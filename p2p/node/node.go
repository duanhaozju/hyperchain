// gRPC Server
// author: Chen Quan
// date: 2016-08-24
// last modified:2016-08-24
// change log:  1. add a header comment of this file
//		2. modified the hello message handler, DO NOT save the peer into the peer pool

package Server

import (
	pb "hyperchain/p2p/peermessage"
	"golang.org/x/net/context"
	"net"
	"google.golang.org/grpc"
	"strconv"
	"hyperchain/p2p/peerComm"
	"hyperchain/event"
	"github.com/op/go-logging"
)

var log *logging.Logger // package-level logger
func init() {
	log = logging.MustGetLogger("p2p/Server")
}
type Node struct {
	address            pb.PeerAddress
	gRPCServer         *grpc.Server
	higherEventManager *event.TypeMux
}

var globalNode Node

// NewChatServer return a NewChatServer which can offer a gRPC server single instance mode
func NewNode(port int, isTest bool,hEventManager *event.TypeMux) *Node {
	if isTest {
		log.Info("Unit test: start local node, port", port)
		var TestNode Node
		TestNode.address.Ip = peerComm.GetLocalIp()
		TestNode.address.Port = int32(port)
		TestNode.higherEventManager = hEventManager
		TestNode.startServer()
		return &TestNode
	}
	if globalNode.address.Ip != "" && globalNode.address.Port != 0 {
		return &globalNode
	} else {
		globalNode.address.Ip = peerComm.GetLocalIp()
		globalNode.address.Port = int32(port)
		globalNode.higherEventManager = hEventManager
		globalNode.startServer()
		return &globalNode
	}

}
func GetNodeAddr() pb.PeerAddress {
	return globalNode.address
}

// Chat Implements the ServerSide Function
func (this *Node) Chat(ctx context.Context, msg *pb.Message) (*pb.Message, error) {
	var response pb.Message
	response.From = &this.address
	//handle the message

	switch msg.MessageType {
	case pb.Message_HELLO :{
		response.MessageType = pb.Message_RESPONSE
		response.Payload = []byte("Hi")
		 //REVIEW No Need to add the peer to pool because during the init, this local node will dial the peer automatically
		 //REVIEW This no need to call hello event handler
		return &response, nil
	}
	case pb.Message_CONSUS:{
		response.MessageType = pb.Message_RESPONSE
		response.Payload = []byte("Consensus has received, response from " + strconv.Itoa(int(GetNodeAddr().Port)))
<<<<<<< HEAD
		log.Debug("<<<< GOT A CONSUS MESSAGE >>>>")
=======
		log.Info("<<<< GOT A CONSUS MESSAGE >>>>")
>>>>>>> 96664aee

		go this.higherEventManager.Post(event.ConsensusEvent{
			Payload:msg.Payload,
		})

		return &response, nil

	}
	case pb.Message_KEEPALIVE:{
		//客户端会发来keepAlive请求,返回response即可
		// client may send a keep alive request, just response A response type message
		response.MessageType = pb.Message_RESPONSE
		response.Payload = []byte("RESPONSE FROM SERVER")

		return &response, nil

	}
	case pb.Message_RESPONSE:{
		// client couldn't send a response message to server, so server should never receive a response type message
		log.Info("Client Send a Response Message to Server, this is not allowed!")
		return &response, nil
	}
	default:
		return &response, nil
	}

}

// StartServer start the gRPC server
func (this *Node)startServer() {
	log.Info("Starting the grpc listening server...")
	lis, err := net.Listen("tcp", ":" + strconv.Itoa(int(this.address.Port)))
	if err != nil {
		log.Fatalf("Failed to listen: %v", err)
		log.Fatal("PLEASE RESTART THE SERVER NODE!")
	}
	this.gRPCServer = grpc.NewServer()
	pb.RegisterChatServer(this.gRPCServer, this)
	log.Info("Listening gRPC request...")
	go this.gRPCServer.Serve(lis)
}

//StopServer stops the gRPC server gracefully. It stops the server to accept new
// connections and RPCs and blocks until all the pending RPCs are finished.
func (this *Node)StopServer() {
	this.gRPCServer.GracefulStop()

}<|MERGE_RESOLUTION|>--- conflicted
+++ resolved
@@ -73,11 +73,7 @@
 	case pb.Message_CONSUS:{
 		response.MessageType = pb.Message_RESPONSE
 		response.Payload = []byte("Consensus has received, response from " + strconv.Itoa(int(GetNodeAddr().Port)))
-<<<<<<< HEAD
-		log.Debug("<<<< GOT A CONSUS MESSAGE >>>>")
-=======
 		log.Info("<<<< GOT A CONSUS MESSAGE >>>>")
->>>>>>> 96664aee
 
 		go this.higherEventManager.Post(event.ConsensusEvent{
 			Payload:msg.Payload,
