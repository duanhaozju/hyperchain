// gRPC Server
// author: Chen Quan
// date: 2016-08-24
// last modified:2016-08-24
// change log:  1. add a header comment of this file
//		2. modified the hello message handler, DO NOT save the peer into the peer pool

package Server

import (
	"encoding/hex"
	"github.com/golang/protobuf/proto"
	"github.com/op/go-logging"
	"golang.org/x/net/context"
	"google.golang.org/grpc"
	"hyperchain/event"
	"hyperchain/p2p/peerComm"
	pb "hyperchain/p2p/peermessage"
	"hyperchain/p2p/transport"
	"hyperchain/recovery"
	"net"
	"strconv"
	"time"
)

var log *logging.Logger // package-level logger
func init() {
	log = logging.MustGetLogger("p2p/Server")
}

type Node struct {
	address            *pb.PeerAddress
	gRPCServer         *grpc.Server
	NodeID             string
	higherEventManager *event.TypeMux
	//common information
	Cname string
	TEM   transport.TransportEncryptManager
}

// NewChatServer return a NewChatServer which can offer a gRPC server single instance mode
func NewNode(port int, hEventManager *event.TypeMux, nodeID int, Cname string, TEM transport.TransportEncryptManager) *Node {
	var newNode Node
	newNode.address = peerComm.ExtractAddress(peerComm.GetLocalIp(), port, int32(nodeID))
	newNode.Cname = Cname
	newNode.TEM = TEM
	newNode.NodeID = strconv.Itoa(nodeID)
	newNode.higherEventManager = hEventManager
	log.Debug("节点启动")
	log.Debug("本地节点hash", newNode.address.Hash)
	log.Debug("本地节点ip", newNode.address.Ip)
	log.Debug("本地节点port", newNode.address.Port)

	return &newNode

}
func (this *Node) GetNodeAddr() *pb.PeerAddress {
	return this.address
}

// GetNodeID which init by new function
func (this *Node) GetNodeHash() string {
	return this.address.Hash
}
func (this *Node) GetNodeID() string {
	return this.NodeID
}

// Chat Implements the ServerSide Function
func (this *Node) Chat(ctx context.Context, msg *pb.Message) (*pb.Message, error) {
	var response pb.Message
	response.MessageType = pb.Message_RESPONSE
	response.MsgTimeStamp = time.Now().UnixNano()
	response.From = this.address
	//handle the message
	//review decrypt
	log.Debug("消息类型", msg.MessageType)

	switch msg.MessageType {
	case pb.Message_HELLO:
		{
			log.Debug("=================================")
			log.Debug("协商秘钥")
			log.Debug("本地地址为", this.address.ID, this.address.Ip, this.address.Port)
			log.Debug("远端地址为", msg.From.ID, msg.From.Ip, msg.From.Port)
			log.Debug("=================================")
			response.MessageType = pb.Message_HELLO_RESPONSE
			//review 协商密钥
			remotePublicKey := msg.Payload
			genErr := this.TEM.GenerateSecret(remotePublicKey, msg.From.Hash)
			if genErr != nil {
				log.Error("gen sec error", genErr)
			}
			log.Notice("远端地址hash：", msg.From.Hash)
			log.Notice("协商秘钥为：", this.TEM.GetSecret(msg.From.Hash))
			//every times get the public key is same
			transportPublicKey := this.TEM.GetLocalPublicKey()
			//REVIEW NODEID IS Encrypted, in peer handler function must decrypt it !!
			response.Payload = transportPublicKey
			//REVIEW No Need to add the peer to pool because during the init, this local node will dial the peer automatically
			//REVIEW This no need to call hello event handler
			return &response, nil
		}
	case pb.Message_HELLO_RESPONSE:
		{
			log.Warning("Invalidate HELLO_RESPONSE message")
		}
	case pb.Message_CONSUS:
		{
			log.Debug("<<<< GOT A CONSUS MESSAGE >>>>")

			log.Debug("××××××Node解密信息××××××")
			log.Debug("Node待解密信息", hex.EncodeToString(msg.Payload))
			transferData := this.TEM.DecWithSecret(msg.Payload, msg.From.Hash)
			log.Debug("Node解密后信息", hex.EncodeToString(transferData))
			log.Debug("Node解密后信息2", string(transferData))
			response.Payload = []byte("GOT_A_CONSENSUS_MESSAGE")
			if string(transferData) == "TEST" {
				response.Payload = []byte("GOT_A_TEST_CONSENSUS_MESSAGE")
			}
			log.Debug("来自节点", msg.From.ID)
			log.Debug(hex.EncodeToString(transferData))

			go this.higherEventManager.Post(event.ConsensusEvent{
				Payload: transferData,
			})
		}
	case pb.Message_SYNCMSG:
		{
			// package the response msg
			response.MessageType = pb.Message_RESPONSE
			transferData := this.TEM.DecWithSecret(msg.Payload, msg.From.Hash)
			response.Payload = []byte("got a sync msg")
			log.Debug("<<<< GOT A Unicast MESSAGE >>>>")
			var SyncMsg recovery.Message
			unMarshalErr := proto.Unmarshal(transferData, &SyncMsg)
			if unMarshalErr != nil {
				response.Payload = []byte("Sync message Unmarshal error")
				log.Error("sync UnMarshal error!")
			}
			switch SyncMsg.MessageType {
			case recovery.Message_SYNCBLOCK:
				{

					go this.higherEventManager.Post(event.ReceiveSyncBlockEvent{
						Payload: SyncMsg.Payload,
					})

				}
			case recovery.Message_SYNCCHECKPOINT:
				{
					go this.higherEventManager.Post(event.StateUpdateEvent{
						Payload: SyncMsg.Payload,
					})

				}
			}

		}
<<<<<<< HEAD
	case pb.Message_KEEPALIVE:
		{
			//客户端会发来keepAlive请求,返回response即可
			// client may send a keep alive request, just response A response type message,if node is not ready, send a pending status message
			response.MessageType = pb.Message_RESPONSE
			response.Payload = []byte("RESPONSE FROM SERVER")
=======
		case recovery.Message_RELAYTX:{
			go this.higherEventManager.Post(event.ConsensusEvent{
				Payload:SyncMsg.Payload,
			})
		}
>>>>>>> f21b6e0d
		}
	case pb.Message_RESPONSE:
		{
			// client couldn't send a response message to server, so server should never receive a response type message
			log.Warning("Client Send a Response Message to Server, this is not allowed!")

		}
	case pb.Message_PENDING:
		{
			log.Warning("Got a PADDING Message")
		}
	default:
		log.Warning("Unkown Message type!")
	}
	// 返回信息加密
	if msg.MessageType != pb.Message_HELLO && msg.MessageType != pb.Message_HELLO_RESPONSE {
		response.Payload = this.TEM.EncWithSecret(response.Payload, msg.From.Hash)
	}
	return &response, nil
}

// StartServer start the gRPC server
func (this *Node) StartServer() {
	log.Info("Starting the grpc listening server...")
	lis, err := net.Listen("tcp", ":"+strconv.Itoa(int(this.address.Port)))
	if err != nil {
		log.Fatalf("Failed to listen: %v", err)
		log.Fatal("PLEASE RESTART THE SERVER NODE!")
	}
	this.gRPCServer = grpc.NewServer()
	pb.RegisterChatServer(this.gRPCServer, this)
	log.Info("Listening gRPC request...")
	go this.gRPCServer.Serve(lis)
}

//StopServer stops the gRPC server gracefully. It stops the server to accept new
// connections and RPCs and blocks until all the pending RPCs are finished.
func (this *Node) StopServer() {
	this.gRPCServer.GracefulStop()

}<|MERGE_RESOLUTION|>--- conflicted
+++ resolved
@@ -153,24 +153,21 @@
 						Payload: SyncMsg.Payload,
 					})
 
-				}
-			}
-
-		}
-<<<<<<< HEAD
+		}
+		case recovery.Message_RELAYTX:{
+			go this.higherEventManager.Post(event.ConsensusEvent{
+				Payload:SyncMsg.Payload,
+			})
+		}
+		}
+
+		}
 	case pb.Message_KEEPALIVE:
 		{
 			//客户端会发来keepAlive请求,返回response即可
 			// client may send a keep alive request, just response A response type message,if node is not ready, send a pending status message
 			response.MessageType = pb.Message_RESPONSE
 			response.Payload = []byte("RESPONSE FROM SERVER")
-=======
-		case recovery.Message_RELAYTX:{
-			go this.higherEventManager.Post(event.ConsensusEvent{
-				Payload:SyncMsg.Payload,
-			})
-		}
->>>>>>> f21b6e0d
 		}
 	case pb.Message_RESPONSE:
 		{
