--- conflicted
+++ resolved
@@ -27,11 +27,6 @@
 	log.Println(msg.MessageType)
 	// TODO 将消息广播出去
 	pPool := peerPool.NewPeerPool(false,false)
-<<<<<<< HEAD
-	for _,p := range pPool.GetPeers(){
-		p.Chat(msg)
-	}
-=======
 	for _,peer := range pPool.GetPeers(){
 		resMsg,err :=peer.Chat(msg)
 		if err != nil{
@@ -43,6 +38,5 @@
 	}
 
 
->>>>>>> 2302297b
 	return nil
 }
