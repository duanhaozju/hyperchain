// p2p handshake and communicate
// author: Lizhong kuang
// date: 2016-09-08
// lastModified:
// add the TransportEncryptManager interface
package transport

import (
	"crypto/cipher"
	"crypto/elliptic"
<<<<<<< HEAD
=======
	"github.com/op/go-logging"

>>>>>>> f05b9b58
	"bytes"
	"crypto"
	"crypto/aes"
	"crypto/des"
	"crypto/rand"
	"encoding/hex"
	"hyperchain/p2p/transport/ecdh"
)

var log *logging.Logger // package-level logger
func init() {
	log = logging.MustGetLogger("p2p/transport")
}

type TransportEncryptManager interface {
	GetLocalPublicKey() []byte
	GenerateSecret(remotePublicKey []byte, peerHash string) error
	EncWithSecret(message []byte, peerHash string) []byte
	DecWithSecret(message []byte, peerHash string) []byte
	GetSecret(peerHash string) string
	GetSceretPoolSize() int
	PrintAllSecHash()
}

type HandShakeManager struct {
	e            ecdh.ECDH
	privateKey   crypto.PrivateKey
	publicKey    crypto.PublicKey
	remotePubKey crypto.PublicKey
	secrets      map[string][]byte
}

//---------------------------------ECDH-------------------------------------------
func NewHandShakeManger() *HandShakeManager {
	var hSM HandShakeManager
	hSM.secrets = make(map[string][]byte)
	hSM.e = ecdh.NewEllipticECDH(elliptic.P384())
	hSM.privateKey, hSM.publicKey, _ = hSM.e.GenerateKey(rand.Reader)
	return &hSM
}
func (hSM *HandShakeManager) GetLocalPublicKey() []byte {
	return hSM.e.Marshal(hSM.publicKey)
}
func (hSM *HandShakeManager) GenerateSecret(remotePublicKey []byte, peerHash string) error {
	remotePubKey, _ := hSM.e.Unmarshal(remotePublicKey)
	var err error
	hSM.secrets[peerHash], err = hSM.e.GenerateSharedSecret(hSM.privateKey, remotePubKey)
	if err != nil {
		log.Error("Generate share secret failed!", err)
		return err
	} else {
		return nil
	}
}

func (hSM *HandShakeManager) EncWithSecret(message []byte, peerHash string) []byte {

	// 3DES
	//key := []byte("sfe023f_sefiel#fi32lf3e!")
	////log.Critical("密钥长度",len(key))
	//
	//
	//encrypted,err := TripleDesEncrypt(message,key)
	//if err !=nil{
	//	log.Error(err)
	//	return nil
	//}
	//return encrypted

	//aes
	key := hSM.secrets[peerHash][:16]
	var iv = []byte(key)[:aes.BlockSize]
	encrypted := make([]byte, len(message))
	aesBlockEncrypter, _ := aes.NewCipher(key)
	aesEncrypter := cipher.NewCFBEncrypter(aesBlockEncrypter, iv)
	aesEncrypter.XORKeyStream(encrypted, []byte(message))
	return encrypted

}

func (hSM *HandShakeManager) DecWithSecret(message []byte, peerHash string) []byte {

	//3DES
	//key := []byte("sfe023f_sefiel#fi32lf3e!")
	////log.Critical("密钥长度",len(key))
	//decrypted,err := TripleDesDecrypt(message,key)
	//if err !=nil{
	//	log.Error(err)
	//	return nil
	//}
	//return decrypted

	//aes

	key := hSM.secrets[peerHash][:16]
	var iv = []byte(key)[:aes.BlockSize]
	decrypted := make([]byte, len(message))
	aesBlockDecrypter, _ := aes.NewCipher([]byte(key))
	aesDecrypter := cipher.NewCFBDecrypter(aesBlockDecrypter, iv)
	aesDecrypter.XORKeyStream(decrypted, message)
	return decrypted

}

func (this *HandShakeManager) GetSecret(peerHash string) string {
	if sc, ok := this.secrets[peerHash]; ok {
		return hex.EncodeToString(sc)
	} else {
		log.Error("无法取得相应秘钥", peerHash)
		return ""
	}

}

func (this *HandShakeManager) GetSceretPoolSize() int {
	return len(this.secrets)
}

func (this *HandShakeManager) PrintAllSecHash() {
	for hash, _ := range this.secrets {
		log.Notice(hash)
	}

}

// 3DES加密
func TripleDesEncrypt(origData, key []byte) ([]byte, error) {
	block, err := des.NewTripleDESCipher(key)
	if err != nil {
		return nil, err
	}
	origData = PKCS5Padding(origData, block.BlockSize())
	// origData = ZeroPadding(origData, block.BlockSize())
	blockMode := cipher.NewCBCEncrypter(block, key[:8])
	crypted := make([]byte, len(origData))
	blockMode.CryptBlocks(crypted, origData)
	return crypted, nil
}
func DesEncrypt(origData, key []byte) ([]byte, error) {
	block, err := des.NewCipher(key)
	if err != nil {
		return nil, err
	}
	origData = PKCS5Padding(origData, block.BlockSize())
	// origData = ZeroPadding(origData, block.BlockSize())
	blockMode := cipher.NewCBCEncrypter(block, key)
	crypted := make([]byte, len(origData))
	// 根据CryptBlocks方法的说明，如下方式初始化crypted也可以
	// crypted := origData
	blockMode.CryptBlocks(crypted, origData)
	return crypted, nil
}

func PKCS5Padding(ciphertext []byte, blockSize int) []byte {
	padding := blockSize - len(ciphertext)%blockSize
	padtext := bytes.Repeat([]byte{byte(padding)}, padding)
	return append(ciphertext, padtext...)
}

// 3DES解密
func TripleDesDecrypt(crypted, key []byte) ([]byte, error) {
	block, err := des.NewTripleDESCipher(key)
	if err != nil {
		return nil, err
	}
	blockMode := cipher.NewCBCDecrypter(block, key[:8])
	origData := make([]byte, len(crypted))
	// origData := crypted
	blockMode.CryptBlocks(origData, crypted)
	origData = PKCS5UnPadding(origData)
	// origData = ZeroUnPadding(origData)
	return origData, nil
}
func DesDecrypt(crypted, key []byte) ([]byte, error) {
	block, err := des.NewCipher(key)
	if err != nil {
		return nil, err
	}
	blockMode := cipher.NewCBCDecrypter(block, key)
	origData := make([]byte, len(crypted))
	// origData := crypted
	blockMode.CryptBlocks(origData, crypted)
	origData = PKCS5UnPadding(origData)
	// origData = ZeroUnPadding(origData)
	return origData, nil
}
func PKCS5UnPadding(origData []byte) []byte {
	length := len(origData)
	// 去掉最后一个字节 unpadding 次
	unpadding := int(origData[length-1])
	return origData[:(length - unpadding)]
}<|MERGE_RESOLUTION|>--- conflicted
+++ resolved
@@ -8,11 +8,8 @@
 import (
 	"crypto/cipher"
 	"crypto/elliptic"
-<<<<<<< HEAD
-=======
 	"github.com/op/go-logging"
 
->>>>>>> f05b9b58
 	"bytes"
 	"crypto"
 	"crypto/aes"
