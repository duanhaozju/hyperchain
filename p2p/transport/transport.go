//Hyperchain License
//Copyright (C) 2016 The Hyperchain Authors.
package transport

import (
	"crypto/cipher"
	"crypto/elliptic"
	"github.com/op/go-logging"

	"bytes"
	"crypto"
	//"crypto/aes"
	"crypto/des"
	"crypto/rand"
	"encoding/hex"
	"hyperchain/p2p/transport/ecdh"
	//"crypto/aes"
<<<<<<< HEAD
=======
	"crypto/aes"
	"github.com/pkg/errors"
>>>>>>> a9e32cd0
)

var log *logging.Logger // package-level logger
func init() {
	log = logging.MustGetLogger("p2p/transport")
}

type TransportEncryptManager interface {
	GetLocalPublicKey() []byte
	GenerateSecret(remotePublicKey []byte, peerHash string) error
	EncWithSecret(message []byte, peerHash string) ([]byte,error)
	DecWithSecret(message []byte, peerHash string) ([]byte,error)
	GetSecret(peerHash string) string
	GetSceretPoolSize() int
	PrintAllSecHash()
}

type HandShakeManager struct {
	e            ecdh.ECDH
	privateKey   crypto.PrivateKey
	publicKey    crypto.PublicKey
	remotePubKey crypto.PublicKey
	secrets      map[string][]byte
}

//---------------------------------ECDH-------------------------------------------
func NewHandShakeManger() *HandShakeManager {
	var hSM HandShakeManager
	hSM.secrets = make(map[string][]byte)
	hSM.e = ecdh.NewEllipticECDH(elliptic.P384())
	var err error
	hSM.privateKey, hSM.publicKey, err = hSM.e.GenerateKey(rand.Reader)
	if err != nil{
		panic("Generate key failed, please restart the node!")
	}
	return &hSM
}
func (hSM *HandShakeManager) GetLocalPublicKey() []byte {
	return hSM.e.Marshal(hSM.publicKey)
}
func (hSM *HandShakeManager) GenerateSecret(remotePublicKey []byte, peerHash string) error {
	remotePubKey, _ := hSM.e.Unmarshal(remotePublicKey)
	var err error
	hSM.secrets[peerHash], err = hSM.e.GenerateSharedSecret(hSM.privateKey, remotePubKey)
	if err != nil {
		log.Error("Generate share secret failed!", err)
		return err
	} else {
		return nil
	}
}

func (hSM *HandShakeManager) EncWithSecret(message []byte, peerHash string)  ([]byte,error) {

	// 3DES
	//key := []byte("sfe023f_sefiel#fi32lf3e!")
	////log.Critical("密钥长度",len(key))
	//
	//
	//encrypted,err := TripleDesEncrypt(message,key)
	//if err !=nil{
	//	log.Error(err)
	//	return nil
	//}
	//return encrypted


	//aes
<<<<<<< HEAD
	//if _,ok := hSM.secrets[peerHash];!ok{
	//	panic("the peer hasn't negotiate the share secret, and please restart this node")
	//	return []byte("")
	//}
	//key := hSM.secrets[peerHash][:16]
	//var iv = []byte(key)[:aes.BlockSize]
	//encrypted := make([]byte, len(message))
	//aesBlockEncrypter, _ := aes.NewCipher(key)
	//aesEncrypter := cipher.NewCFBEncrypter(aesBlockEncrypter, iv)
	//aesEncrypter.XORKeyStream(encrypted, []byte(message))
	//return encrypted
	return message
=======
	if _,ok := hSM.secrets[peerHash];!ok{
		//panic("the peer hasn't negotiate the share secret, and please restart this node")

		return []byte(""),errors.New("the peer hasn't negotiate the share secret, and please restart this node")
	}
	key := hSM.secrets[peerHash][:16]
	var iv = []byte(key)[:aes.BlockSize]
	encrypted := make([]byte, len(message))
	aesBlockEncrypter, _ := aes.NewCipher(key)
	aesEncrypter := cipher.NewCFBEncrypter(aesBlockEncrypter, iv)
	aesEncrypter.XORKeyStream(encrypted, []byte(message))
	return encrypted,nil
	//return message
>>>>>>> a9e32cd0

}

func (hSM *HandShakeManager) DecWithSecret(message []byte, peerHash string)  ([]byte,error){

	//3DES
	//key := []byte("sfe023f_sefiel#fi32lf3e!")
	////log.Critical("密钥长度",len(key))
	//decrypted,err := TripleDesDecrypt(message,key)
	//if err !=nil{
	//	log.Error(err)
	//	return nil
	//}
	//return decrypted

	//aes
	//
<<<<<<< HEAD
	//if _,ok := hSM.secrets[peerHash];!ok{
	//	panic("the peer hasn't negotiate the share secret, and please restart this node")
	//	return []byte("")
	//}
	//key := hSM.secrets[peerHash][:16]
	//var iv = []byte(key)[:aes.BlockSize]
	//decrypted := make([]byte, len(message))
	//aesBlockDecrypter, _ := aes.NewCipher([]byte(key))
	//aesDecrypter := cipher.NewCFBDecrypter(aesBlockDecrypter, iv)
	//aesDecrypter.XORKeyStream(decrypted, message)
	//return decrypted
	return message
=======
	if _,ok := hSM.secrets[peerHash];!ok{
		//panic("the peer hasn't negotiate the share secret, and please restart this node")
		return []byte(""),errors.New("the peer hasn't negotiate the share secret, and please restart this node")
	}
	key := hSM.secrets[peerHash][:16]
	var iv = []byte(key)[:aes.BlockSize]
	decrypted := make([]byte, len(message))
	aesBlockDecrypter, _ := aes.NewCipher([]byte(key))
	aesDecrypter := cipher.NewCFBDecrypter(aesBlockDecrypter, iv)
	aesDecrypter.XORKeyStream(decrypted, message)
	return decrypted,nil
	//return message
>>>>>>> a9e32cd0

}

func (this *HandShakeManager) GetSecret(peerHash string) string {
	if sc, ok := this.secrets[peerHash]; ok {
		return hex.EncodeToString(sc)
	} else {
		log.Error("无法取得相应秘钥", peerHash)
		return ""
	}

}

func (this *HandShakeManager) GetSceretPoolSize() int {
	return len(this.secrets)
}

func (this *HandShakeManager) PrintAllSecHash() {
	for hash, _ := range this.secrets {
		log.Notice(hash)
	}

}

// 3DES加密
func TripleDesEncrypt(origData, key []byte) ([]byte, error) {
	block, err := des.NewTripleDESCipher(key)
	if err != nil {
		return nil, err
	}
	origData = PKCS5Padding(origData, block.BlockSize())
	// origData = ZeroPadding(origData, block.BlockSize())
	blockMode := cipher.NewCBCEncrypter(block, key[:8])
	crypted := make([]byte, len(origData))
	blockMode.CryptBlocks(crypted, origData)
	return crypted, nil
}
func DesEncrypt(origData, key []byte) ([]byte, error) {
	block, err := des.NewCipher(key)
	if err != nil {
		return nil, err
	}
	origData = PKCS5Padding(origData, block.BlockSize())
	// origData = ZeroPadding(origData, block.BlockSize())
	blockMode := cipher.NewCBCEncrypter(block, key)
	crypted := make([]byte, len(origData))
	// 根据CryptBlocks方法的说明，如下方式初始化crypted也可以
	// crypted := origData
	blockMode.CryptBlocks(crypted, origData)
	return crypted, nil
}

func PKCS5Padding(ciphertext []byte, blockSize int) []byte {
	padding := blockSize - len(ciphertext)%blockSize
	padtext := bytes.Repeat([]byte{byte(padding)}, padding)
	return append(ciphertext, padtext...)
}

// 3DES解密
func TripleDesDecrypt(crypted, key []byte) ([]byte, error) {
	block, err := des.NewTripleDESCipher(key)
	if err != nil {
		return nil, err
	}
	blockMode := cipher.NewCBCDecrypter(block, key[:8])
	origData := make([]byte, len(crypted))
	// origData := crypted
	blockMode.CryptBlocks(origData, crypted)
	origData = PKCS5UnPadding(origData)
	// origData = ZeroUnPadding(origData)
	return origData, nil
}
func DesDecrypt(crypted, key []byte) ([]byte, error) {
	block, err := des.NewCipher(key)
	if err != nil {
		return nil, err
	}
	blockMode := cipher.NewCBCDecrypter(block, key)
	origData := make([]byte, len(crypted))
	// origData := crypted
	blockMode.CryptBlocks(origData, crypted)
	origData = PKCS5UnPadding(origData)
	// origData = ZeroUnPadding(origData)
	return origData, nil
}
func PKCS5UnPadding(origData []byte) []byte {
	length := len(origData)
	// 去掉最后一个字节 unpadding 次
	unpadding := int(origData[length-1])
	return origData[:(length - unpadding)]
}<|MERGE_RESOLUTION|>--- conflicted
+++ resolved
@@ -15,11 +15,8 @@
 	"encoding/hex"
 	"hyperchain/p2p/transport/ecdh"
 	//"crypto/aes"
-<<<<<<< HEAD
-=======
 	"crypto/aes"
 	"github.com/pkg/errors"
->>>>>>> a9e32cd0
 )
 
 var log *logging.Logger // package-level logger
@@ -88,20 +85,6 @@
 
 
 	//aes
-<<<<<<< HEAD
-	//if _,ok := hSM.secrets[peerHash];!ok{
-	//	panic("the peer hasn't negotiate the share secret, and please restart this node")
-	//	return []byte("")
-	//}
-	//key := hSM.secrets[peerHash][:16]
-	//var iv = []byte(key)[:aes.BlockSize]
-	//encrypted := make([]byte, len(message))
-	//aesBlockEncrypter, _ := aes.NewCipher(key)
-	//aesEncrypter := cipher.NewCFBEncrypter(aesBlockEncrypter, iv)
-	//aesEncrypter.XORKeyStream(encrypted, []byte(message))
-	//return encrypted
-	return message
-=======
 	if _,ok := hSM.secrets[peerHash];!ok{
 		//panic("the peer hasn't negotiate the share secret, and please restart this node")
 
@@ -115,7 +98,6 @@
 	aesEncrypter.XORKeyStream(encrypted, []byte(message))
 	return encrypted,nil
 	//return message
->>>>>>> a9e32cd0
 
 }
 
@@ -133,20 +115,6 @@
 
 	//aes
 	//
-<<<<<<< HEAD
-	//if _,ok := hSM.secrets[peerHash];!ok{
-	//	panic("the peer hasn't negotiate the share secret, and please restart this node")
-	//	return []byte("")
-	//}
-	//key := hSM.secrets[peerHash][:16]
-	//var iv = []byte(key)[:aes.BlockSize]
-	//decrypted := make([]byte, len(message))
-	//aesBlockDecrypter, _ := aes.NewCipher([]byte(key))
-	//aesDecrypter := cipher.NewCFBDecrypter(aesBlockDecrypter, iv)
-	//aesDecrypter.XORKeyStream(decrypted, message)
-	//return decrypted
-	return message
-=======
 	if _,ok := hSM.secrets[peerHash];!ok{
 		//panic("the peer hasn't negotiate the share secret, and please restart this node")
 		return []byte(""),errors.New("the peer hasn't negotiate the share secret, and please restart this node")
@@ -159,7 +127,6 @@
 	aesDecrypter.XORKeyStream(decrypted, message)
 	return decrypted,nil
 	//return message
->>>>>>> a9e32cd0
 
 }
 
