--- conflicted
+++ resolved
@@ -14,10 +14,6 @@
 	"crypto/rand"
 	"encoding/hex"
 	"hyperchain/p2p/transport/ecdh"
-<<<<<<< HEAD
-=======
-	//"crypto/aes"
->>>>>>> a7f66f07
 	"crypto/aes"
 	"github.com/pkg/errors"
 )
