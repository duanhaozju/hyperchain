//Hyperchain License
//Copyright (C) 2016 The Hyperchain Authors.

package p2p

import (
	"errors"
	"golang.org/x/net/context"
	"google.golang.org/grpc"
	"hyperchain/p2p/peerComm"
	pb "hyperchain/p2p/peermessage"
	"hyperchain/p2p/transport"
	"strconv"
	"sync"
	"time"
	//"hyperchain/membersrvc"
	"hyperchain/membersrvc"
)

// init the package-level logger system,
// after this declare and init function,
// you can use the `log` whole the package scope

type Peer struct {
	RemoteAddr *pb.PeerAddress
	Connection *grpc.ClientConn
	localAddr  *pb.PeerAddress
	Client     pb.ChatClient
	TEM        transport.TransportEncryptManager
	Status     int
	ID         uint64
	chatMux    sync.Mutex
	IsPrimary  bool
	PeerPool   *PeersPool
	Addr pb.PeerAddress
	Certificate string

}

// NewPeerByIpAndPort to create a Peer which with a connection,
// this connection ip string format is like '192.168.1.1'
// the peer will auto store into the peer pool.
// when creating a peer, the client instance will create a message whose type is HELLO
// if get a response, save the peer into singleton peer pool instance

func NewPeerByIpAndPort(ip string, port int64,rpcPort int64, nid uint64, TEM transport.TransportEncryptManager, localAddr *pb.PeerAddress, peerPool *PeersPool) (*Peer, error) {
	var peer Peer
	peer.TEM = TEM
	peer.ID = nid
	peer.PeerPool = peerPool
	peerAddr := peerComm.ExtractAddress(ip, port, nid)
	peerAddr.RpcPort = rpcPort;
	opts:=membersrvc.GetGrpcClientOpts()
	conn, err := grpc.Dial(ip+":"+strconv.Itoa(int(port)), opts...)
	peer.localAddr = localAddr
	peer.RemoteAddr = peerComm.ExtractAddress(ip, port, nid)
	if err != nil {
		errors.New("Cannot establish a connection!")
		log.Error("err:", err)
		return nil, err
	}
	peer.Connection = conn
	peer.Client = pb.NewChatClient(peer.Connection)
	peer.IsPrimary = false
	//review handshake operation
	handShakeErr := peer.handShake()
	if handShakeErr != nil{
		return nil, handShakeErr
	}
	return &peer, nil
}

func NewPeerByAddress(address *pb.PeerAddress, nid uint64, TEM transport.TransportEncryptManager, localAddr *pb.PeerAddress) (*Peer, error) {
	var peer Peer
	peer.TEM = TEM
	peer.localAddr = localAddr
	peer.RemoteAddr = address
	opts := membersrvc.GetGrpcClientOpts()
	conn, err := grpc.Dial(address.IP + ":" + strconv.Itoa(int(address.Port)), opts...)
	if err != nil {
		errors.New("Cannot establish a connection!")
		log.Error("err:", err)
		return nil, err
	}
	peer.Connection = conn
	peer.Client = pb.NewChatClient(peer.Connection)
	peer.IsPrimary = false
	//review handshake operation
	handShakeErr := peer.handShake()
	if handShakeErr != nil{
		return nil, handShakeErr
	}
	return &peer, nil
}

func (peer *Peer) handShake() (err error) {
	//review start exchange the secret
	helloMessage := pb.Message{
		MessageType:  pb.Message_HELLO,
		Payload:      peer.TEM.GetLocalPublicKey(),
		From:         peer.localAddr,
		MsgTimeStamp: time.Now().UnixNano(),
	}
	retMessage, err := peer.Client.Chat(context.Background(), &helloMessage)
	if err != nil {
		log.Error("cannot establish a connection",err)
		return
	} else {
		//review get the remote peer secret
		if retMessage.MessageType == pb.Message_HELLO_RESPONSE {
			remotePublicKey := retMessage.Payload
			err := peer.TEM.GenerateSecret(remotePublicKey, peer.RemoteAddr.Hash)
			if err != nil {
				log.Error("genErr", err)
				return
			}

			log.Debug("secret", len(peer.TEM.GetSecret(peer.RemoteAddr.Hash)))
			peer.ID = retMessage.From.ID
<<<<<<< HEAD
=======
			log.Critical("Node ID:", peer.Addr.ID)
			log.Critical("hash:", peer.Addr.Hash)
			log.Critical("negotiate ID：")
			log.Critical(peer.TEM.GetSecret(peer.Addr.Hash))
>>>>>>> a7f66f07
			return  nil
		}
		err =  errors.New("ret message is not Hello Response!")
		return
	}
}

func NewPeerByIpAndPortReconnect(ip string, port int64,rpcPort int64, nid uint64, TEM transport.TransportEncryptManager, localAddr *pb.PeerAddress, peerPool *PeersPool) (*Peer, error) {
	var peer Peer
	peer.TEM = TEM
	peer.ID = nid
	peer.PeerPool = peerPool
	peerAddr := peerComm.ExtractAddress(ip, port, nid)
	peerAddr.RpcPort = rpcPort

	opts := membersrvc.GetGrpcClientOpts()
	conn, err := grpc.Dial(ip + ":" + strconv.Itoa(int(port)), opts...)
	if err != nil {
		errors.New("Cannot establish a connection!")
		log.Error("err:", err)
		return nil, err
	}
	peer.Connection = conn
	peer.Client = pb.NewChatClient(peer.Connection)
	peer.Addr = *peerAddr
	peer.IsPrimary = false
	// review handshake operation
	// review start exchange the secret
	helloMessage := pb.Message{
		MessageType:  pb.Message_RECONNECT,
		Payload:      peer.TEM.GetLocalPublicKey(),
		From:         localAddr,
		MsgTimeStamp: time.Now().UnixNano(),
	}
	retMessage, err2 := peer.Client.Chat(context.Background(), &helloMessage)
<<<<<<< HEAD
=======
	log.Warning("reconnect return :", retMessage)
>>>>>>> a7f66f07
	if err2 != nil {
		log.Error("cannot establish a connection", err2)
		return nil, err2
	} else {
		//review get the remote peer secrets
		if retMessage.MessageType == pb.Message_RECONNECT_RESPONSE {
			remotePublicKey := retMessage.Payload
			genErr := peer.TEM.GenerateSecret(remotePublicKey, peer.Addr.Hash)
			if genErr != nil {
				log.Error("genErr", err)
			}

			log.Notice("secret", len(peer.TEM.GetSecret(peer.Addr.Hash)))
			peer.ID = retMessage.From.ID
			if err != nil {
				log.Error("cannot decrypt the nodeidinfo!")
				errors.New("Decrypt ERROR")
			}
<<<<<<< HEAD
=======
			log.Critical("Node ID:", peer.Addr.ID)
			log.Critical("hash:", peer.Addr.Hash)
			log.Critical("negotiate key：")
			log.Critical(peer.TEM.GetSecret(peer.Addr.Hash))
>>>>>>> a7f66f07
			return &peer, nil
		}
	}
	return nil, errors.New("cannot establish a connection")
}

// Chat is a function to send a message to peer,
// this function invokes the remote function peer-to-peer,
// which implements the service that prototype file declares
//
func (this *Peer) Chat(msg pb.Message) (*pb.Message, error) {
	log.Debug("Invoke the broadcast method", msg.From.ID, ">>>", this.Addr.ID)
<<<<<<< HEAD

	msg.Payload = this.TEM.EncWithSecret(msg.Payload, this.Addr.Hash)
=======
	//this.chatMux.Lock()
	//defer this.chatMux.Unlock()
	var err error;
	msg.Payload,err = this.TEM.EncWithSecret(msg.Payload, this.Addr.Hash)
	if err != nil{
		return nil,err
	}
>>>>>>> a7f66f07
	r, err := this.Client.Chat(context.Background(), &msg)
	if err != nil {
		this.Status = 2;
		log.Error("err:", err)
		return nil,err
	} else {
		this.Status = 1;
	}
	// decode the return message
	if r != nil {
		if r.MessageType != pb.Message_HELLO && r.MessageType != pb.Message_HELLO_RESPONSE {
			r.Payload,err = this.TEM.DecWithSecret(r.Payload, r.From.Hash)
			if err != nil{
				return nil,err
			}

		}

	}
	return r, err
}

// Close the peer connection
// this function should ensure no thread use this thead
// this is not thread safety
func (this *Peer) Close() (bool, error) {
	err := this.Connection.Close()
	if err != nil {
		log.Error("err:", err)
		return false, err
	} else {
		return true, nil
	}
}<|MERGE_RESOLUTION|>--- conflicted
+++ resolved
@@ -7,13 +7,11 @@
 	"errors"
 	"golang.org/x/net/context"
 	"google.golang.org/grpc"
-	"hyperchain/p2p/peerComm"
 	pb "hyperchain/p2p/peermessage"
 	"hyperchain/p2p/transport"
 	"strconv"
 	"sync"
 	"time"
-	//"hyperchain/membersrvc"
 	"hyperchain/membersrvc"
 )
 
@@ -22,174 +20,122 @@
 // you can use the `log` whole the package scope
 
 type Peer struct {
-	RemoteAddr *pb.PeerAddress
+	PeerAddr *pb.PeerAddr
 	Connection *grpc.ClientConn
-	localAddr  *pb.PeerAddress
+	LocalAddr  *pb.PeerAddr
 	Client     pb.ChatClient
 	TEM        transport.TransportEncryptManager
 	Status     int
-	ID         uint64
 	chatMux    sync.Mutex
 	IsPrimary  bool
-	PeerPool   *PeersPool
-	Addr pb.PeerAddress
+	PeerPool   PeersPool
 	Certificate string
 
 }
 
-// NewPeerByIpAndPort to create a Peer which with a connection,
-// this connection ip string format is like '192.168.1.1'
+// NewPeer to create a Peer which with a connection
 // the peer will auto store into the peer pool.
 // when creating a peer, the client instance will create a message whose type is HELLO
 // if get a response, save the peer into singleton peer pool instance
-
-func NewPeerByIpAndPort(ip string, port int64,rpcPort int64, nid uint64, TEM transport.TransportEncryptManager, localAddr *pb.PeerAddress, peerPool *PeersPool) (*Peer, error) {
-	var peer Peer
+// NewPeer 用于返回一个新的NewPeer 用于与远端的peer建立连接，这个peer将会存储在peerPool中
+// 如果取得相应的连接返回值，将会将peer存储在单例的PeersPool中进行存储
+func NewPeer(peerAddr *pb.PeerAddr,localAddr *pb.PeerAddr,TEM transport.TransportEncryptManager,peerspool PeersPool)(peer *Peer, err error){
 	peer.TEM = TEM
-	peer.ID = nid
-	peer.PeerPool = peerPool
-	peerAddr := peerComm.ExtractAddress(ip, port, nid)
-	peerAddr.RpcPort = rpcPort;
-	opts:=membersrvc.GetGrpcClientOpts()
-	conn, err := grpc.Dial(ip+":"+strconv.Itoa(int(port)), opts...)
-	peer.localAddr = localAddr
-	peer.RemoteAddr = peerComm.ExtractAddress(ip, port, nid)
+	peer.LocalAddr = localAddr
+	peer.PeerAddr = peerAddr
+	peer.PeerPool = peerspool
+	//TODO rewrite the tls options get method
+	opts := membersrvc.GetGrpcClientOpts()
+	// dial to remote
+	conn, err := grpc.Dial(peerAddr.IP + ":" + strconv.Itoa(peerAddr.Port), opts...)
 	if err != nil {
-		errors.New("Cannot establish a connection!")
-		log.Error("err:", err)
-		return nil, err
+		log.Error("err:", errors.New("Cannot establish a connection!"))
+		return
 	}
 	peer.Connection = conn
-	peer.Client = pb.NewChatClient(peer.Connection)
+	peer.Client = pb.NewChatClient(conn)
+	// set primary flag false
 	peer.IsPrimary = false
 	//review handshake operation
-	handShakeErr := peer.handShake()
-	if handShakeErr != nil{
-		return nil, handShakeErr
+	err = peer.handShake()
+	if err != nil{
+		return nil, err
 	}
 	return &peer, nil
 }
 
-func NewPeerByAddress(address *pb.PeerAddress, nid uint64, TEM transport.TransportEncryptManager, localAddr *pb.PeerAddress) (*Peer, error) {
-	var peer Peer
-	peer.TEM = TEM
-	peer.localAddr = localAddr
-	peer.RemoteAddr = address
-	opts := membersrvc.GetGrpcClientOpts()
-	conn, err := grpc.Dial(address.IP + ":" + strconv.Itoa(int(address.Port)), opts...)
-	if err != nil {
-		errors.New("Cannot establish a connection!")
-		log.Error("err:", err)
-		return nil, err
-	}
-	peer.Connection = conn
-	peer.Client = pb.NewChatClient(peer.Connection)
-	peer.IsPrimary = false
-	//review handshake operation
-	handShakeErr := peer.handShake()
-	if handShakeErr != nil{
-		return nil, handShakeErr
-	}
-	return &peer, nil
-}
-
+// handShake connect to remote peer, and negotiate the secret
+// handShake 用于与相应的远端peer进行通信，并进行密钥协商
 func (peer *Peer) handShake() (err error) {
 	//review start exchange the secret
 	helloMessage := pb.Message{
 		MessageType:  pb.Message_HELLO,
 		Payload:      peer.TEM.GetLocalPublicKey(),
-		From:         peer.localAddr,
+		From:         peer.LocalAddr,
 		MsgTimeStamp: time.Now().UnixNano(),
 	}
 	retMessage, err := peer.Client.Chat(context.Background(), &helloMessage)
 	if err != nil {
 		log.Error("cannot establish a connection",err)
 		return
-	} else {
-		//review get the remote peer secret
-		if retMessage.MessageType == pb.Message_HELLO_RESPONSE {
-			remotePublicKey := retMessage.Payload
-			err := peer.TEM.GenerateSecret(remotePublicKey, peer.RemoteAddr.Hash)
-			if err != nil {
-				log.Error("genErr", err)
-				return
-			}
-
-			log.Debug("secret", len(peer.TEM.GetSecret(peer.RemoteAddr.Hash)))
-			peer.ID = retMessage.From.ID
-<<<<<<< HEAD
-=======
-			log.Critical("Node ID:", peer.Addr.ID)
-			log.Critical("hash:", peer.Addr.Hash)
-			log.Critical("negotiate ID：")
-			log.Critical(peer.TEM.GetSecret(peer.Addr.Hash))
->>>>>>> a7f66f07
-			return  nil
+	}
+	//review get the remote peer secret
+	if retMessage.MessageType == pb.Message_HELLO_RESPONSE {
+		remotePublicKey := retMessage.Payload
+		err = peer.TEM.GenerateSecret(remotePublicKey, peer.PeerAddr.Hash)
+		if err != nil {
+			log.Error("Local Generate Secret Failed, localAddr:",peer.LocalAddr,err)
+			return
 		}
-		err =  errors.New("ret message is not Hello Response!")
-		return
+		return  nil
 	}
+	return errors.New("ret message is not Hello Response!")
 }
 
-func NewPeerByIpAndPortReconnect(ip string, port int64,rpcPort int64, nid uint64, TEM transport.TransportEncryptManager, localAddr *pb.PeerAddress, peerPool *PeersPool) (*Peer, error) {
-	var peer Peer
+func NewPeerReconnect(peerAddr *pb.PeerAddr,localAddr *pb.PeerAddr,TEM transport.TransportEncryptManager, peerPool PeersPool) (peer *Peer, err error) {
 	peer.TEM = TEM
-	peer.ID = nid
+	peer.PeerAddr = peerAddr
+	peer.LocalAddr = localAddr
 	peer.PeerPool = peerPool
-	peerAddr := peerComm.ExtractAddress(ip, port, nid)
-	peerAddr.RpcPort = rpcPort
 
 	opts := membersrvc.GetGrpcClientOpts()
-	conn, err := grpc.Dial(ip + ":" + strconv.Itoa(int(port)), opts...)
+	// dial to remote
+	conn, err := grpc.Dial(peerAddr.IP + ":" + strconv.Itoa(peerAddr.Port), opts...)
 	if err != nil {
-		errors.New("Cannot establish a connection!")
-		log.Error("err:", err)
+		log.Error("err:", errors.New("Cannot establish a connection!"))
 		return nil, err
 	}
+
 	peer.Connection = conn
-	peer.Client = pb.NewChatClient(peer.Connection)
-	peer.Addr = *peerAddr
+	peer.Client = pb.NewChatClient(conn)
+	// set the primary flag
 	peer.IsPrimary = false
 	// review handshake operation
 	// review start exchange the secret
 	helloMessage := pb.Message{
 		MessageType:  pb.Message_RECONNECT,
 		Payload:      peer.TEM.GetLocalPublicKey(),
-		From:         localAddr,
+		From:         peer.LocalAddr,
 		MsgTimeStamp: time.Now().UnixNano(),
 	}
-	retMessage, err2 := peer.Client.Chat(context.Background(), &helloMessage)
-<<<<<<< HEAD
-=======
-	log.Warning("reconnect return :", retMessage)
->>>>>>> a7f66f07
-	if err2 != nil {
-		log.Error("cannot establish a connection", err2)
-		return nil, err2
-	} else {
-		//review get the remote peer secrets
-		if retMessage.MessageType == pb.Message_RECONNECT_RESPONSE {
-			remotePublicKey := retMessage.Payload
-			genErr := peer.TEM.GenerateSecret(remotePublicKey, peer.Addr.Hash)
-			if genErr != nil {
-				log.Error("genErr", err)
-			}
 
-			log.Notice("secret", len(peer.TEM.GetSecret(peer.Addr.Hash)))
-			peer.ID = retMessage.From.ID
-			if err != nil {
-				log.Error("cannot decrypt the nodeidinfo!")
-				errors.New("Decrypt ERROR")
-			}
-<<<<<<< HEAD
-=======
-			log.Critical("Node ID:", peer.Addr.ID)
-			log.Critical("hash:", peer.Addr.Hash)
-			log.Critical("negotiate key：")
-			log.Critical(peer.TEM.GetSecret(peer.Addr.Hash))
->>>>>>> a7f66f07
-			return &peer, nil
+	retMessage, err := peer.Client.Chat(context.Background(), &helloMessage)
+	log.Debug("reconnect return :", retMessage)
+	if err != nil {
+		log.Error("cannot establish a connection", err)
+		return nil, err
+	}
+	//review get the remote peer secrets
+	if retMessage.MessageType == pb.Message_RECONNECT_RESPONSE {
+		remotePublicKey := retMessage.Payload
+		err = peer.TEM.GenerateSecret(remotePublicKey, peer.PeerAddr.Hash)
+		if err != nil {
+			log.Error("genErr", err)
+			return nil,err
 		}
+		log.Debug("remote Peer address:", peer.PeerAddr)
+		log.Debug(peer.TEM.GetSecret(peer.PeerAddr.Hash))
+		return &peer, nil
 	}
 	return nil, errors.New("cannot establish a connection")
 }
@@ -198,40 +144,27 @@
 // this function invokes the remote function peer-to-peer,
 // which implements the service that prototype file declares
 //
-func (this *Peer) Chat(msg pb.Message) (*pb.Message, error) {
-	log.Debug("Invoke the broadcast method", msg.From.ID, ">>>", this.Addr.ID)
-<<<<<<< HEAD
-
-	msg.Payload = this.TEM.EncWithSecret(msg.Payload, this.Addr.Hash)
-=======
-	//this.chatMux.Lock()
-	//defer this.chatMux.Unlock()
-	var err error;
-	msg.Payload,err = this.TEM.EncWithSecret(msg.Payload, this.Addr.Hash)
+func (this *Peer) Chat(msg pb.Message) (response *pb.Message, err error) {
+	log.Debug("BROADCAST:", msg.From.ID, ">>>", this.PeerAddr.ID)
+	msg.Payload,err = this.TEM.EncWithSecret(msg.Payload, this.PeerAddr.Hash)
 	if err != nil{
 		return nil,err
 	}
->>>>>>> a7f66f07
-	r, err := this.Client.Chat(context.Background(), &msg)
+	response, err = this.Client.Chat(context.Background(), &msg)
 	if err != nil {
 		this.Status = 2;
 		log.Error("err:", err)
 		return nil,err
-	} else {
-		this.Status = 1;
 	}
+	this.Status = 1;
 	// decode the return message
-	if r != nil {
-		if r.MessageType != pb.Message_HELLO && r.MessageType != pb.Message_HELLO_RESPONSE {
-			r.Payload,err = this.TEM.DecWithSecret(r.Payload, r.From.Hash)
-			if err != nil{
-				return nil,err
-			}
-
+	if response != nil && response.MessageType != pb.Message_HELLO && response.MessageType != pb.Message_HELLO_RESPONSE{
+		response.Payload,err = this.TEM.DecWithSecret(response.Payload, response.From.Hash)
+		if err != nil{
+			return nil,err
 		}
-
 	}
-	return r, err
+	return response, err
 }
 
 // Close the peer connection
