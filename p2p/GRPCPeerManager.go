--- conflicted
+++ resolved
@@ -688,7 +688,7 @@
 			log.Error(err)
 			return
 		}
-		log.Debugf("Attend Notify address %v",toUpdateAddress.ID,toUpdateAddress.IP,toUpdateAddress.Port)
+		log.Debugf("Attend Notify address",toUpdateAddress.ID,toUpdateAddress.IP,toUpdateAddress.Port)
 		log.Debug("updateRoutingTable")
 		newPeer, retMessage, err := NewPeerAttendNotify(pb.RecoverPeerAddr(toUpdateAddress), this.LocalAddr, this.TEM, this.CM, this.LocalNode.IsPrimary)
 		if err != nil {
@@ -739,12 +739,6 @@
 			}
 
 
-		}else{
-<<<<<<< HEAD
-			log.Error("RESPONSE is not Message_ATTEND_NOTIFY_RESPONSE")
-=======
-			log.Error("response message is not Message_ATTEND_NOTIFY_RESPONSE")
->>>>>>> b2ab7107
 		}
 
 	} else {
