//Hyperchain License
//Copyright (C) 2016 The Hyperchain Authors.
package p2p

import (
	"github.com/op/go-logging"
	"hyperchain/event"
<<<<<<< HEAD
=======

>>>>>>> adcfe844
	"hyperchain/recovery"
)

// Init the log setting
var log *logging.Logger // package-level logger
func init() {
	log = logging.MustGetLogger("p2p")
}

// PeerManager provides the basic functions which supports the peer to peer
// data transfer. Those should be invoked by the higher layer.
type PeerManager interface {
	// get the all peer list to broadcast
	GetAllPeers() []*Peer
<<<<<<< HEAD
	GetAllPeersWithTemp() []*Peer
	// initialize the peerManager which is for init the local node
	Start(aliveChain chan int, eventMux *event.TypeMux, GRPCProt int64)
=======
	// initialize the peerManager which is for init the local node
	Start(aliveChain chan bool, eventMux *event.TypeMux, isReconnect bool)
>>>>>>> adcfe844
	// Get local node id
	GetNodeId() int
	// broadcast information to peers
	BroadcastPeers(payLoad []byte)
	// send a message to specific peer  UNICAST
	SendMsgToPeers(payLoad []byte, peerList []uint64, MessageType recovery.Message_MsgType)
	//get the peer information of all nodes.
	GetPeerInfo() PeerInfos
	// set
	SetPrimary(id uint64) error
	// get local node instance
	GetLocalNode() *Node
<<<<<<< HEAD
	// update routing table when new peer's join request is accepted
	UpdateRoutingTable(payLoad []byte)
	// use by new peer when join the chain dynamically only
	ConnectToOthers()
	// set the new node online
	SetOnline()
	// get local address payload
	GetLocalAddressPayload() []byte
=======
>>>>>>> adcfe844
}<|MERGE_RESOLUTION|>--- conflicted
+++ resolved
@@ -1,14 +1,14 @@
-//Hyperchain License
-//Copyright (C) 2016 The Hyperchain Authors.
+// peer manager
+// author: Lizhong kuang
+// date: 2016-08-24
+// last modified:2016-08-25 Quan Chen
+// change log:	modified the  PeerManager interface definition
+//		implements GrpcPeerManager methods
 package p2p
 
 import (
 	"github.com/op/go-logging"
 	"hyperchain/event"
-<<<<<<< HEAD
-=======
-
->>>>>>> adcfe844
 	"hyperchain/recovery"
 )
 
@@ -23,14 +23,8 @@
 type PeerManager interface {
 	// get the all peer list to broadcast
 	GetAllPeers() []*Peer
-<<<<<<< HEAD
-	GetAllPeersWithTemp() []*Peer
 	// initialize the peerManager which is for init the local node
-	Start(aliveChain chan int, eventMux *event.TypeMux, GRPCProt int64)
-=======
-	// initialize the peerManager which is for init the local node
-	Start(aliveChain chan bool, eventMux *event.TypeMux, isReconnect bool)
->>>>>>> adcfe844
+	Start(aliveChain chan bool, eventMux *event.TypeMux, isReconnect bool, GRPCProt int64)
 	// Get local node id
 	GetNodeId() int
 	// broadcast information to peers
@@ -43,7 +37,6 @@
 	SetPrimary(id uint64) error
 	// get local node instance
 	GetLocalNode() *Node
-<<<<<<< HEAD
 	// update routing table when new peer's join request is accepted
 	UpdateRoutingTable(payLoad []byte)
 	// use by new peer when join the chain dynamically only
@@ -52,6 +45,4 @@
 	SetOnline()
 	// get local address payload
 	GetLocalAddressPayload() []byte
-=======
->>>>>>> adcfe844
 }