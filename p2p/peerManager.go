--- conflicted
+++ resolved
@@ -7,13 +7,6 @@
 package p2p
 
 import (
-<<<<<<< HEAD
-	"hyperchain-alpha/common"
-	peer "hyperchain-alpha/p2p/peer"
-	pb "hyperchain-alpha/p2p/peermessage"
-	"hyperchain-alpha/p2p/peerEventManager"
-	node "hyperchain-alpha/p2p/node"
-=======
 	"hyperchain/common"
 	node "hyperchain/p2p/node"
 	peer "hyperchain/p2p/peer"
@@ -22,7 +15,6 @@
 	"hyperchain/p2p/peerEventManager"
 	pb "hyperchain/p2p/peermessage"
 	"strconv"
->>>>>>> cb4e47ce
 	"time"
 	//"github.com/labstack/gommon/log"
 	"hyperchain/p2p/peerPool"
@@ -39,13 +31,7 @@
 	Start(path string, NodeId int, aliveChan chan bool)
 	GetClientId() common.Hash
 	BroadcastPeers(payLoad []byte)
-<<<<<<< HEAD
-
 }
-
-=======
-}
->>>>>>> cb4e47ce
 
 type GrpcPeerManager struct {
 	EventManager *peerEventManager.PeerEventManager
@@ -68,16 +54,12 @@
 
 	// init the event manager
 	this.EventManager = peerEventManager.NewPeerEventManager()
-<<<<<<< HEAD
-	this.EventManager.RegisterEvent(pb.Message_HELLO,NewHelloHandler())
-	this.EventManager.RegisterEvent(pb.Message_RESPONSE,NewResponseHandler())
-	this.EventManager.RegisterEvent(pb.Message_CONSUS,NewBroadCastHandler())
-=======
+
 	this.EventManager.RegisterEvent(pb.Message_HELLO, peerEventHandler.NewHelloHandler())
 	this.EventManager.RegisterEvent(pb.Message_RESPONSE, peerEventHandler.NewResponseHandler())
 	this.EventManager.RegisterEvent(pb.Message_CONSUS, peerEventHandler.NewBroadCastHandler())
 	this.EventManager.RegisterEvent(pb.Message_KEEPALIVE, peerEventHandler.NewKeepAliveHandler())
->>>>>>> cb4e47ce
+
 	this.EventManager.Start()
 
 	// connect to peer
@@ -155,21 +137,13 @@
 	return peerPool.GetPeers()
 }
 
-<<<<<<< HEAD
-func (this *GrpcPeerManager)BroadcastPeers(payLoad []byte)  {
-	var broadCastMessage = pb.Message{
-		MessageType:pb.Message_CONSUS,
-		From:this.localNode,
-		// TODO packaging the msg into payload
-		Payload:payLoad,
-=======
+
 func (this *GrpcPeerManager) BroadcastPeers(payLoad []byte) {
 	localNodeAddr := node.GetNodeAddr()
 	var broadCastMessage = pb.Message{
 		MessageType:  pb.Message_CONSUS,
 		From:         &localNodeAddr,
 		Payload:      payLoad,
->>>>>>> cb4e47ce
 		MsgTimeStamp: time.Now().Unix(),
 	}
 	this.EventManager.PostEvent(pb.Message_CONSUS, broadCastMessage)
