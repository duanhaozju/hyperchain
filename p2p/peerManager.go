--- conflicted
+++ resolved
@@ -200,7 +200,6 @@
 		MsgTimeStamp:time.Now().UnixNano(),
 		Payload:payLoad,
 	}
-
 	realPayload, err := proto.Marshal(mpPaylod)
 	if err != nil{
 		log.Error("marshal failed")
@@ -230,12 +229,8 @@
 
 			//if peerId==nodeID{
 			if peer.Idetity == nid {
-<<<<<<< HEAD
+				log.Error(nid)
 				resMsg, err := peer.Chat(&syncMessage)
-=======
-				log.Error(nid)
-				resMsg, err := peer.Chat(&broadCastMessage)
->>>>>>> 95e4c20f
 				if err != nil {
 					log.Error("enter error")
 					log.Error("Broadcast failed,Node", peer.Addr)
