// gRPC manager
// author: Lizhong kuang
// date: 2016-08-24
// last modified:2016-08-25 Quan Chen
// change log:	modified the  PeerManager interface definition
//		implements GrpcPeerManager methods
package p2p

import (
	"hyperchain/common"
	node "hyperchain/p2p/node"
	peer "hyperchain/p2p/peer"
	"hyperchain/p2p/peerComm"
	"hyperchain/p2p/peerEventHandler"
	"hyperchain/p2p/peerEventManager"
	pb "hyperchain/p2p/peermessage"
	"hyperchain/recovery"
	"strconv"
	"time"
	"hyperchain/p2p/peerPool"
	"encoding/hex"
	"hyperchain/event"
	"hyperchain/crypto"
	"github.com/golang/protobuf/proto"
	"github.com/op/go-logging"
	"hyperchain/p2p/transport"
	"golang.org/x/net/context"
)


<<<<<<< HEAD
var MAXPEERNODE = 4
=======
const MAXPEERNODE = 7
>>>>>>> 32b97794

var DESKEY = []byte("sfe023f_sefiel#fi32lf3e!")



type PeerManager interface {
	// judge all peer are connected and return them
	//JudgeAlivePeers(*chan bool)
	GetAllPeers() []*peer.Peer
	Start(path string, NodeId int, aliveChan chan bool,isTest bool,eventMux *event.TypeMux)
	GetClientId() common.Hash
	BroadcastPeers(payLoad []byte)
	SendMsgToPeers(payLoad []byte,peerList []uint64,MessageType recovery.Message_MsgType)
	GetPeerInfos() peer.PeerInfos
}

// gRPC peer manager struct, which to manage the gRPC peers
type GrpcPeerManager struct {
	EventManager *peerEventManager.PeerEventManager
	localNode    *node.Node
	aliveChain   *chan bool
}

var log *logging.Logger // package-level logger
func init() {
	log = logging.MustGetLogger("p2p")
}

// GetClientId GetLocalClientId
func (this *GrpcPeerManager) GetClientId() common.Hash{
	addr := node.GetNodeAddr()
	addrString := addr.String()
	hasher := crypto.NewKeccak256Hash("keccak256Hanser")
	return hasher.Hash(addrString)
	//return *new(common.Hash)

}

// Start start the Normal local listen server
func (this *GrpcPeerManager) Start(path string, NodeId int, aliveChan chan bool,isTest bool,eventMux *event.TypeMux) {
	// initialize the global configs
	configs := peerComm.GetConfig(path)
	//MAX PEERS NUMBER
	MAXPEERNODE,_ = strconv.Atoi(configs["MAXPEERS"])
	port, _ := strconv.Atoi(configs["port"+strconv.Itoa(NodeId)])
	// start local node
	this.localNode = node.NewNode(port,isTest,eventMux,NodeId)
	log.Info("Local Node Hash:",hex.EncodeToString(this.GetClientId().Bytes()))
	//
	this.aliveChain = &aliveChan

	//local HandShake Manager
	//var localHSM transport.HandShakeManager
	//localHSM = transport

	// init the event manager
	this.EventManager = peerEventManager.NewPeerEventManager()
	this.EventManager.RegisterEvent(pb.Message_HELLO, peerEventHandler.NewHelloHandler())
	this.EventManager.RegisterEvent(pb.Message_RESPONSE, peerEventHandler.NewResponseHandler())
	this.EventManager.RegisterEvent(pb.Message_CONSUS, peerEventHandler.NewBroadCastHandler())
	this.EventManager.RegisterEvent(pb.Message_KEEPALIVE, peerEventHandler.NewKeepAliveHandler())

	this.EventManager.Start()

	// connect to peer
	// 如果进行单元测试,需要将参数设置为true
	peerPool := peerPool.NewPeerPool(isTest,!isTest)
	alivePeerMap := make(map[int]bool)
	for i := 1; i <= MAXPEERNODE; i++ {
		if i == NodeId {
			alivePeerMap[i] = true
		}else{
			alivePeerMap[i] = false
		}
	}
	// connect other peers
	for peerPool.GetAliveNodeNum() < MAXPEERNODE - 1{
		log.Debug("node:",NodeId,"process connecting task...")
		nid := 1
		for range time.Tick(3 * time.Second) {
			status := alivePeerMap[nid]
			//log.Println("status map", nid, status)
			if !status {
				//if this node is not online, connect it
				peerIp   := configs["node"+strconv.Itoa(nid)]
				peerPort_s := configs["port"+strconv.Itoa(nid)]
				peerPort_i,err := strconv.Atoi(peerPort_s)
				if err != nil{
					log.Error("port cannot convert into int",err)
				}
				peerPort_i32 := int32(peerPort_i)
				peerAddress := pb.PeerAddress{
					Ip:peerIp,
					Port:peerPort_i32,
				}
				peerAddrString := peerIp + ":" + peerPort_s
				log.Info("Connecting to: ", peerAddrString)
				hasher := crypto.NewKeccak256Hash("keccak256Hanser")
				peerNodeHash := hex.EncodeToString(hasher.Hash(peerAddress.String()).Bytes())

				peer, peerErr := peer.NewPeerByString(peerAddrString)
				if peerErr != nil {
					// cannot connect to other peer
					log.Error("Node: "+peerAddrString+" can not connect!\n", peerErr)

					//continue
				} else {
					// add  peer to peer pool
					peerPort, _ := strconv.Atoi(configs["port"+strconv.Itoa(nid)])
					peerPool.PutPeer(pb.PeerAddress{
						Ip:   configs["node"+strconv.Itoa(nid)],
						Port: int32(peerPort),
					}, peer)
					alivePeerMap[nid] = true
					log.Debug("Peer Node hash:", peerNodeHash)
				}
			}
			nid += 1
			if nid > MAXPEERNODE{
				break
			}
		}
	}
	log.Notice("┌────────────────────────────┐")
	log.Notice("│  All NODES WERE CONNECTED  │")
	log.Notice("└────────────────────────────┘")

	*this.aliveChain <- true
}

// GetAllPeers get all connected peer in the peer pool
func (this *GrpcPeerManager) GetAllPeers() []*peer.Peer {
	peerPool := peerPool.NewPeerPool(false,false)
	return peerPool.GetPeers()
}

// BroadcastPeers Broadcast Massage to connected peers
func (this *GrpcPeerManager) BroadcastPeers(payLoad []byte) {
	result, err := transport.TripleDesEncrypt(payLoad, DESKEY)
	if err!=nil{
		log.Fatal("TripleDesEncrypt Failed!")
	}
	localNodeAddr := node.GetNodeAddr()
	var broadCastMessage = pb.Message{
		MessageType:  pb.Message_CONSUS,
		From:         &localNodeAddr,
		Payload:      result,
		MsgTimeStamp: time.Now().UnixNano(),
	}
	pPool := peerPool.NewPeerPool(false, false)
	//go this.EventManager.PostEvent(pb.Message_CONSUS, broadCastMessage)
	broadcast(broadCastMessage,&pPool)
}

// inner the broadcast method which serve BroadcastPeers function
func broadcast(broadCastMessage pb.Message,pPool *peerPool.PeersPool){
	for _, peer := range pPool.GetPeers() {
		go peer.Chat(&broadCastMessage)
		//go func(){
		//	resMsg, err := peer.Chat(&broadCastMessage)
		//	if err != nil {
		//		log.Error("Broadcast failed,Node", peer.Addr)
		//	} else {
		//		log.Debug("resMsg:", string(resMsg.Payload))
		//		//this.eventManager.PostEvent(pb.Message_RESPONSE,*resMsg)
		//	}
		//}()
	}
}


// SendMsgToPeers Send msg to specific peer peerlist
func (this *GrpcPeerManager) SendMsgToPeers(payLoad []byte,peerList []uint64,MessageType recovery.Message_MsgType){
	var mpPaylod = &recovery.Message{
		MessageType:MessageType,
		MsgTimeStamp:time.Now().UnixNano(),
		Payload:payLoad,
	}
	realPayload, err := proto.Marshal(mpPaylod)
	if err != nil{
		log.Error("marshal failed")
	}
	result, err := transport.TripleDesEncrypt(realPayload, DESKEY)
	if err!=nil{
		log.Fatal("TripleDesEncrypt Failed!")
	}
	localNodeAddr := node.GetNodeAddr()
	var syncMessage = pb.Message{
		MessageType:  pb.Message_SYNCMSG,
		From:         &localNodeAddr,
		Payload:      result,
		MsgTimeStamp: time.Now().UnixNano(),
	}
	pPool := peerPool.NewPeerPool(false, false)


	// broadcast to special peers
	//TODO for stateUpdate
	go func(){for _, peer := range pPool.GetPeers() {

		for _,nodeID := range peerList{
			nid:=strconv.FormatUint(nodeID,10)
			//peerId:=uint64(strconv.Atoi(peer.Idetity))

			//nid := strconv.Itoa(nodeID)

			//if peerId==nodeID{
			if peer.Idetity == nid {
				log.Error(nid)
				resMsg, err := peer.Chat(&syncMessage)
				if err != nil {
					log.Error("enter error")
					log.Error("Broadcast failed,Node", peer.Addr)
				} else {
					log.Info("resMsg:", string(resMsg.Payload))
					//this.eventManager.PostEvent(pb.Message_RESPONSE,*resMsg)
				}
			}
		}

	}
	}()


}


func (this *GrpcPeerManager) GetPeerInfos() peer.PeerInfos{
	peerpool := peerPool.NewPeerPool(false,false);
	peers := peerpool.GetPeers()
	var perinfo peer.PeerInfo
	localNodeAddr := node.GetNodeAddr()
	result, err := transport.TripleDesEncrypt([]byte("Query Status"), DESKEY)
	if err!=nil{
		log.Fatal("TripleDesEncrypt Failed!")
	}

	var keepAliveMessage = pb.Message{
		MessageType:  pb.Message_KEEPALIVE,
		From:         &localNodeAddr,
		Payload:      result,
		MsgTimeStamp: time.Now().UnixNano(),
	}
	var perinfos peer.PeerInfos
	//fmt.Println("==========================")
	for _,per := range peers{
		//fmt.Println("+++++++++++++++++++++++++++++")
		log.Debug("rage the peer")
		perinfo.IP = per.Addr.Ip
		perinfo.Port = int(per.Addr.Port)
		perinfo.CName = per.CName
		retMsg, err := per.Client.Chat(context.Background(),&keepAliveMessage)
		if err != nil{
			perinfo.Status = peer.STOP
		}else if retMsg.MessageType == pb.Message_RESPONSE{
			perinfo.Status = peer.ALIVE
		}else if retMsg.MessageType == pb.Message_PENDING{
			perinfo.Status = peer.PENDING
		}
		perinfos = append(perinfos,&perinfo)
	}
	return perinfos
}<|MERGE_RESOLUTION|>--- conflicted
+++ resolved
@@ -25,14 +25,11 @@
 	"github.com/op/go-logging"
 	"hyperchain/p2p/transport"
 	"golang.org/x/net/context"
+	"fmt"
 )
 
 
-<<<<<<< HEAD
-var MAXPEERNODE = 4
-=======
 const MAXPEERNODE = 7
->>>>>>> 32b97794
 
 var DESKEY = []byte("sfe023f_sefiel#fi32lf3e!")
 
@@ -73,10 +70,8 @@
 
 // Start start the Normal local listen server
 func (this *GrpcPeerManager) Start(path string, NodeId int, aliveChan chan bool,isTest bool,eventMux *event.TypeMux) {
-	// initialize the global configs
+
 	configs := peerComm.GetConfig(path)
-	//MAX PEERS NUMBER
-	MAXPEERNODE,_ = strconv.Atoi(configs["MAXPEERS"])
 	port, _ := strconv.Atoi(configs["port"+strconv.Itoa(NodeId)])
 	// start local node
 	this.localNode = node.NewNode(port,isTest,eventMux,NodeId)
@@ -84,12 +79,9 @@
 	//
 	this.aliveChain = &aliveChan
 
-	//local HandShake Manager
-	//var localHSM transport.HandShakeManager
-	//localHSM = transport
-
 	// init the event manager
 	this.EventManager = peerEventManager.NewPeerEventManager()
+
 	this.EventManager.RegisterEvent(pb.Message_HELLO, peerEventHandler.NewHelloHandler())
 	this.EventManager.RegisterEvent(pb.Message_RESPONSE, peerEventHandler.NewResponseHandler())
 	this.EventManager.RegisterEvent(pb.Message_CONSUS, peerEventHandler.NewBroadCastHandler())
@@ -184,7 +176,7 @@
 	}
 	pPool := peerPool.NewPeerPool(false, false)
 	//go this.EventManager.PostEvent(pb.Message_CONSUS, broadCastMessage)
-	broadcast(broadCastMessage,&pPool)
+	go broadcast(broadCastMessage,&pPool)
 }
 
 // inner the broadcast method which serve BroadcastPeers function
@@ -277,9 +269,9 @@
 		MsgTimeStamp: time.Now().UnixNano(),
 	}
 	var perinfos peer.PeerInfos
-	//fmt.Println("==========================")
+	fmt.Println("==========================")
 	for _,per := range peers{
-		//fmt.Println("+++++++++++++++++++++++++++++")
+		fmt.Println("+++++++++++++++++++++++++++++")
 		log.Debug("rage the peer")
 		perinfo.IP = per.Addr.Ip
 		perinfo.Port = int(per.Addr.Port)
@@ -293,6 +285,7 @@
 			perinfo.Status = peer.PENDING
 		}
 		perinfos = append(perinfos,&perinfo)
+		fmt.Println("add a peerinfo")
 	}
 	return perinfos
 }