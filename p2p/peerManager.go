--- conflicted
+++ resolved
@@ -24,17 +24,10 @@
 
 type PeerManager interface {
 	// judge all peer are connected and return them
-<<<<<<< HEAD
-	JudgeAlivePeers(num int)(bool)
-	GetAllPeers()([]*Peer)
-	Start(path string,isFirst bool, aliveChan chan bool)
-	GetClientId()common.Hash
-=======
 	JudgeAlivePeers(*chan int)
 	GetAllPeers() []*peer.Peer
 	Start(path string, NodeId int)
 	GetClientId() common.Hash
->>>>>>> 8aeb6d42
 	BroadcastPeers(payLoad []byte)
 }
 
