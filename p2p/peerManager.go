// gRPC manager
// author: Lizhong kuang
// date: 2016-08-24
// last modified:2016-08-25 Quan Chen
// change log:	modified the  PeerManager interface definition
//		implements GrpcPeerManager methods
package p2p

import (
	"hyperchain/common"
	node "hyperchain/p2p/node"
	peer "hyperchain/p2p/peer"
	"hyperchain/p2p/peerComm"
	"hyperchain/p2p/peerEventHandler"
	"hyperchain/p2p/peerEventManager"
	pb "hyperchain/p2p/peermessage"
	"hyperchain/recovery"
	"strconv"
	"time"
	"hyperchain/p2p/peerPool"
	"encoding/hex"
	"hyperchain/event"
	"hyperchain/crypto"
	"github.com/golang/protobuf/proto"
	"github.com/op/go-logging"
	"hyperchain/p2p/transport"
	"golang.org/x/net/context"
	"fmt"
)


<<<<<<< HEAD

const MAXPEERNODE = 4

=======
var MAXPEERNODE int
>>>>>>> 157adc0d

var DESKEY = []byte("sfe023f_sefiel#fi32lf3e!")



type PeerManager interface {
	// judge all peer are connected and return them
	//JudgeAlivePeers(*chan bool)
	GetAllPeers() []*peer.Peer
	Start(path string, NodeId int, aliveChan chan bool,isTest bool,eventMux *event.TypeMux)
	GetClientId() common.Hash
	BroadcastPeers(payLoad []byte)
	SendMsgToPeers(payLoad []byte,peerList []uint64,MessageType recovery.Message_MsgType)
	GetPeerInfos() peer.PeerInfos
}

// gRPC peer manager struct, which to manage the gRPC peers
type GrpcPeerManager struct {
	EventManager *peerEventManager.PeerEventManager
	localNode    *node.Node
	aliveChain   *chan bool
}

var log *logging.Logger // package-level logger
func init() {
	log = logging.MustGetLogger("p2p")
}

// GetClientId GetLocalClientId
func (this *GrpcPeerManager) GetClientId() common.Hash{
	addr := node.GetNodeAddr()
	addrString := addr.String()
	hasher := crypto.NewKeccak256Hash("keccak256Hanser")
	return hasher.Hash(addrString)
	//return *new(common.Hash)

}

// Start start the Normal local listen server
func (this *GrpcPeerManager) Start(path string, NodeId int, aliveChan chan bool,isTest bool,eventMux *event.TypeMux) {

	configs := peerComm.GetConfig(path)
	port, _ := strconv.Atoi(configs["port"+strconv.Itoa(NodeId)])
	MAXPEERNODE,_ := strconv.Atoi(configs["MAXPEERS"])
	// start local node
	this.localNode = node.NewNode(port,isTest,eventMux,NodeId)
	log.Info("Local Node Hash:",hex.EncodeToString(this.GetClientId().Bytes()))
	//
	this.aliveChain = &aliveChan

	// init the event manager
	this.EventManager = peerEventManager.NewPeerEventManager()

	this.EventManager.RegisterEvent(pb.Message_HELLO, peerEventHandler.NewHelloHandler())
	this.EventManager.RegisterEvent(pb.Message_RESPONSE, peerEventHandler.NewResponseHandler())
	this.EventManager.RegisterEvent(pb.Message_CONSUS, peerEventHandler.NewBroadCastHandler())
	this.EventManager.RegisterEvent(pb.Message_KEEPALIVE, peerEventHandler.NewKeepAliveHandler())

	this.EventManager.Start()

	// connect to peer
	// 如果进行单元测试,需要将参数设置为true
	peerPool := peerPool.NewPeerPool(isTest,!isTest)
	alivePeerMap := make(map[int]bool)
	for i := 1; i <= MAXPEERNODE; i++ {
		if i == NodeId {
			alivePeerMap[i] = true
		}else{
			alivePeerMap[i] = false
		}
	}
	// connect other peers
	for peerPool.GetAliveNodeNum() < MAXPEERNODE - 1{
		log.Debug("node:",NodeId,"process connecting task...")
		nid := 1
		for range time.Tick(3 * time.Second) {
			status := alivePeerMap[nid]
			//log.Println("status map", nid, status)
			if !status {
				//if this node is not online, connect it
				peerIp   := configs["node"+strconv.Itoa(nid)]
				peerPort_s := configs["port"+strconv.Itoa(nid)]
				peerPort_i,err := strconv.Atoi(peerPort_s)
				if err != nil{
					log.Error("port cannot convert into int",err)
				}
				peerPort_i32 := int32(peerPort_i)
				peerAddress := pb.PeerAddress{
					Ip:peerIp,
					Port:peerPort_i32,
				}
				peerAddrString := peerIp + ":" + peerPort_s
				log.Info("Connecting to: ", peerAddrString)
				hasher := crypto.NewKeccak256Hash("keccak256Hanser")
				peerNodeHash := hex.EncodeToString(hasher.Hash(peerAddress.String()).Bytes())

				peer, peerErr := peer.NewPeerByString(peerAddrString)
				if peerErr != nil {
					// cannot connect to other peer
					log.Error("Node: "+peerAddrString+" can not connect!\n", peerErr)

					//continue
				} else {
					// add  peer to peer pool
					peerPort, _ := strconv.Atoi(configs["port"+strconv.Itoa(nid)])
					peerPool.PutPeer(pb.PeerAddress{
						Ip:   configs["node"+strconv.Itoa(nid)],
						Port: int32(peerPort),
					}, peer)
					alivePeerMap[nid] = true
					log.Debug("Peer Node hash:", peerNodeHash)
				}
			}
			nid += 1
			if nid > MAXPEERNODE{
				break
			}
		}
	}
	log.Notice("┌────────────────────────────┐")
	log.Notice("│  All NODES WERE CONNECTED  │")
	log.Notice("└────────────────────────────┘")

	*this.aliveChain <- true
}

// GetAllPeers get all connected peer in the peer pool
func (this *GrpcPeerManager) GetAllPeers() []*peer.Peer {
	peerPool := peerPool.NewPeerPool(false,false)
	return peerPool.GetPeers()
}

// BroadcastPeers Broadcast Massage to connected peers
func (this *GrpcPeerManager) BroadcastPeers(payLoad []byte) {
	result, err := transport.TripleDesEncrypt(payLoad, DESKEY)
	if err!=nil{
		log.Fatal("TripleDesEncrypt Failed!")
	}
	localNodeAddr := node.GetNodeAddr()
	var broadCastMessage = pb.Message{
		MessageType:  pb.Message_CONSUS,
		From:         &localNodeAddr,
		Payload:      result,
		MsgTimeStamp: time.Now().UnixNano(),
	}
	pPool := peerPool.NewPeerPool(false, false)
	//go this.EventManager.PostEvent(pb.Message_CONSUS, broadCastMessage)
	go broadcast(broadCastMessage,&pPool)
}

// inner the broadcast method which serve BroadcastPeers function
func broadcast(broadCastMessage pb.Message,pPool *peerPool.PeersPool){
	for _, peer := range pPool.GetPeers() {
		go peer.Chat(&broadCastMessage)
		//go func(){
		//	resMsg, err := peer.Chat(&broadCastMessage)
		//	if err != nil {
		//		log.Error("Broadcast failed,Node", peer.Addr)
		//	} else {
		//		log.Debug("resMsg:", string(resMsg.Payload))
		//		//this.eventManager.PostEvent(pb.Message_RESPONSE,*resMsg)
		//	}
		//}()
	}
}


// SendMsgToPeers Send msg to specific peer peerlist
func (this *GrpcPeerManager) SendMsgToPeers(payLoad []byte,peerList []uint64,MessageType recovery.Message_MsgType){
	var mpPaylod = &recovery.Message{
		MessageType:MessageType,
		MsgTimeStamp:time.Now().UnixNano(),
		Payload:payLoad,
	}
	realPayload, err := proto.Marshal(mpPaylod)
	if err != nil{
		log.Error("marshal failed")
	}
	result, err := transport.TripleDesEncrypt(realPayload, DESKEY)
	if err!=nil{
		log.Fatal("TripleDesEncrypt Failed!")
	}
	localNodeAddr := node.GetNodeAddr()
	var syncMessage = pb.Message{
		MessageType:  pb.Message_SYNCMSG,
		From:         &localNodeAddr,
		Payload:      result,
		MsgTimeStamp: time.Now().UnixNano(),
	}
	pPool := peerPool.NewPeerPool(false, false)


	// broadcast to special peers
	//TODO for stateUpdate
	go func(){for _, peer := range pPool.GetPeers() {

		for _,nodeID := range peerList{
			nid:=strconv.FormatUint(nodeID,10)
			//peerId:=uint64(strconv.Atoi(peer.Idetity))

			//nid := strconv.Itoa(nodeID)

			//if peerId==nodeID{
			if peer.Idetity == nid {
				log.Error(nid)
				resMsg, err := peer.Chat(&syncMessage)
				if err != nil {
					log.Error("enter error")
					log.Error("Broadcast failed,Node", peer.Addr)
				} else {
					log.Info("resMsg:", string(resMsg.Payload))
					//this.eventManager.PostEvent(pb.Message_RESPONSE,*resMsg)
				}
			}
		}

	}
	}()


}


func (this *GrpcPeerManager) GetPeerInfos() peer.PeerInfos{
	peerpool := peerPool.NewPeerPool(false,false);
	peers := peerpool.GetPeers()
	var perinfo peer.PeerInfo
	localNodeAddr := node.GetNodeAddr()
	result, err := transport.TripleDesEncrypt([]byte("Query Status"), DESKEY)
	if err!=nil{
		log.Fatal("TripleDesEncrypt Failed!")
	}

	var keepAliveMessage = pb.Message{
		MessageType:  pb.Message_KEEPALIVE,
		From:         &localNodeAddr,
		Payload:      result,
		MsgTimeStamp: time.Now().UnixNano(),
	}
	var perinfos peer.PeerInfos
	fmt.Println("==========================")
	for _,per := range peers{
		fmt.Println("+++++++++++++++++++++++++++++")
		log.Debug("rage the peer")
		perinfo.IP = per.Addr.Ip
		perinfo.Port = int(per.Addr.Port)
		perinfo.CName = per.CName
		retMsg, err := per.Client.Chat(context.Background(),&keepAliveMessage)
		if err != nil{
			perinfo.Status = peer.STOP
		}else if retMsg.MessageType == pb.Message_RESPONSE{
			perinfo.Status = peer.ALIVE
		}else if retMsg.MessageType == pb.Message_PENDING{
			perinfo.Status = peer.PENDING
		}
		perinfos = append(perinfos,&perinfo)
		fmt.Println("add a peerinfo")
	}
	return perinfos
}<|MERGE_RESOLUTION|>--- conflicted
+++ resolved
@@ -25,17 +25,10 @@
 	"github.com/op/go-logging"
 	"hyperchain/p2p/transport"
 	"golang.org/x/net/context"
-	"fmt"
 )
 
 
-<<<<<<< HEAD
-
-const MAXPEERNODE = 4
-
-=======
 var MAXPEERNODE int
->>>>>>> 157adc0d
 
 var DESKEY = []byte("sfe023f_sefiel#fi32lf3e!")
 
@@ -82,7 +75,6 @@
 	MAXPEERNODE,_ := strconv.Atoi(configs["MAXPEERS"])
 	// start local node
 	this.localNode = node.NewNode(port,isTest,eventMux,NodeId)
-	log.Info("Local Node Hash:",hex.EncodeToString(this.GetClientId().Bytes()))
 	//
 	this.aliveChain = &aliveChan
 
@@ -276,9 +268,7 @@
 		MsgTimeStamp: time.Now().UnixNano(),
 	}
 	var perinfos peer.PeerInfos
-	fmt.Println("==========================")
 	for _,per := range peers{
-		fmt.Println("+++++++++++++++++++++++++++++")
 		log.Debug("rage the peer")
 		perinfo.IP = per.Addr.Ip
 		perinfo.Port = int(per.Addr.Port)
@@ -292,7 +282,6 @@
 			perinfo.Status = peer.PENDING
 		}
 		perinfos = append(perinfos,&perinfo)
-		fmt.Println("add a peerinfo")
 	}
 	return perinfos
 }