--- conflicted
+++ resolved
@@ -28,11 +28,7 @@
 )
 
 
-<<<<<<< HEAD
-var MAXPEERNODE = 7
-=======
 var MAXPEERNODE int
->>>>>>> ecb2bded
 
 var DESKEY = []byte("sfe023f_sefiel#fi32lf3e!")
 
@@ -76,11 +72,7 @@
 
 	configs := peerComm.GetConfig(path)
 	port, _ := strconv.Atoi(configs["port"+strconv.Itoa(NodeId)])
-<<<<<<< HEAD
-	MAXPEERNODE,_ = strconv.Atoi(configs["MAXPEERS"])
-=======
 	MAXPEERNODE,_ := strconv.Atoi(configs["MAXPEERS"])
->>>>>>> ecb2bded
 	// start local node
 	this.localNode = node.NewNode(port,isTest,eventMux,NodeId)
 	//
