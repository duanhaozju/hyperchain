--- conflicted
+++ resolved
@@ -114,9 +114,11 @@
 			}
 		}
 	}
-
-	log.Println("----------------All the nodes have been connected-----------------")
-
+	log.Println("##########################################")
+	log.Println("#                                        #")
+	log.Println("# All the nodes have been connected...   #")
+	log.Println("#                                        #")
+	log.Println("##########################################")
 
 	*this.aliveChain <- true
 }
@@ -163,7 +165,6 @@
 	go broadcast(broadCastMessage,pPool)
 }
 
-<<<<<<< HEAD
 func broadcast(broadCastMessage pb.Message,pPool *peerPool.PeersPool){
 	for _, peer := range pPool.GetPeers() {
 		fmt.Println("广播....")
@@ -175,23 +176,4 @@
 			//this.eventManager.PostEvent(pb.Message_RESPONSE,*resMsg)
 		}
 	}
-=======
-	//go this.EventManager.PostEvent(pb.Message_CONSUS, broadCastMessage)
-	go func(){log.Println(broadCastMessage.MessageType)
-	pPool := peerPool.NewPeerPool(false,false)
-	fmt.Println("现在有节点数目:",pPool.GetAliveNodeNum())
-	ps := pPool.GetPeers()
-	fmt.Println("现在有节点数目:",len(ps))
-	for _,peer := range pPool.GetPeers(){
-		fmt.Println("广播....")
-		resMsg,err := peer.Chat(&broadCastMessage)
-		if err != nil{
-			log.Println("Broadcast failed,Node",peer.Addr)
-		}else{
-			log.Println("resMsg:",string(resMsg.Payload))
-			//this.eventManager.PostEvent(pb.Message_RESPONSE,*resMsg)
-		}
-	}
-	}()
->>>>>>> 57efd210
 }