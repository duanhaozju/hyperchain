// gRPC manager
// author: Lizhong kuang
// date: 2016-08-24
// last modified:2016-08-25 Quan Chen
// change log:	modified the  PeerManager interface definition
//		implements GrpcPeerManager methods
package p2p

import (
	"hyperchain/common"
	node "hyperchain/p2p/node"
	peer "hyperchain/p2p/peer"
	"hyperchain/p2p/peerComm"
	"hyperchain/p2p/peerEventHandler"
	"hyperchain/p2p/peerEventManager"
	pb "hyperchain/p2p/peermessage"
	"hyperchain/recovery"
	"strconv"
	"time"
	"hyperchain/p2p/peerPool"
	"encoding/hex"
	"hyperchain/event"
	"hyperchain/crypto"
	"github.com/golang/protobuf/proto"
	"github.com/op/go-logging"
	"hyperchain/p2p/transport"
	"golang.org/x/net/context"
	"fmt"
)


<<<<<<< HEAD
const MAXPEERNODE = 4
=======
const MAXPEERNODE = 10
>>>>>>> e67b5192

var DESKEY = []byte("sfe023f_sefiel#fi32lf3e!")



type PeerManager interface {
	// judge all peer are connected and return them
	//JudgeAlivePeers(*chan bool)
	GetAllPeers() []*peer.Peer
	Start(path string, NodeId int, aliveChan chan bool,isTest bool,eventMux *event.TypeMux)
	GetClientId() common.Hash
	BroadcastPeers(payLoad []byte)
	SendMsgToPeers(payLoad []byte,peerList []uint64,MessageType recovery.Message_MsgType)
	GetPeerInfos() peer.PeerInfos
}

// gRPC peer manager struct, which to manage the gRPC peers
type GrpcPeerManager struct {
	EventManager *peerEventManager.PeerEventManager
	localNode    *node.Node
	aliveChain   *chan bool
}

var log *logging.Logger // package-level logger
func init() {
	log = logging.MustGetLogger("p2p")
}

// GetClientId GetLocalClientId
func (this *GrpcPeerManager) GetClientId() common.Hash{
	addr := node.GetNodeAddr()
	addrString := addr.String()
	hasher := crypto.NewKeccak256Hash("keccak256Hanser")
	return hasher.Hash(addrString)
	//return *new(common.Hash)

}

// Start start the Normal local listen server
func (this *GrpcPeerManager) Start(path string, NodeId int, aliveChan chan bool,isTest bool,eventMux *event.TypeMux) {

	configs := peerComm.GetConfig(path)
	port, _ := strconv.Atoi(configs["port"+strconv.Itoa(NodeId)])
	// start local node
	this.localNode = node.NewNode(port,isTest,eventMux,NodeId)
	log.Info("Local Node Hash:",hex.EncodeToString(this.GetClientId().Bytes()))
	//
	this.aliveChain = &aliveChan

	// init the event manager
	this.EventManager = peerEventManager.NewPeerEventManager()

	this.EventManager.RegisterEvent(pb.Message_HELLO, peerEventHandler.NewHelloHandler())
	this.EventManager.RegisterEvent(pb.Message_RESPONSE, peerEventHandler.NewResponseHandler())
	this.EventManager.RegisterEvent(pb.Message_CONSUS, peerEventHandler.NewBroadCastHandler())
	this.EventManager.RegisterEvent(pb.Message_KEEPALIVE, peerEventHandler.NewKeepAliveHandler())

	this.EventManager.Start()

	// connect to peer
	// 如果进行单元测试,需要将参数设置为true
	peerPool := peerPool.NewPeerPool(isTest,!isTest)
	alivePeerMap := make(map[int]bool)
	for i := 1; i <= MAXPEERNODE; i++ {
		if i == NodeId {
			alivePeerMap[i] = true
		}else{
			alivePeerMap[i] = false
		}
	}
	// connect other peers
	for peerPool.GetAliveNodeNum() < MAXPEERNODE - 1{
		log.Debug("node:",NodeId,"process connecting task...")
		nid := 1
		for range time.Tick(3 * time.Second) {
			status := alivePeerMap[nid]
			//log.Println("status map", nid, status)
			if !status {
				//if this node is not online, connect it
				peerIp   := configs["node"+strconv.Itoa(nid)]
				peerPort_s := configs["port"+strconv.Itoa(nid)]
				peerPort_i,err := strconv.Atoi(peerPort_s)
				if err != nil{
					log.Error("port cannot convert into int",err)
				}
				peerPort_i32 := int32(peerPort_i)
				peerAddress := pb.PeerAddress{
					Ip:peerIp,
					Port:peerPort_i32,
				}
				peerAddrString := peerIp + ":" + peerPort_s
				log.Info("Connecting to: ", peerAddrString)
				hasher := crypto.NewKeccak256Hash("keccak256Hanser")
				peerNodeHash := hex.EncodeToString(hasher.Hash(peerAddress.String()).Bytes())

				peer, peerErr := peer.NewPeerByString(peerAddrString)
				if peerErr != nil {
					// cannot connect to other peer
					log.Error("Node: "+peerAddrString+" can not connect!\n", peerErr)

					//continue
				} else {
					// add  peer to peer pool
					peerPort, _ := strconv.Atoi(configs["port"+strconv.Itoa(nid)])
					peerPool.PutPeer(pb.PeerAddress{
						Ip:   configs["node"+strconv.Itoa(nid)],
						Port: int32(peerPort),
					}, peer)
					alivePeerMap[nid] = true
					log.Debug("Peer Node hash:", peerNodeHash)
				}
			}
			nid += 1
			if nid > MAXPEERNODE{
				break
			}
		}
	}
	log.Notice("┌────────────────────────────┐")
	log.Notice("│  All NODES WERE CONNECTED  │")
	log.Notice("└────────────────────────────┘")

	*this.aliveChain <- true
}

// GetAllPeers get all connected peer in the peer pool
func (this *GrpcPeerManager) GetAllPeers() []*peer.Peer {
	peerPool := peerPool.NewPeerPool(false,false)
	return peerPool.GetPeers()
}

// BroadcastPeers Broadcast Massage to connected peers
func (this *GrpcPeerManager) BroadcastPeers(payLoad []byte) {
	result, err := transport.TripleDesEncrypt(payLoad, DESKEY)
	if err!=nil{
		log.Fatal("TripleDesEncrypt Failed!")
	}
	localNodeAddr := node.GetNodeAddr()
	var broadCastMessage = pb.Message{
		MessageType:  pb.Message_CONSUS,
		From:         &localNodeAddr,
		Payload:      result,
		MsgTimeStamp: time.Now().UnixNano(),
	}
	pPool := peerPool.NewPeerPool(false, false)
	//go this.EventManager.PostEvent(pb.Message_CONSUS, broadCastMessage)
	go broadcast(broadCastMessage,&pPool)
}

// inner the broadcast method which serve BroadcastPeers function
func broadcast(broadCastMessage pb.Message,pPool *peerPool.PeersPool){
	for _, peer := range pPool.GetPeers() {
		go peer.Chat(&broadCastMessage)
		//go func(){
		//	resMsg, err := peer.Chat(&broadCastMessage)
		//	if err != nil {
		//		log.Error("Broadcast failed,Node", peer.Addr)
		//	} else {
		//		log.Debug("resMsg:", string(resMsg.Payload))
		//		//this.eventManager.PostEvent(pb.Message_RESPONSE,*resMsg)
		//	}
		//}()
	}
}


// SendMsgToPeers Send msg to specific peer peerlist
func (this *GrpcPeerManager) SendMsgToPeers(payLoad []byte,peerList []uint64,MessageType recovery.Message_MsgType){
	var mpPaylod = &recovery.Message{
		MessageType:MessageType,
		MsgTimeStamp:time.Now().UnixNano(),
		Payload:payLoad,
	}
	realPayload, err := proto.Marshal(mpPaylod)
	if err != nil{
		log.Error("marshal failed")
	}
	result, err := transport.TripleDesEncrypt(realPayload, DESKEY)
	if err!=nil{
		log.Fatal("TripleDesEncrypt Failed!")
	}
	localNodeAddr := node.GetNodeAddr()
	var syncMessage = pb.Message{
		MessageType:  pb.Message_SYNCMSG,
		From:         &localNodeAddr,
		Payload:      result,
		MsgTimeStamp: time.Now().UnixNano(),
	}
	pPool := peerPool.NewPeerPool(false, false)


	// broadcast to special peers
	//TODO for stateUpdate
	go func(){for _, peer := range pPool.GetPeers() {

		for _,nodeID := range peerList{
			nid:=strconv.FormatUint(nodeID,10)
			//peerId:=uint64(strconv.Atoi(peer.Idetity))

			//nid := strconv.Itoa(nodeID)

			//if peerId==nodeID{
			if peer.Idetity == nid {
				log.Error(nid)
				resMsg, err := peer.Chat(&syncMessage)
				if err != nil {
					log.Error("enter error")
					log.Error("Broadcast failed,Node", peer.Addr)
				} else {
					log.Info("resMsg:", string(resMsg.Payload))
					//this.eventManager.PostEvent(pb.Message_RESPONSE,*resMsg)
				}
			}
		}

	}
	}()


}


func (this *GrpcPeerManager) GetPeerInfos() peer.PeerInfos{
	peerpool := peerPool.NewPeerPool(false,false);
	peers := peerpool.GetPeers()
	var perinfo peer.PeerInfo
	localNodeAddr := node.GetNodeAddr()
	result, err := transport.TripleDesEncrypt([]byte("Query Status"), DESKEY)
	if err!=nil{
		log.Fatal("TripleDesEncrypt Failed!")
	}

	var keepAliveMessage = pb.Message{
		MessageType:  pb.Message_KEEPALIVE,
		From:         &localNodeAddr,
		Payload:      result,
		MsgTimeStamp: time.Now().UnixNano(),
	}
	var perinfos peer.PeerInfos
	fmt.Println("==========================")
	for _,per := range peers{
		fmt.Println("+++++++++++++++++++++++++++++")
		log.Debug("rage the peer")
		perinfo.IP = per.Addr.Ip
		perinfo.Port = int(per.Addr.Port)
		perinfo.CName = per.CName
		retMsg, err := per.Client.Chat(context.Background(),&keepAliveMessage)
		if err != nil{
			perinfo.Status = peer.STOP
		}else if retMsg.MessageType == pb.Message_RESPONSE{
			perinfo.Status = peer.ALIVE
		}else if retMsg.MessageType == pb.Message_PENDING{
			perinfo.Status = peer.PENDING
		}
		perinfos = append(perinfos,&perinfo)
		fmt.Println("add a peerinfo")
	}
	return perinfos
}<|MERGE_RESOLUTION|>--- conflicted
+++ resolved
@@ -29,11 +29,9 @@
 )
 
 
-<<<<<<< HEAD
+
 const MAXPEERNODE = 4
-=======
-const MAXPEERNODE = 10
->>>>>>> e67b5192
+
 
 var DESKEY = []byte("sfe023f_sefiel#fi32lf3e!")
 
