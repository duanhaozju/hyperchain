--- conflicted
+++ resolved
@@ -15,11 +15,7 @@
 func TestNewChatClient(t *testing.T) {
 	//start the server
 	server := node.NewNode(8002)
-<<<<<<< HEAD
-	go func() {
-=======
 	/*go func() {
->>>>>>> 6ace1fd3
 		for now := range time.Tick(3 * time.Second) {
 			fmt.Println(now)
 		}
