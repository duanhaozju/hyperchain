// author: chenquan
// date: 16-8-25
// last modified: 16-8-25 20:01
// last Modified Author: chenquan
// change log:
//
// message defination for network transaction
syntax="proto3";

package peermessage;


message Message{
    // From the message source 
    PeerAddress From     = 1;
    MsgType MessageType  = 2;
    bytes  Payload       = 3;
    int64 MsgTimeStamp   = 15;

    //MsgType message type during data transfer 
    enum MsgType {
        HELLO           = 0;
        HELLO_RESPONSE  = 1;
<<<<<<< HEAD
        INTRODUCE = 2;
        INTRODUCE_RESPONSE = 3;
        ATTEND = 4;
        ATTEND_RESPNSE = 5;
        RESPONSE = 6;
        CONSUS = 7;
        KEEPALIVE = 8;
        SYNCMSG = 9;
        PENDING = 10;
=======
        RECONNECT = 2;
        RECONNECT_RESPONSE = 3;
        RESPONSE = 4;
        CONSUS = 5;
        KEEPALIVE = 6;
        SYNCMSG = 7;
        PENDING = 8;
>>>>>>> adcfe844
    }
}


// Routers table this is the router table which for transfer 
message Routers {
    repeated PeerAddress routers = 1;
}


//PeerAddress the peer address
message PeerAddress {
        string IP      =   1;
        int64  Port    =   2;
    uint64
    ID
    =
    3
    ;
    string
    hash
    =
    4
    ;
}


service Chat {
    // double arrow data tranfer
    rpc Chat(Message) returns(Message){}
}<|MERGE_RESOLUTION|>--- conflicted
+++ resolved
@@ -21,7 +21,6 @@
     enum MsgType {
         HELLO           = 0;
         HELLO_RESPONSE  = 1;
-<<<<<<< HEAD
         INTRODUCE = 2;
         INTRODUCE_RESPONSE = 3;
         ATTEND = 4;
@@ -31,20 +30,13 @@
         KEEPALIVE = 8;
         SYNCMSG = 9;
         PENDING = 10;
-=======
         RECONNECT = 2;
         RECONNECT_RESPONSE = 3;
-        RESPONSE = 4;
-        CONSUS = 5;
-        KEEPALIVE = 6;
-        SYNCMSG = 7;
-        PENDING = 8;
->>>>>>> adcfe844
     }
 }
 
 
-// Routers table this is the router table which for transfer 
+// Routers table this is the router table which for transfer
 message Routers {
     repeated PeerAddress routers = 1;
 }
