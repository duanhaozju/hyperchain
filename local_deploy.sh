#!/usr/bin/env bash
set -e

govendor build

FIRSTSERVER="114.55.64.132"
<<<<<<< HEAD
=======
MAXNODE=4
>>>>>>> eb28c4a0

 scp -r killprocess.sh satoshi@$FIRSTSERVER:/home/satoshi/
 ssh -t satoshi@$FIRSTSERVER "chmod a+x killprocess.sh && bash killprocess.sh"
 scp -r hyperchain satoshi@$FIRSTSERVER:/home/satoshi/
 scp -r peerconfig.json satoshi@$FIRSTSERVER:/home/satoshi/
 scp -r config.yaml satoshi@$FIRSTSERVER:/home/satoshi/
 scp -r genesis.json satoshi@$FIRSTSERVER:/home/satoshi/
 scp -r server_deploy.sh satoshi@$FIRSTSERVER:/home/satoshi/
 scp -r innerserverlist.txt satoshi@$FIRSTSERVER:/home/satoshi/
 ssh -t satoshi@$FIRSTSERVER "chmod a+x server_deploy.sh && bash server_deploy.sh"


while read line;do
 SERVER_ADDR+=" ${line}"
done < ./serverlist.txt
ni=1
for server_address in ${SERVER_ADDR[@]}; do
echo $server_address
 #    ssh -t satoshi@$server_address "cd /home/satoshi/ && ./hyperchain -o $ni -l 8081 -p ./peerconfig.json -f ./"

osascript -e 'tell app "Terminal" to do script "ssh -t satoshi@'$server_address' \"rm -rf /tmp/hyperchain/ && cd /home/satoshi/ &&chmod a+x hyperchain && ./hyperchain -o $ni -l 8081 -p ./peerconfig.json -f ./ -g ./genesis.json\""'

 #gnome-terminal -x bash -c "ssh -t satoshi@$server_address \"rm -rf /tmp/hyperchain/ && cd /home/satoshi/ && ./hyperchain -o $ni -l 8081 -p ./peerconfig.json -f ./ -g ./genesis.json\""
 ni=`expr $ni + 1`
done<|MERGE_RESOLUTION|>--- conflicted
+++ resolved
@@ -4,10 +4,7 @@
 govendor build
 
 FIRSTSERVER="114.55.64.132"
-<<<<<<< HEAD
-=======
 MAXNODE=4
->>>>>>> eb28c4a0
 
  scp -r killprocess.sh satoshi@$FIRSTSERVER:/home/satoshi/
  ssh -t satoshi@$FIRSTSERVER "chmod a+x killprocess.sh && bash killprocess.sh"
