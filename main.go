//Hyperchain License
//Copyright (C) 2016 The Hyperchain Authors.
package main

import (
	"github.com/mkideal/cli"
	"github.com/op/go-logging"
	"hyperchain/common"
	"hyperchain/namespace"
	"time"
	"hyperchain/p2p"
	"github.com/terasum/viper"
	"hyperchain/p2p/ipc"
	"fmt"
	_ "net/http/pprof"
	"hyperchain/rpc"
)

type hyperchain struct {
	nsMgr       namespace.NamespaceManager
	hs          jsonrpc.RPCServer
	p2pmgr 	    p2p.P2PManager
	stopFlag    chan bool
	restartFlag chan bool
	args        *argT
}

func newHyperchain(argV *argT, conf *common.Config) *hyperchain {
	hp := &hyperchain{
		stopFlag:    make(chan bool),
		restartFlag: make(chan bool),
		args:        argV,
	}


	globalConfig := common.NewConfig(hp.args.ConfigPath)
	common.InitHyperLoggerManager(globalConfig)
	logger = common.GetLogger(common.DEFAULT_LOG, "main")
	//P2P module MUST Start before namespace server
	vip := viper.New()
	vip.SetConfigFile(hp.args.ConfigPath)
	err := vip.ReadInConfig()
	if err != nil{
		panic(err)
	}
	p2pManager,err  := p2p.GetP2PManager(vip)
	if err != nil{
		panic(err)
	}
	hp.p2pmgr = p2pManager

<<<<<<< HEAD
	//
	//common.InitLog(globalConfig)
=======
>>>>>>> 178dd355
	hp.nsMgr = namespace.GetNamespaceManager(globalConfig)
	hp.hs = jsonrpc.GetRPCServer(hp.nsMgr, hp.stopFlag, hp.restartFlag)

	return hp
}

func (h *hyperchain) start() {
	logger.Notice("Hyperchain server starting...")
	go h.nsMgr.Start()
	go h.hs.Start()
	go CheckLicense(h.stopFlag)
}

func (h *hyperchain) stop() {
	logger.Critical("Hyperchain server stop...")
	h.nsMgr.Stop()
	time.Sleep(3 * time.Second)
	h.hs.Stop()
	logger.Critical("Hyperchain server stopped")
}

func (h *hyperchain) restart() {
	logger.Critical("Hyperchain server restart...")
	h.stop()
	h.start()
}

type argT struct {
	cli.Helper
	RestoreEnable bool     `cli:"r,restore" usage:"enable restore system status from dumpfile"`
	SId           string   `cli:"sid" usage:"use to specify snapshot" dft:""`
	Namespace     string   `cli:"n,namespace" usage:"use to specify namspace" dft:"global"`
	PProfEnable   bool     `cli:"pprof" usage:"use to specify whether to turn on pprof monitor or not"`
	PPort         string   `cli:"pport" usage:"use to specify pprof http port"`
	ConfigPath    string   `cli:"c,conf" usage:"config file path" dft:"./global.toml"`
	IPCEndpoint   string   `cli:"ipc" usage:"ipc interactive shell attach endpoint" dft:"./hpc.ipc"`
	Shell         bool     `cli:"s,shell" usage:"start interactive shell" dft:"false"`
}

var (
	logger *logging.Logger
)

func main() {
	cli.Run(new(argT), func(ctx *cli.Context) error {
		defer func() {
			if r := recover(); r != nil {
				fmt.Println("Pannic: ", r)
			}
		}()

		argv := ctx.Argv().(*argT)
		globalConfig := common.NewConfig(argv.ConfigPath)

		switch {
		case argv.RestoreEnable:
			// Restore blockchain
			restore(globalConfig, argv.SId, argv.Namespace)
		case argv.Shell:
			// Start interactive shell
			fmt.Println("Start hypernet interactive shell: ", argv.IPCEndpoint)
			ipc.IPCShell(argv.IPCEndpoint)
		default:
			// Start hyperchain service
			hp := newHyperchain(argv, globalConfig)
			run(hp, argv)
		}
		return nil
	})
}

func run(inst *hyperchain, argv *argT) {
	if argv.PProfEnable {
		setupPProf(argv.PPort)
	}
	inst.start()
	for {
		select {
		case <-inst.stopFlag:
			inst.stop()
		case <-inst.restartFlag:
			inst.restart()
		}
	}
}<|MERGE_RESOLUTION|>--- conflicted
+++ resolved
@@ -25,7 +25,7 @@
 	args        *argT
 }
 
-func newHyperchain(argV *argT, conf *common.Config) *hyperchain {
+func newHyperchain(argV *argT) *hyperchain {
 	hp := &hyperchain{
 		stopFlag:    make(chan bool),
 		restartFlag: make(chan bool),
@@ -49,11 +49,6 @@
 	}
 	hp.p2pmgr = p2pManager
 
-<<<<<<< HEAD
-	//
-	//common.InitLog(globalConfig)
-=======
->>>>>>> 178dd355
 	hp.nsMgr = namespace.GetNamespaceManager(globalConfig)
 	hp.hs = jsonrpc.GetRPCServer(hp.nsMgr, hp.stopFlag, hp.restartFlag)
 
@@ -86,11 +81,11 @@
 	RestoreEnable bool     `cli:"r,restore" usage:"enable restore system status from dumpfile"`
 	SId           string   `cli:"sid" usage:"use to specify snapshot" dft:""`
 	Namespace     string   `cli:"n,namespace" usage:"use to specify namspace" dft:"global"`
-	PProfEnable   bool     `cli:"pprof" usage:"use to specify whether to turn on pprof monitor or not"`
-	PPort         string   `cli:"pport" usage:"use to specify pprof http port"`
-	ConfigPath    string   `cli:"c,conf" usage:"config file path" dft:"./global.toml"`
-	IPCEndpoint   string   `cli:"ipc" usage:"ipc interactive shell attach endpoint" dft:"./hpc.ipc"`
-	Shell         bool     `cli:"s,shell" usage:"start interactive shell" dft:"false"`
+	ConfigPath  string `cli:"c,conf" usage:"config file path" dft:"./global.toml"`
+	IPCEndpoint string `cli:"ipc" usage:"ipc interactive shell attach endpoint" dft:"./hpc.ipc"`
+	Shell       bool `cli:"s,shell" usage:"start interactive shell" dft:"false"`
+	PProfEnable   bool   `cli:"pprof" usage:"use to specify whether to turn on pprof monitor or not"`
+	PPort         string `cli:"pport" usage:"use to specify pprof http port"`
 }
 
 var (
