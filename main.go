--- conflicted
+++ resolved
@@ -5,72 +5,38 @@
 package main
 
 import (
-<<<<<<< HEAD
-	"github.com/mkideal/cli"
-	"hyperchain/manager"
-	"hyperchain/p2p"
-
-=======
 	"hyperchain/accounts"
 	"hyperchain/common"
 	"hyperchain/consensus/controller"
->>>>>>> 7b060e14
 	"hyperchain/core"
 	"hyperchain/crypto"
 	"hyperchain/event"
-<<<<<<< HEAD
-
-	"strconv"
-
-	"github.com/op/go-logging"
-	"hyperchain/accounts"
-	"hyperchain/common"
-	"hyperchain/consensus/controller"
-=======
->>>>>>> 7b060e14
 	"hyperchain/jsonrpc"
 	"hyperchain/manager"
 	"hyperchain/membersrvc"
-<<<<<<< HEAD
-	"runtime"
-=======
 	"hyperchain/p2p"
 	"strconv"
 
 	"github.com/mkideal/cli"
->>>>>>> 7b060e14
 )
 
 type argT struct {
 	cli.Helper
-<<<<<<< HEAD
-	NodeId int `cli:"o,nodeid" usage:"current node ID" dft:"1"`
-	LocalPort      int    `cli:"l,localport" usage:"gRPC data transport port" dft:"8001"`
-	PeerConfigPath string `cli:"p,peerconfig" usage:"peerconfig.json path" dft:"./peerconfig.json"`
-	PbftConfigPath string `cli:"f,pbftconfig" usage:"pbft config file folder path,ensure this is a valid dir path" dft:"./consensus/pbft/"`
-	GenesisPath    string `cli:"g,genesisconfig" usage:"genesis.json config file path " dft:"./core/genesis.json"`
-=======
 	NodeID     int    `cli:"o,id" usage:"node ID" dft:"1"`
 	ConfigPath string `cli:"c,conf" usage:"配置文件所在路径" dft:"./config/global.yaml"`
 	GRPCPort   int    `cli:"l,rpcport" usage:"远程连接端口" dft:"8001"`
 	HTTPPort   int    `cli:",t,httpport" useage:"jsonrpc开放端口" dft:"8081"`
->>>>>>> 7b060e14
 }
 
 func main() {
 	cli.Run(new(argT), func(ctx *cli.Context) error {
 		argv := ctx.Argv().(*argT)
 
-<<<<<<< HEAD
-		runtime.GOMAXPROCS(-1)
-		membersrvc.Start("./", argv.NodeId)
-=======
 		config := newconfigsImpl(argv.ConfigPath)
 		// add condition judge if need the command line param override the config file config
 		config.initConfig(argv.NodeID, argv.GRPCPort, argv.HTTPPort)
 
 		membersrvc.Start(config.getMemberSRVCConfigPath(), config.getNodeID())
->>>>>>> 7b060e14
 
 		//init log
 		common.InitLog(config.getLogLevel(), config.getLogDumpFileDir(), config.getGRPCPort(), config.getLogDumpFileFlag())
@@ -96,32 +62,17 @@
 		//init encryption object
 
 		encryption := crypto.NewEcdsaEncrypto("ecdsa")
-<<<<<<< HEAD
-		encryption.GenerateNodeKey(strconv.Itoa(argv.LocalPort), keydir)
-
-		am := accounts.NewAccountManager(keydir, encryption)
-		am.UnlockAllAccount(keydir)
-=======
 		encryption.GenerateNodeKey(strconv.Itoa(config.getNodeID()), config.getKeyNodeDir())
 		//
 		am := accounts.NewAccountManager(config.getKeystoreDir(), encryption)
 		am.UnlockAllAccount(config.getKeystoreDir())
->>>>>>> 7b060e14
 
 		//init hash object
 		kec256Hash := crypto.NewKeccak256Hash("keccak256")
 
 		//init block pool to save block
-		blockPool := core.NewBlockPool(eventMux, cs)
+		blockPool := core.NewBlockPool(eventMux)
 
-<<<<<<< HEAD
-		//start http server
-		//go jsonrpc.StartHttp(argv.LocalPort, eventMux)
-
-		//go jsonrpc.Start(argv.LocalPort, eventMux)
-
-=======
->>>>>>> 7b060e14
 		//init manager
 		exist := make(chan bool)
 		pm := manager.New(eventMux, blockPool, grpcPeerMgr, cs, fetcher, am, kec256Hash,
@@ -129,11 +80,8 @@
 
 		go jsonrpc.Start(config.getHTTPPort(), eventMux, pm)
 
-<<<<<<< HEAD
-=======
 		<-exist
 
->>>>>>> 7b060e14
 		return nil
 	})
 }