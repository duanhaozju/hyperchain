--- conflicted
+++ resolved
@@ -12,13 +12,7 @@
 	"hyperchain/admittance"
 	"hyperchain/api/jsonrpc/core"
 	"hyperchain/common"
-<<<<<<< HEAD
 	"hyperchain/core"
-=======
-	"hyperchain/consensus/csmgr"
-	"hyperchain/core/executor"
-	"hyperchain/crypto"
->>>>>>> f644299b
 	"hyperchain/event"
 	"hyperchain/p2p"
 	"hyperchain/consensus/csmgr"
@@ -76,6 +70,7 @@
 		common.InitLog(conf)
 
 		db_utils.InitDBForNamespace(conf, DefaultNamespace)
+		eventMux := new(event.TypeMux)
 
 		cm, cmerr := admittance.GetCaManager(conf)
 		if cmerr != nil {
@@ -85,13 +80,6 @@
 		//init peer manager to start grpc server and client
 		grpcPeerMgr := p2p.NewGrpcManager(conf)
 
-		//init genesis
-<<<<<<< HEAD
-		core.CreateInitBlock(DefaultNamespace, conf)
-
-		eventMux := new(event.TypeMux)
-=======
->>>>>>> f644299b
 		//init pbft consensus
 		consenter := csmgr.Consenter(DefaultNamespace, conf, eventMux)
 		consenter.Start()
@@ -104,11 +92,8 @@
 		if executor == nil {
 			return errors.New("Initialize BlockPool failed")
 		}
-<<<<<<< HEAD
 
-=======
 		executor.CreateInitBlock(conf)
->>>>>>> f644299b
 		executor.Initialize()
 		//init manager
 		exist := make(chan bool)
