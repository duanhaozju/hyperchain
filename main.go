--- conflicted
+++ resolved
@@ -32,12 +32,8 @@
 	GRPCPort   int    `cli:"l,rpcport" usage:"远程连接端口" dft:"8001"`
 	HTTPPort   int    `cli:"t,httpport" useage:"jsonrpc开放端口" dft:"8081"`
 	IsInit     bool   `cli:"i,init" usage:"是否是创世节点" dft:"false"`
-<<<<<<< HEAD
-	Introducer string `cli:"r,introducer" usage:"加入代理节点信息,格127.0.0.1:8001:1"dft:"127.0.0.1:8001:1"`
-=======
 	Introducer string `cli:"r,introducer" usage:"加入代理节点信息,格127.0.0.|1:8001"dft:"127.0.0.1:8001:1"`
 	IsReconnect bool  `cli:"e,isReconnect" usage:"是否重新链接" dft:"false"`
->>>>>>> ab94d6a2
 }
 
 
