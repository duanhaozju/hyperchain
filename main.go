//Hyperchain License
//Copyright (C) 2016 The Hyperchain Authors.
package main

import (
	"github.com/mkideal/cli"
	"github.com/op/go-logging"
	"hyperchain/api/jsonrpc/core"
	"hyperchain/common"
	"hyperchain/namespace"
	"time"
<<<<<<< HEAD
=======
	"fmt"
>>>>>>> 99284ac7
)

type hyperchain struct {
	nsMgr       namespace.NamespaceManager
	hs          jsonrpc.HttpServer
	stopFlag    chan bool
	restartFlag chan bool
	args        *argT
}

func newHyperchain(argV *argT, conf *common.Config) *hyperchain {
	hp := &hyperchain{
		stopFlag:    make(chan bool),
		restartFlag: make(chan bool),
		args:        argV,
	}

	common.InitHyperLoggerManager(conf)
	//
	//common.InitLog(globalConfig)

	hp.nsMgr = namespace.GetNamespaceManager(conf)
	hp.hs = jsonrpc.GetHttpServer(hp.nsMgr, hp.stopFlag, hp.restartFlag)

	logger = common.GetLogger(common.DEFAULT_LOG, "main")
	return hp
}

func (h *hyperchain) start() {
	logger.Critical("Hyperchain server start...")
	go h.nsMgr.Start()
	go h.hs.Start()
	go CheckLicense(h.stopFlag)
	logger.Critical("Hyperchain server started")
}

func (h *hyperchain) stop() {
	logger.Critical("Hyperchain server stop...")
	h.nsMgr.Stop()
	time.Sleep(3 * time.Second)
	h.hs.Stop()
	logger.Critical("Hyperchain server stopped")
}

func (h *hyperchain) restart() {
	logger.Critical("Hyperchain server restart...")
	h.stop()
	h.start()
}

type argT struct {
	cli.Helper
	ConfigPath    string `cli:"c,conf" usage:"config file path" dft:"./global.yaml"`
	RestoreEnable bool   `cli:"r,restore" usage:"enable restore system status from dumpfile"`
	SId           string `cli:"s,sid" usage:"use to specify snapshot" dft:""`
	Namespace     string `cli:"n,namespace" usage:"use to specify namspace" dft:"global"`
}

var (
	logger *logging.Logger
)

func main() {
	cli.Run(new(argT), func(ctx *cli.Context) error {
		defer func() {
			if r := recover(); r != nil {
				fmt.Println("Recovered in f", r)
			}
		}()
		argv := ctx.Argv().(*argT)
<<<<<<< HEAD

		globalConfig := common.NewConfig(argv.ConfigPath)

		hp := newHyperchain(argv, globalConfig)
		switch {
		case argv.RestoreEnable:
			restore(globalConfig, argv.SId, argv.Namespace)
		default:
			run(hp)
=======
		hp := newHyperchain(argv)
		hp.start()
		for {
			select {
			case <-hp.stopFlag:
				hp.stop()
				return nil
			case <-hp.restartFlag:
				hp.restart()
			}
>>>>>>> 99284ac7
		}
		return nil
	})
}

func run(inst *hyperchain) {
	inst.start()
	for {
		select {
		case <-inst.stopFlag:
			inst.stop()
		case <-inst.restartFlag:
			inst.restart()
		}
	}
}<|MERGE_RESOLUTION|>--- conflicted
+++ resolved
@@ -9,10 +9,7 @@
 	"hyperchain/common"
 	"hyperchain/namespace"
 	"time"
-<<<<<<< HEAD
-=======
 	"fmt"
->>>>>>> 99284ac7
 )
 
 type hyperchain struct {
@@ -83,7 +80,6 @@
 			}
 		}()
 		argv := ctx.Argv().(*argT)
-<<<<<<< HEAD
 
 		globalConfig := common.NewConfig(argv.ConfigPath)
 
@@ -93,18 +89,6 @@
 			restore(globalConfig, argv.SId, argv.Namespace)
 		default:
 			run(hp)
-=======
-		hp := newHyperchain(argv)
-		hp.start()
-		for {
-			select {
-			case <-hp.stopFlag:
-				hp.stop()
-				return nil
-			case <-hp.restartFlag:
-				hp.restart()
-			}
->>>>>>> 99284ac7
 		}
 		return nil
 	})
