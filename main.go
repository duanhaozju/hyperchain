--- conflicted
+++ resolved
@@ -6,16 +6,7 @@
 	"fmt"
 	"github.com/mkideal/cli"
 	"hyperchain/common"
-<<<<<<< HEAD
-	"hyperchain/event"
-	"hyperchain/p2p"
-	"hyperchain/consensus/csmgr"
-	"hyperchain/core/db_utils"
-	"hyperchain/core/executor"
-	"hyperchain/manager"
-=======
 	"hyperchain/namespace"
->>>>>>> b2c36539
 )
 
 type argT struct {
@@ -46,37 +37,7 @@
 		}
 		nsMgr.Start()
 
-<<<<<<< HEAD
-		//init peer manager to start grpc server and client
-		grpcPeerMgr := p2p.NewGrpcManager(conf)
-
-		//init pbft consensus
-		consenter := csmgr.Consenter(DefaultNamespace, conf, eventMux)
-		consenter.Start()
-
-		am := accounts.NewAccountManager(conf)
-		am.UnlockAllAccount(conf.GetString(common.KEY_STORE_DIR))
-
-		//init block pool to save block
-		executor := executor.NewExecutor(DefaultNamespace, conf, eventMux)
-		if executor == nil {
-			return errors.New("Initialize BlockPool failed")
-		}
-
-		executor.CreateInitBlock(conf)
-		executor.Initialize()
-		//init manager
-		exist := make(chan bool)
-
-		pm := manager.New(DefaultNamespace, eventMux, executor, grpcPeerMgr, consenter, am, cm)
-		// todo 1. 删除该方法参数，该方法不需要传参
-		go jsonrpc.Start(eventMux, pm, cm, conf)
-		go CheckLicense(exist, conf)
-
-		<-exist
-=======
 		<-stopHyperchain
->>>>>>> b2c36539
 		return nil
 	})
 }
