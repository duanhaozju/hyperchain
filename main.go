--- conflicted
+++ resolved
@@ -8,11 +8,7 @@
 	"hyperchain/common"
 	"hyperchain/namespace"
 	"time"
-<<<<<<< HEAD
 	"hyperchain/rpc"
-	"fmt"
-=======
->>>>>>> 8cb0ffd2
 )
 
 type hyperchain struct {
