//Hyperchain License
//Copyright (C) 2016 The Hyperchain Authors.
package main

import (
	"github.com/mkideal/cli"
	"github.com/op/go-logging"
	"hyperchain/api/jsonrpc/core"
	"hyperchain/common"
	"hyperchain/namespace"
	"time"
<<<<<<< HEAD
	"hyperchain/p2p"
=======
	"fmt"
>>>>>>> 1b4bcade
)

type hyperchain struct {
	nsMgr       namespace.NamespaceManager
	hs          jsonrpc.HttpServer
	stopFlag    chan bool
	restartFlag chan bool
	args        *argT
}

func newHyperchain(argV *argT) *hyperchain {
	hp := &hyperchain{
		stopFlag:    make(chan bool),
		restartFlag: make(chan bool),
		args:        argV,
	}

	globalConfig := common.NewConfig(hp.args.ConfigPath)
	common.InitHyperLoggerManager(globalConfig)
	//
	//common.InitLog(globalConfig)

	hp.nsMgr = namespace.GetNamespaceManager(globalConfig)
	hp.hs = jsonrpc.GetHttpServer(hp.nsMgr, hp.stopFlag, hp.restartFlag)

	logger = common.GetLogger(common.DEFAULT_LOG, "main")
	return hp
}

func (h *hyperchain) start() {
	logger.Critical("Hyperchain server start...")
	go h.nsMgr.Start()
	go h.hs.Start()
	go CheckLicense(h.stopFlag)
	logger.Critical("Hyperchain server started")
}

func (h *hyperchain) stop() {
	logger.Critical("Hyperchain server stop...")
	h.nsMgr.Stop()
	time.Sleep(3 * time.Second)
	h.hs.Stop()
	logger.Critical("Hyperchain server stopped")
}

func (h *hyperchain) restart() {
	logger.Critical("Hyperchain server restart...")
	h.stop()
	h.start()
}

type argT struct {
	cli.Helper
	ConfigPath string `cli:"c,conf" usage:"config file path" dft:"./global.yaml"`
}

var (
	logger *logging.Logger
)

func main() {
	cli.Run(new(argT), func(ctx *cli.Context) error {
		defer func() {
			if r := recover(); r != nil {
				fmt.Println("Recovered in f", r)
			}
		}()
		argv := ctx.Argv().(*argT)
		hp := newHyperchain(argv)
		hp.start()
		for {
			select {
			case <-hp.stopFlag:
				hp.stop()
				return nil
			case <-hp.restartFlag:
				hp.restart()
			}
		}
		return nil
	})
}<|MERGE_RESOLUTION|>--- conflicted
+++ resolved
@@ -9,11 +9,7 @@
 	"hyperchain/common"
 	"hyperchain/namespace"
 	"time"
-<<<<<<< HEAD
-	"hyperchain/p2p"
-=======
 	"fmt"
->>>>>>> 1b4bcade
 )
 
 type hyperchain struct {
