package crypto

import (
	"fmt"
	"hyperchain/common"
	"crypto/ecdsa"
	"crypto/rand"
	"github.com/syndtr/goleveldb/leveldb/errors"
	"os"
	"io"
	"encoding/hex"
	"io/ioutil"
	"crypto/elliptic"
	"hyperchain/crypto/sha3"
	"hyperchain/crypto/secp256k1"
)

const keystoredir  = "/tmp/hyperchain/cache/keystore/"
//
type EcdsaEncrypto struct{
	name string
	port string
}

func NewEcdsaEncrypto(name string) *EcdsaEncrypto  {
	ee := &EcdsaEncrypto{name:name}
	return ee
}


func GenerateKey()(*ecdsa.PrivateKey,error)  {
	return ecdsa.GenerateKey(secp256k1.S256(), rand.Reader)
}

func (ee *EcdsaEncrypto)Sign(hash []byte,  prv interface{})(sig []byte, err error)  {
	privateKey := prv.(*ecdsa.PrivateKey)
	if len(hash) != 32 {
		return nil, fmt.Errorf("hash is required to be exactly 32 bytes (%d)", len(hash))
	}

	seckey := common.LeftPadBytes(privateKey.D.Bytes(), privateKey.Params().BitSize/8)
	defer zeroBytes(seckey)
	sig, err = secp256k1.Sign(hash, seckey)
	return
}

//UnSign recovers Address from txhash and signature
func (ee *EcdsaEncrypto)UnSign(args ...interface{})([]byte, error)  {
	if len(args)!=2{
		err :=errors.New("paramas invalid")
		return nil,err
	}
	hash := args[0].([]byte)
	sig := args[1].([]byte)
	pubBytes,err := secp256k1.RecoverPubkey(hash, sig)
	if err!=nil{
		return nil,err
	}
	addr := Keccak256(pubBytes[1:])[12:]
	return addr,nil
}
func (ee *EcdsaEncrypto)GeneralKey(port string)(interface{},error) {
	key,err := GenerateKey()
	if err!=nil{
		return nil,err
	}

	ee.port=port
	k := hex.EncodeToString(FromECDSA(key))
	_, error := os.Stat(keystoredir)
	if error == nil || os.IsExist(error){
<<<<<<< HEAD
		//fmt.Println("directory exists")
=======
		//("directory exists")
>>>>>>> 158b1464

	}else {
		//fmt.Println("no")
		os.MkdirAll(keystoredir,0777)
	}
	file := keystoredir+port
	if err:=ioutil.WriteFile(file, []byte(k), 0600);err!=nil{
		return key,err
	}
	return key,nil

}
//load key by given port
func (ee *EcdsaEncrypto)GetKey() (interface{},error) {
	file := keystoredir+ee.port
	return LoadECDSA(file)
}

func (ee *EcdsaEncrypto)PrivKeyToAddress(prv interface {})[]byte  {
	p := prv.(ecdsa.PrivateKey)
	return PubkeyToAddress(p.PublicKey)
}
// LoadECDSA loads a secp256k1 private key from the given file.
// key data is expected to be hex-encoded.
func LoadECDSA(file string) (*ecdsa.PrivateKey, error) {
	buf := make([]byte, 64)
	fd, err := os.Open(file)
	if err != nil {
		return nil, err
	}
	defer fd.Close()
	if _, err := io.ReadFull(fd, buf); err != nil {
		return nil, err
	}

	key, err := hex.DecodeString(string(buf))
	if err != nil {
		return nil, err
	}

	return ToECDSA(key), nil
}
// New methods using proper ecdsa keys from the stdlib
func ToECDSA(prv []byte) *ecdsa.PrivateKey {
	if len(prv) == 0 {
		return nil
	}

	priv := new(ecdsa.PrivateKey)
	priv.PublicKey.Curve = secp256k1.S256()
	priv.D = common.BigD(prv)
	priv.PublicKey.X, priv.PublicKey.Y = secp256k1.S256().ScalarBaseMult(prv)
	return priv
}

func FromECDSA(prv *ecdsa.PrivateKey) []byte {
	if prv == nil {
		return nil
	}
	return prv.D.Bytes()
}
// SaveECDSA saves a secp256k1 private key to the given file with
// restrictive permissions. The key data is saved hex-encoded.
func SaveECDSA(file string, key *ecdsa.PrivateKey) error {
	k := hex.EncodeToString(FromECDSA(key))
	return ioutil.WriteFile(file, []byte(k), 0600)
}
//SaveNodeInfo saves the info of node into local file
//ip addr and pri
func SaveNodeInfo(file string, port string ,addr []byte, pri *ecdsa.PrivateKey) error {
	prikey := hex.EncodeToString(FromECDSA(pri))
	content := port +" "+common.ToHex(addr)+" "+prikey+" \n"
	fmt.Println(content)

	f, err := os.OpenFile(file, os.O_CREATE|os.O_APPEND|os.O_RDWR,0600)
	if err != nil {
		return err
	}
	n, err := f.Write([]byte(content))
	if err == nil && n < len([]byte(content)) {
		err = io.ErrShortWrite
	}
	if err1 := f.Close(); err == nil {
		err = err1
	}
	return err

}
func PubkeyToAddress(p ecdsa.PublicKey) []byte {
	pubBytes := FromECDSAPub(&p)
	return Keccak256(pubBytes[1:])[12:]
}

func Keccak256(data ...[]byte) []byte {
	d := sha3.NewKeccak256()
	for _, b := range data {
		d.Write(b)
	}
	return d.Sum(nil)
}
func FromECDSAPub(pub *ecdsa.PublicKey) []byte {
	if pub == nil || pub.X == nil || pub.Y == nil {
		return nil
	}
	return elliptic.Marshal(secp256k1.S256(), pub.X, pub.Y)
}
func zeroBytes(bytes []byte) {
	for i := range bytes {
		bytes[i] = 0
	}
}<|MERGE_RESOLUTION|>--- conflicted
+++ resolved
@@ -69,14 +69,10 @@
 	k := hex.EncodeToString(FromECDSA(key))
 	_, error := os.Stat(keystoredir)
 	if error == nil || os.IsExist(error){
-<<<<<<< HEAD
-		//fmt.Println("directory exists")
-=======
 		//("directory exists")
->>>>>>> 158b1464
 
 	}else {
-		//fmt.Println("no")
+		fmt.Println("no")
 		os.MkdirAll(keystoredir,0777)
 	}
 	file := keystoredir+port
