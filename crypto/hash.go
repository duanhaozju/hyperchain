package crypto

import (
	"encoding/json"
	"hyperchain-alpha/common"
	"hyperchain-alpha/crypto/sha3"

)

type Keccak256Hash struct {
	name string
}

func NewKeccak256Hash(name string) *Keccak256Hash  {
	s256 := &Keccak256Hash{name:	name}
	return s256
}
//
func (k256 *Keccak256Hash)Hash(x interface{}) (h common.Hash) {
	serialize_data,err := json.Marshal(x)
	if err!=nil{
		panic(err)
	}
	hw := sha3.NewKeccak256()
	hw.Write(serialize_data)
	hw.Sum(h[:0])

	return h
<<<<<<< HEAD
}

=======
}
>>>>>>> 3154b4c8
<|MERGE_RESOLUTION|>--- conflicted
+++ resolved
@@ -26,9 +26,4 @@
 	hw.Sum(h[:0])
 
 	return h
-<<<<<<< HEAD
-}
-
-=======
-}
->>>>>>> 3154b4c8
+}