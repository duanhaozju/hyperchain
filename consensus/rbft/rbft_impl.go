//Hyperchain License
//Copyright (C) 2016 The Hyperchain Authors.
package rbft

import (
	"encoding/base64"
	"fmt"
	"sort"
	"strconv"
	"sync/atomic"
	"time"

	"hyperchain/common"
	"hyperchain/consensus/helper"
	"hyperchain/consensus/helper/persist"
	"hyperchain/consensus/txpool"
	"hyperchain/core/types"
	"hyperchain/manager/event"
	"hyperchain/manager/protos"

	"github.com/golang/protobuf/proto"
	"github.com/op/go-logging"
	"hyperchain/hyperdb"
)

// rbftImpl is the core struct of rbft module, which handles all functions about consensus
type rbftImpl struct {
	namespace     string // this node belongs to which namespace
	activeView    uint32 // view change happening, this view is active now or not
	f             int    // max. number of byzantine validators we can tolerate
	N             int    // max. number of validators in the network
	h             uint64 // low watermark
	id            uint64 // replica ID; PBFT `i`
	K             uint64 // how long this checkpoint period is
	logMultiplier uint64 // use this value to calculate log size : k*logMultiplier
	L             uint64 // log size: k*logMultiplier
	seqNo         uint64 // PBFT "n", strictly monotonic increasing sequence number
	view          uint64 // current view

	status RbftStatus // keep all basic status of rbft in this object

	batchMgr    *batchManager    // manage batch related issues
	batchVdr    *batchValidator  // manage batch validate issues
	timerMgr    *timerManager    // manage rbft event timers
	storeMgr    *storeManager    // manage storage
	nodeMgr     *nodeManager     // manage node delete or add
	recoveryMgr *recoveryManager // manage recovery issues
	vcMgr       *vcManager       // manage viewchange issues
	exec        *executor        // manage transaction exec

	helper helper.Stack // send message to other components of system

	eventMux *event.TypeMux
	batchSub event.Subscription // subscription channel for all events posted from consensus sub-modules
	close    chan bool          // channel to close this event process

<<<<<<< HEAD
	eventMux *event.TypeMux
	batchSub event.Subscription // subscription channel for all events posted from consensus sub-modules
	close    chan bool          // channel to close this event process

	config *common.Config  // get configuration info
	logger *logging.Logger // write logger to record some info
=======
	config    *common.Config  // get configuration info
	logger    *logging.Logger // write logger to record some info
	persister persist.Persister
>>>>>>> 58c001ed

	normal   uint32 // system is normal or not
	poolFull uint32 // txPool is full or not
}

// newPBFT init the PBFT instance
func newRBFT(namespace string, config *common.Config, h helper.Stack, n int) (*rbftImpl, error) {
	var err error
	rbft := &rbftImpl{}
	rbft.logger = common.GetLogger(namespace, "consensus")

	db, err := hyperdb.GetDBConsensusByNamespace(namespace)
	if err != nil {
		return nil, err
	}
	rbft.persister = persist.New(db)

	rbft.namespace = namespace
	rbft.helper = h
	rbft.config = config
	if !config.ContainsKey(common.C_NODE_ID) {
		err = fmt.Errorf("No hyperchain id specified!, key: %s", common.C_NODE_ID)
		return nil, err
	}
	rbft.id = uint64(config.GetInt64(common.C_NODE_ID))
	rbft.N = n
	rbft.f = (rbft.N - 1) / 3
	rbft.K = uint64(10)
	rbft.logMultiplier = uint64(4)
	rbft.L = rbft.logMultiplier * rbft.K // log size

	rbft.initMsgEventMap()

	// new executor
	rbft.exec = newExecutor()
	//new timer manager
	rbft.timerMgr = newTimerMgr(rbft)

	rbft.initTimers()
	rbft.initStatus()

	if rbft.timerMgr.getTimeoutValue(NULL_REQUEST_TIMER) > 0 {
		rbft.logger.Infof("PBFT null requests timeout = %v", rbft.timerMgr.getTimeoutValue(NULL_REQUEST_TIMER))
	} else {
		rbft.logger.Infof("PBFT null requests disabled")
	}

	rbft.vcMgr = newVcManager(rbft)
	// init the data logs
	rbft.storeMgr = newStoreMgr()
	rbft.storeMgr.logger = rbft.logger

	// initialize state transfer
	rbft.nodeMgr = newNodeMgr()

	rbft.batchMgr = newBatchManager(rbft) // init after rbftEventQueue
	// new batch manager
	rbft.batchVdr = newBatchValidator()
	//rbft.reqStore = newRequestStore()
	rbft.recoveryMgr = newRecoveryMgr()

	atomic.StoreUint32(&rbft.activeView, 1)

	rbft.logger.Infof("PBFT Max number of validating peers (N) = %v", rbft.N)
	rbft.logger.Infof("PBFT Max number of failing peers (f) = %v", rbft.f)
	rbft.logger.Infof("PBFT byzantine flag = %v", rbft.status.getState(&rbft.status.byzantine))
	rbft.logger.Infof("PBFT request timeout = %v", rbft.timerMgr.requestTimeout)
	rbft.logger.Infof("PBFT Checkpoint period (K) = %v", rbft.K)
	rbft.logger.Infof("PBFT Log multiplier = %v", rbft.logMultiplier)
	rbft.logger.Infof("PBFT log size (L) = %v", rbft.L)

	atomic.StoreUint32(&rbft.normal, 1)
	atomic.StoreUint32(&rbft.poolFull, 0)

	return rbft, nil
}

// =============================================================================
// general event process method
// =============================================================================

// ProcessEvent implements event.Receiver, dispatch messages according to their types
func (rbft *rbftImpl) listenEvent() {
	for {
		select {
		case <-rbft.close:
			return
		case obj := <-rbft.batchSub.Chan():
			ee := obj.Data
			var next consensusEvent
			var ok bool
			if next, ok = ee.(consensusEvent); !ok {
				rbft.logger.Error("Can't recognize event type")
				return
			}
			for {
				next = rbft.processEvent(next)
				if next == nil {
					break
				}
			}

		}
	}
}

func (rbft *rbftImpl) processEvent(ee consensusEvent) consensusEvent {
	switch e := ee.(type) {
	case txRequest:
		return rbft.processTransaction(e)

	case txpool.TxHashBatch:
		err := rbft.recvRequestBatch(e)
		if err != nil {
			rbft.logger.Warning(err.Error())
		}

	case protos.RoutersMessage:
		if len(e.Routers) == 0 {
			rbft.logger.Warningf("Replica %d received nil local routers", rbft.id)
			return nil
		}
		rbft.logger.Debugf("Replica %d received local routers %s", rbft.id, hashByte(e.Routers))
		rbft.nodeMgr.routers = e.Routers

	case *LocalEvent: //local event
		return rbft.dispatchLocalEvent(e)

	case *ConsensusMessage: //remote message
		next, _ := rbft.msgToEvent(e)
		return rbft.dispatchConsensusMsg(next)

	default:
		rbft.logger.Errorf("Can't recognize event type of %v.", e)
		return nil
	}
	return nil
}

// dispatchCorePbftMsg dispatch core PBFT consensus messages.
func (rbft *rbftImpl) dispatchCorePbftMsg(e consensusEvent) consensusEvent {
	switch et := e.(type) {
	case *PrePrepare:
		return rbft.recvPrePrepare(et)
	case *Prepare:
		return rbft.recvPrepare(et)
	case *Commit:
		return rbft.recvCommit(et)
	case *Checkpoint:
		return rbft.recvCheckpoint(et)
	case *FetchMissingTransaction:
		return rbft.recvFetchMissingTransaction(et)
	case *ReturnMissingTransaction:
		return rbft.recvReturnMissingTransaction(et)
	}
	return nil
}

// enqueueConsensusMsg parse consensus msg and send it to the corresponding event queue.
func (rbft *rbftImpl) enqueueConsensusMsg(msg *protos.Message) error {
	consensus := &ConsensusMessage{}
	err := proto.Unmarshal(msg.Payload, consensus)
	if err != nil {
		rbft.logger.Errorf("processConsensus, unmarshal error: can not unmarshal ConsensusMessage", err)
		return err
	}

	if consensus.Type == ConsensusMessage_TRANSACTION {
		tx := &types.Transaction{}
		err := proto.Unmarshal(consensus.Payload, tx)
		if err != nil {
			rbft.logger.Errorf("processConsensus, unmarshal error: can not unmarshal ConsensusMessage", err)
			return err
		}
		req := txRequest{
			tx:  tx,
			new: false,
		}
		go rbft.eventMux.Post(req)
	} else {
		go rbft.eventMux.Post(consensus)
	}

	return nil
}

//=============================================================================
// null request methods
//=============================================================================

// processNullRequest process null request when it come
func (rbft *rbftImpl) processNullRequest(msg *protos.Message) error {
	if rbft.status.getState(&rbft.status.inNegoView) {
		return nil
	}

	if atomic.LoadUint32(&rbft.activeView) == 0 {
		rbft.logger.Warningf("Replica %d is in viewchange, reject null request from replica %d", rbft.id, msg.Id)
		return nil
	}

	if !rbft.isPrimary(msg.Id) { // only primary could send a null request
		rbft.logger.Warningf("Replica %d received null request from replica %d who is not primary", rbft.id, msg.Id)
		return nil
	}
	// if receiver is not primary, stop FIRST_REQUEST_TIMER started after this replica finished recovery
	if !rbft.isPrimary(rbft.id) {
		rbft.timerMgr.stopTimer(FIRST_REQUEST_TIMER)
	}

	rbft.logger.Infof("Replica %d received null request from primary %d", rbft.id, msg.Id)
	rbft.nullReqTimerReset()
	return nil
}

// handleNullRequestEvent triggered by null request timer, primary needs to send a null request
// and replica needs to send view change
func (rbft *rbftImpl) handleNullRequestTimerEvent() {

	if rbft.status.getState(&rbft.status.inNegoView) {
		rbft.logger.Debugf("Replica %d try to nullRequestHandler, but it's in nego-view", rbft.id)
		return
	}

	if atomic.LoadUint32(&rbft.activeView) == 0 {
		return
	}

	if !rbft.isPrimary(rbft.id) {
		// replica expects a null request, but primary never sent one
		rbft.logger.Warningf("Replica %d null request timer expired, sending view change", rbft.id)
		rbft.sendViewChange()
	} else {
		rbft.logger.Infof("Primary %d null request timer expired, sending null request", rbft.id)
		rbft.sendNullRequest()
	}
}

// sendNullRequest is for primary peer to send null when nullRequestTimer booms
func (rbft *rbftImpl) sendNullRequest() {
	nullRequest := nullRequestMsgToPbMsg(rbft.id)
	rbft.helper.InnerBroadcast(nullRequest)
	rbft.nullReqTimerReset()
}

//=============================================================================
// Preprepare prepare commit methods
//=============================================================================

// trySendPrePrepares check whether there is a pre-prepare message in process, If not,
// send all available PrePrepare messages by order.
func (rbft *rbftImpl) sendPendingPrePrepares() {

	// if we find a batch in findNextPrePrepareBatch, currentVid would be set.
	// And currentVid would be set to nil after send a pre-prepare message.
	if rbft.batchVdr.currentVid != nil {
		rbft.logger.Debugf("Replica %d not attempting to send pre-prepare bacause it is currently send %d, retry.", rbft.id, *rbft.batchVdr.currentVid)
		return
	}

	rbft.logger.Debugf("Replica %d attempting to call sendPrePrepare", rbft.id)

	for stop := false; !stop; {
		if find, digest, resultHash := rbft.findNextPrePrepareBatch(); find {
			waitingBatch := rbft.storeMgr.outstandingReqBatches[digest]
			rbft.sendPrePrepare(*rbft.batchVdr.currentVid, digest, resultHash, waitingBatch)
		} else {
			stop = true
		}
	}
}

// findNextPrePrepareBatch find next validated batch to send preprepare msg.
func (rbft *rbftImpl) findNextPrePrepareBatch() (find bool, digest string, resultHash string) {

	for digest = range rbft.batchVdr.cacheValidatedBatch {
		cache := rbft.batchVdr.getCacheBatchFromCVB(digest)
		if cache == nil {
			rbft.logger.Debugf("Primary %d already call sendPrePrepare for batch: %s",
				rbft.id, digest)
			continue
		}

		if cache.seqNo != rbft.batchVdr.lastVid+1 { // find the batch whose vid is exactly lastVid+1
			rbft.logger.Debugf("Primary %d expect to send pre-prepare for seqNo=%d, not seqNo=%d", rbft.id, rbft.batchVdr.lastVid+1, cache.seqNo)
			continue
		}

		currentVid := cache.seqNo
		rbft.batchVdr.setCurrentVid(&currentVid)

		n := currentVid + 1
		// check for other PRE-PREPARE for same digest, but different seqNo
		if rbft.storeMgr.existedDigest(n, rbft.view, digest) {
			rbft.deleteExistedTx(digest)
			continue
		}

		// restrict the speed of sending prePrepare，and in view change, when send new view,
		// we need to assign seqNo and there is an upper limit. So we cannot break the high watermark.
		if !rbft.sendInWV(rbft.view, n) {
			rbft.logger.Debugf("Replica %d is primary, not sending pre-prepare for request batch %s because "+
				"batch seqNo=%d is out of sequence numbers", rbft.id, digest, n)
			rbft.batchVdr.currentVid = nil // don't send this message this time, send it after move watermark
			break
		}

		find = true
		resultHash = cache.resultHash
		break
	}
	return
}

// sendPrePrepare send prePrepare message.
func (rbft *rbftImpl) sendPrePrepare(seqNo uint64, digest string, hash string, reqBatch *TransactionBatch) {

	rbft.logger.Debugf("Primary %d broadcasting pre-prepare for view=%d/seqNo=%d/digest=%s",
		rbft.id, rbft.view, seqNo, *rbft.batchVdr.currentVid, digest)

	hashBatch := &HashBatch{
		List:      reqBatch.HashList,
		Timestamp: reqBatch.Timestamp,
	}

	preprepare := &PrePrepare{
		View:           rbft.view,
		SequenceNumber: seqNo,
		BatchDigest:    digest,
		ResultHash:     hash,
		HashBatch:      hashBatch,
		ReplicaId:      rbft.id,
	}

	cert := rbft.storeMgr.getCert(rbft.view, seqNo, digest)
	cert.prePrepare = preprepare
	cert.resultHash = hash
	cert.sentValidate = true
	cert.validated = true
	rbft.batchVdr.deleteCacheFromCVB(digest)
	rbft.persistQSet(preprepare)

	reqBatch.SeqNo = seqNo
	reqBatch.ResultHash = hash
	rbft.storeMgr.outstandingReqBatches[digest] = reqBatch
	rbft.storeMgr.txBatchStore[digest] = reqBatch
	rbft.persistTxBatch(digest)

	payload, err := proto.Marshal(preprepare)
	if err != nil {
		rbft.logger.Errorf("ConsensusMessage_PRE_PREPARE Marshal Error", err)
		rbft.batchVdr.updateLCVid()
		return
	}

	consensusMsg := &ConsensusMessage{
		Type:    ConsensusMessage_PRE_PREPARE,
		Payload: payload,
	}
	msg := cMsgToPbMsg(consensusMsg, rbft.id)
	rbft.helper.InnerBroadcast(msg)
	rbft.batchVdr.updateLCVid()
}

// recvPrePrepare process logic for PrePrepare msg.
func (rbft *rbftImpl) recvPrePrepare(preprep *PrePrepare) error {

	rbft.logger.Debugf("Replica %d received pre-prepare from replica %d for view=%d/seqNo=%d, digest=%s ",
		rbft.id, preprep.ReplicaId, preprep.View, preprep.SequenceNumber, preprep.BatchDigest)

	if !rbft.isPrePrepareLegal(preprep) {
		return nil
	}

	// In recovery, we would fetch recovery PQC, and receive these PQC again,
	// and we cannot stop timer in this situation, so we check seqNo here.
	if preprep.SequenceNumber > rbft.exec.lastExec {
		rbft.timerMgr.stopTimer(NULL_REQUEST_TIMER)
		rbft.stopFirstRequestTimer()
	}

	cert := rbft.storeMgr.getCert(preprep.View, preprep.SequenceNumber, preprep.BatchDigest)

	cert.prePrepare = preprep
	cert.resultHash = preprep.ResultHash

	if !rbft.status.checkStatesOr(&rbft.status.skipInProgress, &rbft.status.inRecovery) &&
		preprep.SequenceNumber > rbft.exec.lastExec {
		rbft.softStartNewViewTimer(rbft.timerMgr.requestTimeout,
			fmt.Sprintf("new pre-prepare for request batch view=%d/seqNo=%d, hash=%s",
				preprep.View, preprep.SequenceNumber, preprep.BatchDigest))
	}

	rbft.persistQSet(preprep)

	if !rbft.isPrimary(rbft.id) && !cert.sentPrepare &&
		rbft.prePrepared(preprep.BatchDigest, preprep.View, preprep.SequenceNumber) {
		cert.sentPrepare = true
		return rbft.sendPrepare(preprep)
	}

	return nil
}

// sendPrepare send prepare message.
func (rbft *rbftImpl) sendPrepare(preprep *PrePrepare) error {
	rbft.logger.Debugf("Backup %d broadcasting prepare for view=%d/seqNo=%d", rbft.id, preprep.View, preprep.SequenceNumber)
	prep := &Prepare{
		View:           preprep.View,
		SequenceNumber: preprep.SequenceNumber,
		BatchDigest:    preprep.BatchDigest,
		ResultHash:     preprep.ResultHash,
		ReplicaId:      rbft.id,
	}
	rbft.recvPrepare(prep) // send to itself
	payload, err := proto.Marshal(prep)
	if err != nil {
		rbft.logger.Errorf("ConsensusMessage_PREPARE Marshal Error", err)
		return nil
	}
	consensusMsg := &ConsensusMessage{
		Type:    ConsensusMessage_PREPARE,
		Payload: payload,
	}
	msg := cMsgToPbMsg(consensusMsg, rbft.id)
	return rbft.helper.InnerBroadcast(msg)
}

// recvPrepare process logic after receive prepare message
func (rbft *rbftImpl) recvPrepare(prep *Prepare) error {
	rbft.logger.Debugf("Replica %d received prepare from replica %d for view=%d/seqNo=%d",
		rbft.id, prep.ReplicaId, prep.View, prep.SequenceNumber)

	if !rbft.isPrepareLegal(prep) {
		return nil
	}

	cert := rbft.storeMgr.getCert(prep.View, prep.SequenceNumber, prep.BatchDigest)

	ok := cert.prepare[*prep]

	if ok {
		if rbft.status.checkStatesOr(&rbft.status.inRecovery) || prep.SequenceNumber <= rbft.exec.lastExec {
			// this is normal when in recovery
			rbft.logger.Debugf("Replica %d in recovery, received duplicate prepare from replica %d, view=%d/seqNo=%d",
				rbft.id, prep.ReplicaId, prep.View, prep.SequenceNumber)
			return nil
		} else {
			// this is abnormal in common case
			rbft.logger.Warningf("Ignoring duplicate prepare from replica %d, view=%d/seqNo=%d",
				prep.ReplicaId, prep.View, prep.SequenceNumber)
			return nil
		}
	}

	cert.prepare[*prep] = true

	return rbft.maybeSendCommit(prep.BatchDigest, prep.View, prep.SequenceNumber)
}

// maybeSendCommit check if we could send commit. if no problem,
// primary would send commit and replica would validate the batch.
func (rbft *rbftImpl) maybeSendCommit(digest string, v uint64, n uint64) error {
	cert := rbft.storeMgr.getCert(v, n, digest)

	if cert == nil {
		rbft.logger.Errorf("Replica %d can't get the cert for the view=%d/seqNo=%d/digest=%s", rbft.id, v, n, digest)
		return nil
	}

	if !rbft.prepared(digest, v, n) {
		return nil
	}

	if rbft.status.getState(&rbft.status.skipInProgress) {
		rbft.logger.Debugf("Replica %d do not try to validate batch because it's in state update", rbft.id)
		return nil
	}

	if rbft.isPrimary(rbft.id) {
		return rbft.sendCommit(digest, v, n)
	} else {
		idx := vidx{view: v, seqNo: n}
		if !cert.sentValidate {
			rbft.batchVdr.preparedCert[idx] = digest
			rbft.validatePending()
		}
		return nil
	}
}

// sendCommit send commit message.
func (rbft *rbftImpl) sendCommit(digest string, v uint64, n uint64) error {

	cert := rbft.storeMgr.getCert(v, n, digest)

	if !cert.sentCommit {
		rbft.logger.Debugf("Replica %d broadcasting commit for view=%d/seqNo=%d", rbft.id, v, n)
		commit := &Commit{
			View:           v,
			SequenceNumber: n,
			ResultHash:     cert.resultHash,
			BatchDigest:    digest,
			ReplicaId:      rbft.id,
		}
		cert.sentCommit = true

		rbft.persistPSet(v, n, digest)
		payload, err := proto.Marshal(commit)
		if err != nil {
			rbft.logger.Errorf("ConsensusMessage_COMMIT Marshal Error", err)
			return nil
		}
		consensusMsg := &ConsensusMessage{
			Type:    ConsensusMessage_COMMIT,
			Payload: payload,
		}
		go rbft.eventMux.Post(consensusMsg)
		msg := cMsgToPbMsg(consensusMsg, rbft.id)
		return rbft.helper.InnerBroadcast(msg)
	}

	return nil
}

// recvCommit process logic after receive commit message.
func (rbft *rbftImpl) recvCommit(commit *Commit) error {
	rbft.logger.Debugf("Replica %d received commit from replica %d for view=%d/seqNo=%d",
		rbft.id, commit.ReplicaId, commit.View, commit.SequenceNumber)

	if !rbft.isCommitLegal(commit) {
		return nil
	}

	cert := rbft.storeMgr.getCert(commit.View, commit.SequenceNumber, commit.BatchDigest)

	ok := cert.commit[*commit]

	if ok {
		if rbft.status.checkStatesOr(&rbft.status.inRecovery) || commit.SequenceNumber <= rbft.exec.lastExec {
			// this is normal when in recovery
			rbft.logger.Debugf("Replica %d in recovery, received commit from replica %d, view=%d/seqNo=%d",
				rbft.id, commit.ReplicaId, commit.View, commit.SequenceNumber)
			return nil
		} else {
			// this is abnormal in common case
			rbft.logger.Warningf("Ignoring duplicate commit from replica %d, view=%d/seqNo=%d",
				commit.ReplicaId, commit.View, commit.SequenceNumber)
			return nil
		}

	}

	cert.commit[*commit] = true

	if rbft.committed(commit.BatchDigest, commit.View, commit.SequenceNumber) {
		rbft.stopNewViewTimer() // stop new view timer which was started when recv prePrepare
		idx := msgID{v: commit.View, n: commit.SequenceNumber, d: commit.BatchDigest}
		if !cert.sentExecute && cert.validated {

			rbft.vcMgr.lastNewViewTimeout = rbft.timerMgr.getTimeoutValue(NEW_VIEW_TIMER)
			delete(rbft.storeMgr.outstandingReqBatches, commit.BatchDigest)
			rbft.storeMgr.committedCert[idx] = commit.BatchDigest
			rbft.commitPendingBlocks()
			if commit.SequenceNumber == rbft.vcMgr.viewChangeSeqNo {
				rbft.logger.Warningf("Replica %d cycling view for seqNo=%d", rbft.id, commit.SequenceNumber)
				rbft.sendViewChange()
			}
		} else {
			rbft.logger.Debugf("Replica %d committed for seqNo: %d, but sentExecute: %v, validated: %v", rbft.id, commit.SequenceNumber, cert.sentExecute, cert.validated)
			rbft.startTimerIfOutstandingRequests()
		}
	}

	return nil
}

// fetchMissingTransaction fetch missing transactions from primary which this node didn't receive but primary received
func (rbft *rbftImpl) fetchMissingTransaction(preprep *PrePrepare, missing []string) error {

	rbft.logger.Debugf("Replica %d try to fetch missing txs for view=%d/seqNo=%d from primary %d",
		rbft.id, preprep.View, preprep.SequenceNumber, preprep.ReplicaId)

	fetch := &FetchMissingTransaction{
		View:           preprep.View,
		SequenceNumber: preprep.SequenceNumber,
		BatchDigest:    preprep.BatchDigest,
		HashList:       missing,
		ReplicaId:      rbft.id,
	}

	payload, err := proto.Marshal(fetch)
	if err != nil {
		rbft.logger.Errorf("ConsensusMessage_FETCH_MISSING_TRANSACTION Marshal Error", err)
		return nil
	}
	consensusMsg := &ConsensusMessage{
		Type:    ConsensusMessage_FETCH_MISSING_TRANSACTION,
		Payload: payload,
	}
	msg := cMsgToPbMsg(consensusMsg, rbft.id)

	rbft.helper.InnerUnicast(msg, preprep.ReplicaId)

	return nil
}

// recvFetchMissingTransaction returns transactions to a node which didn't receive some transactions and ask primary for them.
func (rbft *rbftImpl) recvFetchMissingTransaction(fetch *FetchMissingTransaction) error {

	rbft.logger.Debugf("Primary %d received FetchMissingTransaction request for view=%d/seqNo=%d from replica %d",
		rbft.id, fetch.View, fetch.SequenceNumber, fetch.ReplicaId)

	txList, err := rbft.batchMgr.txPool.ReturnFetchTxs(fetch.BatchDigest, fetch.HashList)
	if err != nil {
		rbft.logger.Warningf("Primary %d cannot find the digest %d, missing txs: %v",
			rbft.id, fetch.BatchDigest, fetch.HashList)
		return nil
	}

	re := &ReturnMissingTransaction{
		View:           fetch.View,
		SequenceNumber: fetch.SequenceNumber,
		BatchDigest:    fetch.BatchDigest,
		HashList:       fetch.HashList,
		TxList:         txList,
		ReplicaId:      rbft.id,
	}

	payload, err := proto.Marshal(re)
	if err != nil {
		rbft.logger.Errorf("ConsensusMessage_RETURN_MISSING_TRANSACTION Marshal Error", err)
		return nil
	}
	consensusMsg := &ConsensusMessage{
		Type:    ConsensusMessage_RETURN_MISSING_TRANSACTION,
		Payload: payload,
	}
	msg := cMsgToPbMsg(consensusMsg, rbft.id)

	rbft.helper.InnerUnicast(msg, fetch.ReplicaId)

	return nil
}

// recvReturnMissingTransaction processes ReturnMissingTransaction from primary.
// Add these transactions to txPool and see if it has correct transactions.
func (rbft *rbftImpl) recvReturnMissingTransaction(re *ReturnMissingTransaction) consensusEvent {

	rbft.logger.Debugf("Replica %d received ReturnMissingTransaction from replica %d", rbft.id, re.ReplicaId)

	if len(re.TxList) != len(re.HashList) {
		rbft.logger.Warningf("Replica %d received mismatch length return %v", rbft.id, re)
		return nil
	}

	if re.SequenceNumber <= rbft.batchVdr.lastVid {
		rbft.logger.Warningf("Replica %d received validated missing transactions, seqNo=%d <= lastVid=%d, ignore it",
			rbft.id, re.SequenceNumber, rbft.batchVdr.lastVid)
		return nil
	}

	cert := rbft.storeMgr.getCert(re.View, re.SequenceNumber, re.BatchDigest)
	if cert.prePrepare == nil {
		rbft.logger.Warningf("Replica %d had not received a pre-prepare before for view=%d/seqNo=%d",
			rbft.id, re.View, re.SequenceNumber)
		return nil
	}

	err := rbft.batchMgr.txPool.GotMissingTxs(re.BatchDigest, re.TxList)
	if err != nil {
		rbft.logger.Warningf("Replica %d find something wrong with the return of missing txs, error: %v",
			rbft.id, err)
		return nil
	}

	rbft.validatePending()
	return nil
}

//=============================================================================
// execute transactions
//=============================================================================

// commitPendingBlocks commit all available transactions by order
func (rbft *rbftImpl) commitPendingBlocks() {

	if rbft.exec.currentExec != nil {
		rbft.logger.Debugf("Replica %d not attempting to commitTransactions bacause it is currently executing %d",
			rbft.id, rbft.exec.currentExec)
	}
	rbft.logger.Debugf("Replica %d attempting to commitTransactions", rbft.id)

	for hasTxToExec := true; hasTxToExec; {
		if find, idx, cert := rbft.findNextCommitTx(); find {
			rbft.logger.Noticef("======== Replica %d Call execute, view=%d/seqNo=%d", rbft.id, idx.v, idx.n)
			rbft.persistCSet(idx.v, idx.n, idx.d)
			isPrimary := rbft.isPrimary(rbft.id)
			//rbft.vcMgr.vcResendCount = 0
			rbft.helper.Execute(idx.n, cert.resultHash, true, isPrimary, cert.prePrepare.HashBatch.Timestamp)
			cert.sentExecute = true
			rbft.afterCommitBlock(idx)
		} else {
			hasTxToExec = false
		}
	}
	rbft.startTimerIfOutstandingRequests()
}

//findNextCommitTx find next msgID which is able to commit.
func (rbft *rbftImpl) findNextCommitTx() (find bool, idx msgID, cert *msgCert) {

	for idx = range rbft.storeMgr.committedCert {
		cert = rbft.storeMgr.certStore[idx]

		if cert == nil || cert.prePrepare == nil {
			rbft.logger.Debugf("Replica %d already checkpoint for view=%d/seqNo=%d", rbft.id, idx.v, idx.n)
			//break
			continue
		}

		// check if already executed
		if cert.sentExecute == true {
			rbft.logger.Debugf("Replica %d already execute for view=%d/seqNo=%d", rbft.id, idx.v, idx.n)
			//break
			continue
		}

		if idx.n != rbft.exec.lastExec+1 {
			rbft.logger.Debugf("Replica %d expects to execute seq=%d, but get seq=%d", rbft.id, rbft.exec.lastExec+1, idx.n)
			//break
			continue
		}

		// skipInProgress == true, then this replica is in viewchange, not reply or execute
		if rbft.status.getState(&rbft.status.skipInProgress) {
			rbft.logger.Warningf("Replica %d currently picking a starting point to resume, will not execute", rbft.id)
			//break
			continue
		}

		// check if committed
		if !rbft.committed(idx.d, idx.v, idx.n) {
			//break
			continue
		}

		currentExec := idx.n
		rbft.exec.currentExec = &currentExec

		find = true
		break
	}

	return
}

// afterCommitTx processes logic after commit transaction, update lastExec,
// and generate checkpoint when lastExec % K == 0
func (rbft *rbftImpl) afterCommitBlock(idx msgID) {
	if rbft.exec.currentExec != nil {
		rbft.logger.Debugf("Replica %d finish execution %d, trying next", rbft.id, *rbft.exec.currentExec)
		rbft.exec.lastExec = *rbft.exec.currentExec
		delete(rbft.storeMgr.committedCert, idx)
		if rbft.exec.lastExec%rbft.K == 0 {
			bcInfo := rbft.getBlockchainInfo()
			height := bcInfo.Height
			if height == rbft.exec.lastExec {
				rbft.logger.Debugf("Call the checkpoint, seqNo=%d, block height=%d", rbft.exec.lastExec, height)
				//time.Sleep(3*time.Millisecond)
				rbft.checkpoint(rbft.exec.lastExec, bcInfo)
			} else {
				// reqBatch call execute but have not done with execute
				rbft.logger.Errorf("Fail to call the checkpoint, seqNo=%d, block height=%d", rbft.exec.lastExec, height)
				//rbft.retryCheckpoint(rbft.lastExec)
			}
		}
	} else {
		rbft.logger.Warningf("Replica %d had execDoneSync called, flagging ourselves as out of data", rbft.id)
		rbft.status.activeState(&rbft.status.skipInProgress)
	}

	rbft.exec.currentExec = nil
}

//=============================================================================
// process methods
//=============================================================================

//processTxEvent process received transaction event
func (rbft *rbftImpl) processTransaction(req txRequest) consensusEvent {

	var err error
	var isGenerated bool

	// this node is not normal, just add a transaction without generating batch.
	if atomic.LoadUint32(&rbft.activeView) == 0 ||
		atomic.LoadUint32(&rbft.nodeMgr.inUpdatingN) == 1 ||
		rbft.status.checkStatesOr(&rbft.status.inNegoView) {
		_, err = rbft.batchMgr.txPool.AddNewTx(req.tx, false, req.new)
	} else {
		// primary nodes would check if this transaction triggered generating a batch or not
		if rbft.isPrimary(rbft.id) {
			if !rbft.batchMgr.isBatchTimerActive() { // start batch timer when this node receives the first transaction of a batch
				rbft.startBatchTimer()
			}
			isGenerated, err = rbft.batchMgr.txPool.AddNewTx(req.tx, true, req.new)
			if isGenerated { // If this transaction triggers generating a batch, stop batch timer
				rbft.stopBatchTimer()
			}
		} else {
			_, err = rbft.batchMgr.txPool.AddNewTx(req.tx, false, req.new)
		}
	}

	if err != nil {
		rbft.logger.Warningf(err.Error())
	}

	if rbft.batchMgr.txPool.IsPoolFull() {
		atomic.StoreUint32(&rbft.poolFull, 1)
	}

	return nil
}

// recvStateUpdatedEvent processes StateUpdatedMessage.
func (rbft *rbftImpl) recvStateUpdatedEvent(et protos.StateUpdatedMessage) error {
	rbft.status.inActiveState(&rbft.status.stateTransferring)
	// If state transfer did not complete successfully, or if it did not reach our low watermark, do it again
	// When this node moves watermark before this node receives StateUpdatedMessage, this would happen.
	if et.SeqNo < rbft.h {
		rbft.logger.Warningf("Replica %d recovered to seqNo %d but our low watermark has moved to %d", rbft.id, et.SeqNo, rbft.h)
		if rbft.storeMgr.highStateTarget == nil {
			rbft.logger.Debugf("Replica %d has no state targets, cannot resume state transfer yet", rbft.id)
		} else if et.SeqNo < rbft.storeMgr.highStateTarget.seqNo {
			rbft.logger.Debugf("Replica %d has state target for %d, transferring", rbft.id, rbft.storeMgr.highStateTarget.seqNo)
			rbft.retryStateTransfer(nil)
		} else {
			rbft.logger.Debugf("Replica %d has no state target above %d, highest is %d", rbft.id, et.SeqNo, rbft.storeMgr.highStateTarget.seqNo)
		}
		return nil
	}

	rbft.logger.Infof("Replica %d application caught up via state transfer, lastExec now %d", rbft.id, et.SeqNo)
	// XXX create checkpoint
	rbft.seqNo = et.SeqNo
	rbft.exec.setLastExec(et.SeqNo)
	rbft.batchVdr.setLastVid(et.SeqNo)
	rbft.status.inActiveState(&rbft.status.skipInProgress)
	rbft.validateState()
	if et.SeqNo%rbft.K == 0 {
		bcInfo := rbft.getCurrentBlockInfo()
		rbft.checkpoint(et.SeqNo, bcInfo)
	}

	if atomic.LoadUint32(&rbft.activeView) == 1 || atomic.LoadUint32(&rbft.nodeMgr.inUpdatingN) == 0 &&
		!rbft.status.getState(&rbft.status.inNegoView) {
		atomic.StoreUint32(&rbft.normal, 1)
	}

	if rbft.status.getState(&rbft.status.inRecovery) {
		if rbft.recoveryMgr.recoveryToSeqNo == nil {
			rbft.logger.Warningf("Replica %d in recovery recvStateUpdatedEvent but "+
				"its recoveryToSeqNo is nil", rbft.id)
			return nil
		}
		if rbft.exec.lastExec >= *rbft.recoveryMgr.recoveryToSeqNo {
			// This is a somewhat subtle situation, we are behind by checkpoint, but others are just on chkpt.
			// Hence, no need to fetch preprepare, prepare, commit

			for idx := range rbft.storeMgr.certStore {
				if idx.n > rbft.exec.lastExec {
					delete(rbft.storeMgr.certStore, idx)
					rbft.persistDelQPCSet(idx.v, idx.n, idx.d)
				}
			}
			rbft.storeMgr.outstandingReqBatches = make(map[string]*TransactionBatch)

			go rbft.eventMux.Post(&LocalEvent{
				Service:   RECOVERY_SERVICE,
				EventType: RECOVERY_DONE_EVENT,
			})
			return nil
		}

		rbft.restartRecovery()
		return nil
	} else {
		rbft.executeAfterStateUpdate()
	}

	return nil
}

//recvRequestBatch handle logic after receive request batch
func (rbft *rbftImpl) recvRequestBatch(reqBatch txpool.TxHashBatch) error {

	if rbft.status.getState(&rbft.status.inNegoView) {
		rbft.logger.Debugf("Replica %d try to recvRequestBatch, but it's in nego-view", rbft.id)
		return nil
	}

	rbft.logger.Debugf("Replica %d received request batch %s", rbft.id, reqBatch.BatchHash)

	txBatch := &TransactionBatch{
		TxList:    reqBatch.TxList,
		HashList:  reqBatch.TxHashList,
		Timestamp: time.Now().UnixNano(),
	}

	if atomic.LoadUint32(&rbft.activeView) == 1 && rbft.isPrimary(rbft.id) &&
		!rbft.status.checkStatesOr(&rbft.status.inNegoView, &rbft.status.inRecovery) {
		rbft.timerMgr.stopTimer(NULL_REQUEST_TIMER)
		rbft.primaryValidateBatch(reqBatch.BatchHash, txBatch, 0)
	} else {
		rbft.logger.Debugf("Replica %d is backup, not sending pre-prepare for request batch %s", rbft.id, reqBatch.BatchHash)
		rbft.batchMgr.txPool.GetOneTxsBack(reqBatch.BatchHash)
	}

	return nil
}

// executeAfterStateUpdate processes logic after state update
func (rbft *rbftImpl) executeAfterStateUpdate() {

	if rbft.isPrimary(rbft.id) {
		rbft.logger.Debugf("Replica %d is primary, not execute after state update", rbft.id)
		return
	}
	rbft.logger.Debugf("Replica %d try to execute after state update", rbft.id)

	for idx, cert := range rbft.storeMgr.certStore {
		// If this node is primary, it would validate first, then send prePrepare
		if idx.n > rbft.seqNo && rbft.prepared(idx.d, idx.v, idx.n) && !cert.validated {
			rbft.logger.Debugf("Replica %d try to vaidate batch %s", rbft.id, idx.d)
			id := vidx{idx.v, idx.n}
			rbft.batchVdr.preparedCert[id] = idx.d
			rbft.validatePending()
		}
	}

}

// checkpoint generate a checkpoint and broadcast it to outer.
func (rbft *rbftImpl) checkpoint(n uint64, info *protos.BlockchainInfo) {

	if n%rbft.K != 0 {
		rbft.logger.Errorf("Attempted to checkpoint a sequence number (%d) which is not a multiple of the checkpoint interval (%d)", n, rbft.K)
		return
	}

	id, _ := proto.Marshal(info)
	idAsString := byteToString(id)
	seqNo := n
	genesis := rbft.getGenesisInfo()

	rbft.logger.Infof("Replica %d preparing checkpoint for view=%d/seqNo=%d and b64Id=%s/genesis=%d",
		rbft.id, rbft.view, seqNo, idAsString, genesis)

	chkpt := &Checkpoint{
		SequenceNumber: seqNo,
		ReplicaId:      rbft.id,
		Id:             idAsString,
		Genesis:        genesis,
	}
	rbft.storeMgr.saveCheckpoint(seqNo, idAsString)

	rbft.persistCheckpoint(seqNo, id)
	rbft.recvCheckpoint(chkpt) // send to itself
	payload, err := proto.Marshal(chkpt)
	if err != nil {
		rbft.logger.Errorf("ConsensusMessage_CHECKPOINT Marshal Error", err)
		return
	}
	consensusMsg := &ConsensusMessage{
		Type:    ConsensusMessage_CHECKPOINT,
		Payload: payload,
	}
	msg := cMsgToPbMsg(consensusMsg, rbft.id)
	rbft.helper.InnerBroadcast(msg)
}

// recvCheckpoint processes logic after receive checkpoint.
func (rbft *rbftImpl) recvCheckpoint(chkpt *Checkpoint) consensusEvent {

	rbft.logger.Debugf("Replica %d received checkpoint from replica %d, seqNo %d, digest %s",
		rbft.id, chkpt.ReplicaId, chkpt.SequenceNumber, chkpt.Id)

	if rbft.status.getState(&rbft.status.inNegoView) {
		rbft.logger.Debugf("Replica %d try to recvCheckpoint, but it's in nego-view", rbft.id)
		return nil
	}

	// weakCheckpointSetOutOfRange checks if this node is fell behind or not. If we receive f+1 checkpoints whose seqNo > H (for example 150),
	// move watermark to the smallest seqNo (150) among these checkpoints, because this node is fell behind at least 50 blocks.
	// Then when this node receives f+1 checkpoints whose seqNo (160) is larger than 150,
	// enter witnessCheckpointWeakCert and set highStateTarget to 160, then this node would find itself fell behind and trigger state update
	if rbft.weakCheckpointSetOutOfRange(chkpt) {
		return nil
	}

	// if chkpt.seqNo<=h, ignore it as we have reached a higher h, else, continue to find f+1 checkpoint messages
	// with the same seqNo and ID
	if !rbft.inW(chkpt.SequenceNumber) {
		if chkpt.SequenceNumber != rbft.h && !rbft.status.getState(&rbft.status.skipInProgress) {
			// It is perfectly normal that we receive checkpoints for the watermark we just raised, as we raise it after 2f+1, leaving f replies left
			rbft.logger.Warningf("Checkpoint sequence number outside watermarks: seqNo %d, low-mark %d", chkpt.SequenceNumber, rbft.h)
		} else {
			rbft.logger.Debugf("Checkpoint sequence number outside watermarks: seqNo %d, low-mark %d", chkpt.SequenceNumber, rbft.h)
		}
		return nil
	}

	cert := rbft.storeMgr.getChkptCert(chkpt.SequenceNumber, chkpt.Id)
	ok := cert.chkpts[*chkpt]

	if ok {
		rbft.logger.Warningf("Ignoring duplicate checkpoint from replica %d, seqNo=%d", chkpt.ReplicaId, chkpt.SequenceNumber)
		return nil
	}

	cert.chkpts[*chkpt] = true
	cert.chkptCount++
	rbft.storeMgr.checkpointStore[*chkpt] = true

	rbft.logger.Debugf("Replica %d found %d matching checkpoints for seqNo %d, digest %s",
		rbft.id, cert.chkptCount, chkpt.SequenceNumber, chkpt.Id)

	if cert.chkptCount == rbft.oneCorrectQuorum() {
		// update state update target and state transfer to it if this node already fell behind
		rbft.witnessCheckpointWeakCert(chkpt)
	}

	if cert.chkptCount < rbft.commonCaseQuorum() {
		// We do not have a quorum yet
		return nil
	}

	// It is actually just fine if we do not have this checkpoint
	// and should not trigger a state transfer
	// Imagine we are executing sequence number k-1 and we are slow for some reason
	// then everyone else finishes executing k, and we receive a checkpoint quorum
	// which we will agree with very shortly, but do not move our watermarks until
	// we have reached this checkpoint
	// Note, this is not divergent from the paper, as the paper requires that
	// the quorum certificate must contain 2f+1 messages, including its own

	chkptID, ok := rbft.storeMgr.chkpts[chkpt.SequenceNumber]
	if !ok {
		rbft.logger.Debugf("Replica %d found checkpoint quorum for seqNo %d, digest %s, but it has not reached this checkpoint itself yet",
			rbft.id, chkpt.SequenceNumber, chkpt.Id)
		if rbft.status.getState(&rbft.status.skipInProgress) {
			// When this node started state update, it would set h to the target, and finally it would receive a StateUpdatedEvent whose seqNo is this h.
			if rbft.status.getState(&rbft.status.inRecovery) {
				// If this node is in recovery, it wants to state update to a latest checkpoint so it would not fall behind more than 10 block.
				// So if move watermarks here, this node would receive StateUpdatedEvent whose seqNo is smaller than h,
				// and it would retryStateTransfer.
				// If not move watermarks here, this node would fall behind more then ten block,
				// and this is different from what we want to do using recovery.
				rbft.moveWatermarks(chkpt.SequenceNumber)
			} else {
				// If this node is not in recovery, if this node just fell behind in 20 blocks, this node could just commit and execute.
				// If larger than 20 blocks, just state update.
				logSafetyBound := rbft.h + rbft.L/2
				// As an optimization, if we are more than half way out of our log and in state transfer, move our watermarks so we don't lose track of the network
				// if needed, state transfer will restart on completion to a more recent point in time
				if chkpt.SequenceNumber >= logSafetyBound {
					rbft.logger.Debugf("Replica %d is in state transfer, but, the network seems to be moving on past %d, moving our watermarks to stay with it", rbft.id, logSafetyBound)
					rbft.moveWatermarks(chkpt.SequenceNumber)
				}
			}
		}
		return nil
	}

	rbft.logger.Infof("Replica %d found checkpoint quorum for seqNo %d, digest %s",
		rbft.id, chkpt.SequenceNumber, chkpt.Id)

	// if we found self checkpoint ID is not the same as the quorum checkpoint ID, we will fetch from others until
	// self block hash is the same as other quorum replicas
	if chkptID != chkpt.Id {
		rbft.logger.Criticalf("Replica %d generated a checkpoint of %s, but a quorum of the network agrees on %s. This is almost definitely non-deterministic chaincode.",
			rbft.id, chkptID, chkpt.Id)
		rbft.stateTransfer(nil)
	}

	rbft.moveWatermarks(chkpt.SequenceNumber)

	return nil
}

// used in view-change to fetch missing assigned, non-checkpointed requests
func (rbft *rbftImpl) fetchRequestBatches() error {

	for digest := range rbft.storeMgr.missingReqBatches {
		frb := &FetchRequestBatch{
			BatchDigest: digest,
			ReplicaId:   rbft.id,
		}
		payload, err := proto.Marshal(frb)
		if err != nil {
			rbft.logger.Errorf("ConsensusMessage_FRTCH_REQUEST_BATCH Marshal Error", err)
			return nil
		}
		consensusMsg := &ConsensusMessage{
			Type:    ConsensusMessage_FRTCH_REQUEST_BATCH,
			Payload: payload,
		}
		msg := cMsgToPbMsg(consensusMsg, rbft.id)
		rbft.helper.InnerBroadcast(msg)
	}

	return nil
}

// weakCheckpointSetOutOfRange checks if this node is fell behind or not. If we receive f+1 checkpoints whose seqNo > H (for example 150),
// move watermark to the smallest seqNo (150) among these checkpoints, because this node is fell behind 5 blocks at least.
func (rbft *rbftImpl) weakCheckpointSetOutOfRange(chkpt *Checkpoint) bool {
	H := rbft.h + rbft.L

	// Track the last observed checkpoint sequence number if it exceeds our high watermark, keyed by replica to prevent unbounded growth
	if chkpt.SequenceNumber < H {
		// For non-byzantine nodes, the checkpoint sequence number increases monotonically
		delete(rbft.storeMgr.hChkpts, chkpt.ReplicaId)
	} else {
		// We do not track the highest one, as a byzantine node could pick an arbitrarilly high sequence number
		// and even if it recovered to be non-byzantine, we would still believe it to be far ahead
		rbft.storeMgr.hChkpts[chkpt.ReplicaId] = chkpt.SequenceNumber

		// If f+1 other replicas have reported checkpoints that were (at one time) outside our watermarks
		// we need to check to see if we have fallen behind.
		if len(rbft.storeMgr.hChkpts) >= rbft.oneCorrectQuorum() {
			chkptSeqNumArray := make([]uint64, len(rbft.storeMgr.hChkpts))
			index := 0
			for replicaID, hChkpt := range rbft.storeMgr.hChkpts {
				chkptSeqNumArray[index] = hChkpt
				index++
				if hChkpt < H {
					delete(rbft.storeMgr.hChkpts, replicaID)
				}
			}
			sort.Sort(sortableUint64Slice(chkptSeqNumArray))

			// If f+1 nodes have issued checkpoints above our high water mark, then
			// we will never record 2f+1 checkpoints for that sequence number, we are out of date
			// (This is because all_replicas - missed - me = 3f+1 - f - 1 = 2f)
			if m := chkptSeqNumArray[len(chkptSeqNumArray)-rbft.oneCorrectQuorum()]; m > H {
				if rbft.exec.lastExec >= chkpt.SequenceNumber {
					rbft.logger.Warningf("Replica %d is ahead of others, waiting others catch up", rbft.id)
					return true
				}
				rbft.logger.Warningf("Replica %d is out of date, f+1 nodes agree checkpoint with seqNo %d exists but our high water mark is %d", rbft.id, chkpt.SequenceNumber, H)
				// Discard all our requests, as we will never know which were executed, to be addressed in #394
				rbft.storeMgr.txBatchStore = make(map[string]*TransactionBatch)
				rbft.moveWatermarks(m)
				rbft.storeMgr.outstandingReqBatches = make(map[string]*TransactionBatch)
				rbft.status.activeState(&rbft.status.skipInProgress)
				rbft.invalidateState()
				rbft.stopNewViewTimer()

				// TODO: state update here, this will make recovery faster, though it is presently correct
				return true
			}
		}
	}

	return false
}

// witnessCheckpointWeakCert updates state update target and state transfer to it if this node already fell behind
func (rbft *rbftImpl) witnessCheckpointWeakCert(chkpt *Checkpoint) {

	// Only ever invoked for the first weak cert, so guaranteed to be f+1
	checkpointMembers := make([]replicaInfo, rbft.oneCorrectQuorum())
	i := 0
	for testChkpt := range rbft.storeMgr.checkpointStore {
		if testChkpt.SequenceNumber == chkpt.SequenceNumber && testChkpt.Id == chkpt.Id {
			checkpointMembers[i] = replicaInfo{
				id:      testChkpt.ReplicaId,
				height:  testChkpt.SequenceNumber,
				genesis: testChkpt.Genesis,
			}
			rbft.logger.Debugf("Replica %d adding replica %d (handle %v) to weak cert", rbft.id, testChkpt.ReplicaId, checkpointMembers[i])
			i++
		}
	}

	snapshotID, err := base64.StdEncoding.DecodeString(chkpt.Id)
	if err != nil {
		rbft.logger.Errorf("Replica %d received a weak checkpoint cert whose ID(%s) could not be decoded", rbft.id, chkpt.Id)
		return
	}

	target := &stateUpdateTarget{
		checkpointMessage: checkpointMessage{
			seqNo: chkpt.SequenceNumber,
			id:    snapshotID,
		},
		replicas: checkpointMembers,
	}
	rbft.updateHighStateTarget(target)

	if rbft.status.getState(&rbft.status.skipInProgress) {
		rbft.logger.Infof("Replica %d is catching up and witnessed a weak certificate for checkpoint %d, weak cert attested to by %d of %d (%v)",
			rbft.id, chkpt.SequenceNumber, i, rbft.N, checkpointMembers)
		// The view should not be set to active, this should be handled by the yet unimplemented SUSPECT, see https://github.com/hyperledger/fabric/issues/1120
		rbft.retryStateTransfer(target)
	}
}

// moveWatermarks move low watermark h to n, and clear all message whose seqNo is smaller than h.
// Then if this node is primary, try to send prePrepare.
func (rbft *rbftImpl) moveWatermarks(n uint64) {

	// round down n to previous low watermark
	h := n / rbft.K * rbft.K

	if rbft.h > n {
		rbft.logger.Criticalf("Replica %d movewatermark but rbft.h(h=%d)>n(n=%d)", rbft.id, rbft.h, n)
		return
	}

	for idx := range rbft.storeMgr.certStore {
		if idx.n <= h {
			rbft.logger.Debugf("Replica %d cleaning quorum certificate for view=%d/seqNo=%d",
				rbft.id, idx.v, idx.n)
			delete(rbft.storeMgr.certStore, idx)
			rbft.persistDelQPCSet(idx.v, idx.n, idx.d)
		}
	}

	var target uint64
	if h < 10 {
		target = 0
	} else {
		target = h - uint64(10)
	}

	var digestList []string
	for digest, batch := range rbft.storeMgr.txBatchStore {
		if batch.SeqNo <= target && batch.SeqNo != 0 {
			delete(rbft.storeMgr.txBatchStore, digest)
			rbft.persistDelTxBatch(digest)
			digestList = append(digestList, digest)
		}
	}
	rbft.batchMgr.txPool.RemoveBatchedTxs(digestList)

	if !rbft.batchMgr.txPool.IsPoolFull() {
		atomic.StoreUint32(&rbft.poolFull, 0)
	}

	for idx := range rbft.batchVdr.preparedCert {
		if idx.seqNo <= h {
			delete(rbft.batchVdr.preparedCert, idx)
		}
	}

	for idx := range rbft.storeMgr.committedCert {
		if idx.n <= h {
			delete(rbft.storeMgr.committedCert, idx)
		}
	}

	for testChkpt := range rbft.storeMgr.checkpointStore {
		if testChkpt.SequenceNumber <= h {
			rbft.logger.Debugf("Replica %d cleaning checkpoint message from replica %d, seqNo %d, b64 snapshot id %s",
				rbft.id, testChkpt.ReplicaId, testChkpt.SequenceNumber, testChkpt.Id)
			delete(rbft.storeMgr.checkpointStore, testChkpt)
		}
	}

	for cid := range rbft.storeMgr.chkptCertStore {
		if cid.n <= h {
			rbft.logger.Debugf("Replica %d cleaning checkpoint message, seqNo %d, b64 snapshot id %s",
				rbft.id, cid.n, cid.id)
			delete(rbft.storeMgr.chkptCertStore, cid)
		}
	}

	rbft.storeMgr.moveWatermarks(rbft, h)

	rbft.h = h

	err := rbft.persister.StoreState("rbft.h", []byte(strconv.FormatUint(h, 10)))
	if err != nil {
		panic("persist rbft.h failed " + err.Error())
	}

	// we should update the recovery target if system goes on
	if rbft.status.getState(&rbft.status.inRecovery) {
		rbft.recoveryMgr.recoveryToSeqNo = &h
	}

	rbft.logger.Infof("Replica %d updated low watermark to %d",
		rbft.id, rbft.h)

	primary := rbft.primary(rbft.view)
	if primary == rbft.id {
		rbft.sendPendingPrePrepares()
	}
}

// updateHighStateTarget updates high state target
func (rbft *rbftImpl) updateHighStateTarget(target *stateUpdateTarget) {
	if atomic.LoadUint32(&rbft.activeView) == 1 && rbft.storeMgr.highStateTarget != nil && rbft.storeMgr.highStateTarget.seqNo >= target.seqNo {
		rbft.logger.Infof("Replica %d not updating state target to seqNo %d, has target for seqNo %d",
			rbft.id, target.seqNo, rbft.storeMgr.highStateTarget.seqNo)
		return
	}

	rbft.storeMgr.highStateTarget = target
}

// stateTransfer state transfers to the target
func (rbft *rbftImpl) stateTransfer(optional *stateUpdateTarget) {

	if !rbft.status.getState(&rbft.status.skipInProgress) {
		rbft.logger.Debugf("Replica %d is out of sync, pending state transfer", rbft.id)
		rbft.status.activeState(&rbft.status.skipInProgress)
		rbft.invalidateState()
	}

	rbft.retryStateTransfer(optional)
}

// retryStateTransfer sets system abnormal and stateTransferring, then skips to target
func (rbft *rbftImpl) retryStateTransfer(optional *stateUpdateTarget) {

	atomic.StoreUint32(&rbft.normal, 0)

	if rbft.status.getState(&rbft.status.stateTransferring) {
		rbft.logger.Debugf("Replica %d is currently mid state transfer, it must wait for this state transfer to complete before initiating a new one", rbft.id)
		return
	}

	target := optional
	if target == nil {
		if rbft.storeMgr.highStateTarget == nil {
			rbft.logger.Debugf("Replica %d has no targets to attempt state transfer to, delaying", rbft.id)
			return
		}
		target = rbft.storeMgr.highStateTarget
	}

	rbft.status.activeState(&rbft.status.stateTransferring)

	rbft.logger.Infof("Replica %d is initiating state transfer to seqNo %d", rbft.id, target.seqNo)

	rbft.skipTo(target.seqNo, target.id, target.replicas)

}

// skipTo skips to seqNo with id
func (rbft *rbftImpl) skipTo(seqNo uint64, id []byte, replicas []replicaInfo) {
	info := &protos.BlockchainInfo{}
	err := proto.Unmarshal(id, info)
	if err != nil {
		rbft.logger.Error(fmt.Sprintf("Error unmarshaling: %s", err))
		return
	}
	//rbft.UpdateState(&checkpointMessage{seqNo, id}, info, replicas)
	rbft.logger.Debug("seqNo: ", seqNo, "id: ", id, "replicas: ", replicas)
	rbft.updateState(seqNo, info, replicas)
}

// updateState attempts to synchronize state to a particular target, implicitly calls rollback if needed
func (rbft *rbftImpl) updateState(seqNo uint64, info *protos.BlockchainInfo, replicas []replicaInfo) {
	var targets []event.SyncReplica
	for _, replica := range replicas {
		target := event.SyncReplica{
			Id:      replica.id,
			Height:  replica.height,
			Genesis: replica.genesis,
		}
		targets = append(targets, target)
	}
	rbft.helper.UpdateState(rbft.id, info.Height, info.CurrentBlockHash, targets)

}

// =============================================================================
// receive local message methods
// =============================================================================

// recvValidatedResult processes ValidatedResult
func (rbft *rbftImpl) recvValidatedResult(result protos.ValidatedTxs) error {
	if atomic.LoadUint32(&rbft.activeView) == 0 {
		rbft.logger.Debugf("Replica %d ignoring ValidatedResult as we sre in view change", rbft.id)
		return nil
	}

	if atomic.LoadUint32(&rbft.nodeMgr.inUpdatingN) == 1 {
		rbft.logger.Debugf("Replica %d ignoring ValidatedResult as we are in updating N", rbft.id)
		return nil
	}

	primary := rbft.primary(rbft.view)
	if primary == rbft.id {
		rbft.logger.Debugf("Primary %d received validated batch for view=%d/seqNo=%d, batch size: %d, hash: %s", rbft.id, result.View, result.SeqNo, len(result.Transactions), result.Hash)

		if !rbft.inV(result.View) {
			rbft.logger.Debugf("Replica %d receives validated result whose view is in old view, now view=%v", rbft.id, rbft.view)
			return nil
		}
		batch := &TransactionBatch{
			TxList:    result.Transactions,
			Timestamp: result.Timestamp,
		}
		cache := &cacheBatch{
			batch:      batch,
			seqNo:      result.SeqNo,
			resultHash: result.Hash,
		}
		rbft.batchVdr.saveToCVB(result.Digest, cache)
		rbft.sendPendingPrePrepares()
	} else {
		rbft.logger.Debugf("Replica %d received validated batch for view=%d/seqNo=%d, batch size: %d, hash: %s",
			rbft.id, result.View, result.SeqNo, len(result.Transactions), result.Hash)

		if !rbft.inV(result.View) {
			rbft.logger.Debugf("Replica %d receives validated result %s that not in current view", rbft.id, result.Hash)
			return nil
		}

		cert := rbft.storeMgr.getCert(result.View, result.SeqNo, result.Digest)
		if cert.resultHash == "" {
			rbft.logger.Warningf("Replica %d has not store the resultHash or batchDigest for view=%d/seqNo=%d",
				rbft.id, result.View, result.SeqNo)
			return nil
		}
		if result.Hash == cert.resultHash {
			cert.validated = true
			batch := rbft.storeMgr.outstandingReqBatches[result.Digest]
			rbft.storeMgr.outstandingReqBatches[result.Digest] = batch
			rbft.storeMgr.txBatchStore[result.Digest] = batch
			rbft.persistTxBatch(result.Digest)
			rbft.sendCommit(result.Digest, result.View, result.SeqNo)
		} else {
			rbft.logger.Warningf("Relica %d cannot agree with the validate result for view=%d/seqNo=%d sent from primary, self: %s, primary: %s",
				rbft.id, result.View, result.SeqNo, result.Hash, cert.resultHash)
			rbft.sendViewChange()
		}
	}
	return nil
}<|MERGE_RESOLUTION|>--- conflicted
+++ resolved
@@ -54,18 +54,9 @@
 	batchSub event.Subscription // subscription channel for all events posted from consensus sub-modules
 	close    chan bool          // channel to close this event process
 
-<<<<<<< HEAD
-	eventMux *event.TypeMux
-	batchSub event.Subscription // subscription channel for all events posted from consensus sub-modules
-	close    chan bool          // channel to close this event process
-
-	config *common.Config  // get configuration info
-	logger *logging.Logger // write logger to record some info
-=======
 	config    *common.Config  // get configuration info
 	logger    *logging.Logger // write logger to record some info
 	persister persist.Persister
->>>>>>> 58c001ed
 
 	normal   uint32 // system is normal or not
 	poolFull uint32 // txPool is full or not
