//Hyperchain License
//Copyright (C) 2016 The Hyperchain Authors.

package rbft

import (
	"errors"
<<<<<<< HEAD
	"github.com/facebookgo/ensure"
	"github.com/golang/protobuf/proto"
	"github.com/spf13/viper"
=======
	"os"
	"path/filepath"
	"reflect"
	"strconv"
	"sync"
	"testing"
	"time"

>>>>>>> 589070d6
	"hyperchain/common"
	"hyperchain/consensus/helper"
	"hyperchain/core/ledger/chain"
	edb "hyperchain/core/ledger/chain"
	"hyperchain/core/types"
	"hyperchain/crypto"
	"hyperchain/hyperdb"
	"hyperchain/manager/event"
	"hyperchain/manager/protos"
	pb "hyperchain/manager/protos"
<<<<<<< HEAD
	"os"
	"path/filepath"
	"reflect"
	"strconv"
	"sync"
	"testing"
	"time"
=======

	"github.com/facebookgo/ensure"
	"github.com/golang/protobuf/proto"
	"github.com/spf13/viper"
>>>>>>> 589070d6
)

//path struct should match
// /namespaces/(namespace)/config/namespace.toml
func TNewConfig(fatherpath, name string, nodeId int) *common.Config {

	path := filepath.Join(fatherpath, name, "/config/namespace.toml")
	conf := common.NewConfig(path)
	common.InitHyperLoggerManager(conf)
	peerConfigPath := conf.GetString(common.PEER_CONFIG_PATH)

	peerConfigPath = filepath.Join(fatherpath, name, peerConfigPath)
	peerViper := viper.New()
	peerViper.SetConfigFile(peerConfigPath)
	err := peerViper.ReadInConfig()
	if err != nil {
		panic("err " + err.Error())
	}
	//set node self.id
	if nodeId != 0 {
		conf.Set(common.C_NODE_ID, strconv.Itoa(nodeId))
	} else {
		conf.Set(common.C_NODE_ID, peerViper.GetInt("self.id"))
	}

	conf.Set("self.N", peerViper.GetInt("self.N"))
	namespace := name + "-" + strconv.Itoa(conf.GetInt(common.C_NODE_ID))
	conf.Set(common.NAMESPACE, namespace)
	common.InitHyperLogger(namespace, conf)
	common.SetLogLevel(namespace, "consensus", "DEBUG")
	return conf
}

//Return a rbft according to config path
//path for example
// ../../configuration/namespaces/
// If the namespace is global
// The directory of namesapces.toml should be   ../../configuration/namespaces/global/config/namespace.toml
func TNewRbft(dbpath, path, namespace string, nodeId int, t *testing.T) (*rbftImpl, *common.Config, error) {
	conf := TNewConfig(path, namespace, nodeId)
	namespace = conf.GetString(common.NAMESPACE)
	if dbpath != "" {
		conf.Set("database.leveldb.path", dbpath)
	}
	err := chain.InitDBForNamespace(conf, namespace)
	if err != nil {
		t.Errorf("init db for namespace: %s error, %v", namespace, err)
	}
	h := helper.NewHelper(new(event.TypeMux), new(event.TypeMux))
	rbft, err := newRBFT(namespace, conf, h, conf.GetInt("self.N"))
	return rbft, conf, err
}

/////////////////////////////////////////////////////
////implement new helper for Test		 ////
////////////////////////////////////////////////////

//InnerBroadcast(msg *pb.Message) error
//InnerUnicast(msg *pb.Message, to uint64) error
//Execute(seqNo uint64, hash string, flag bool, isPrimary bool, time int64) error
//UpdateState(myId uint64, height uint64, blockHash []byte, replicas []event.SyncReplica) error
//ValidateBatch(txs []*types.Transaction, timeStamp int64, seqNo uint64, view uint64, isPrimary bool) error
//VcReset(seqNo uint64) error
//InformPrimary(primary uint64) error
//BroadcastAddNode(msg *pb.Message) error
//BroadcastDelNode(msg *pb.Message) error
//UpdateTable(payload []byte, flag bool) error
//SendFilterEvent(informType int, message ...interface{}) error

type MessageChanel struct {
	MsgChan chan *pb.Message
}

func (MS *MessageChanel) Start(rbft *rbftImpl) {
	for msg := range MS.MsgChan {
		message, err := proto.Marshal(msg)
		if err != nil {
			rbft.logger.Error("Marshal failed")
		}
		rbft.RecvMsg(message)
	}
}

type TestHelp struct {
	RbftList     []*MessageChanel //save rbftHandle for communicate. Because the id of node is from 1,so the Rbftlist[0] always nil
	RbftID       int
	RbftLen      int
	namespace    string
	batchMap     map[common.Hash]*protos.ValidatedTxs
	batchMapLock sync.Mutex //no currency read, so don;t use RWMutex
	rbft         *rbftImpl
}

func (TH *TestHelp) InnerBroadcast(msg *pb.Message) error {
	for i := 1; i <= TH.RbftLen; i++ {
		if i != TH.RbftID {
			if TH.RbftList[i] == nil {
				continue
			}
			TH.rbft.logger.Debugf("broadcast to %v", i)
			TH.RbftList[i].MsgChan <- msg
		}
	}
	return nil
}

func (TH *TestHelp) InnerUnicast(msg *pb.Message, to uint64) error {
	to1 := int(to)
	if to1 <= TH.RbftLen {
		if TH.RbftList[to1] != nil {
			TH.RbftList[to1].MsgChan <- msg
		}
	}
	return nil
}

func (TH *TestHelp) ValidateBatch(digest string, txs []*types.Transaction, timeStamp int64, seqNo uint64, view uint64, isPrimary bool) error {
	go func() {
		time.Sleep(0)
		kec256Hash := crypto.NewKeccak256Hash("keccak256")
		validTxSet := make([][]byte, len(txs))
		for i := 0; i < len(txs); i++ {
			validTxSet[i] = txs[i].TransactionHash
		}
		hash := kec256Hash.Hash(validTxSet)
		vtx := protos.ValidatedTxs{
			SeqNo:        seqNo,
			View:         view,
			Hash:         hash.Hex(),
			Transactions: txs,
			Digest:       digest,
		}
		if TH.batchMap[hash] != nil {
			TH.batchMapLock.Lock()
			TH.batchMap[hash] = &vtx
			TH.batchMapLock.Unlock()
		}

		event := &LocalEvent{
			Service:   CORE_RBFT_SERVICE,
			EventType: CORE_VALIDATED_TXS_EVENT,
			Event:     vtx,
		}
		TH.rbft.RecvLocal(event)
	}()
	return nil
}

func (TH *TestHelp) Execute(seqNo uint64, hashS string, flag bool, isPrimary bool, time int64) error {
	hash := common.StringToHash(hashS)
	TH.batchMapLock.Lock()
	if TH.batchMap[hash] == nil {
		TH.rbft.logger.Error("miss commit block")
		TH.batchMapLock.Unlock()
		return nil
	}
	vtx := TH.batchMap[hash]
	TH.batchMapLock.Unlock()

	db, err := hyperdb.GetDBDatabaseByNamespace(TH.namespace)
	if err != nil {
		TH.rbft.logger.Error(err.Error())
	}

	batch := db.NewBatch()

	block := &types.Block{
		ParentHash:   edb.GetLatestBlockHash(TH.namespace),
		Transactions: vtx.Transactions,
		Number:       vtx.SeqNo,
	}
	if _, err := edb.PersistBlock(batch, block, false, false); err != nil {
		TH.rbft.logger.Errorf("persist block #%d into database failed.", block.Number, err.Error())
		return nil
	}

	if err := edb.UpdateChain(TH.namespace, batch, block, false, false, false); err != nil {
		TH.rbft.logger.Errorf("update chain to #%d failed.", block.Number, err.Error())
		return nil
	}
	err = batch.Write()
	if err != nil {
		TH.rbft.logger.Error(err.Error())
	}
	return nil
}

func (TH *TestHelp) UpdateState(myId uint64, height uint64, blockHash []byte, replicas []event.SyncReplica) error {
	return nil
}

func (TH *TestHelp) VcReset(seqNo uint64) error {
	//TODO vcReset
	event := &LocalEvent{
		Service:   VIEW_CHANGE_SERVICE,
		EventType: VIEW_CHANGE_VC_RESET_DONE_EVENT,
		Event:     protos.VcResetDone{SeqNo: seqNo},
	}
	TH.rbft.RecvLocal(event)
	return nil
}
func (TH *TestHelp) InformPrimary(primary uint64) error                           { return nil }
func (TH *TestHelp) BroadcastAddNode(msg *pb.Message) error                       { return nil }
func (TH *TestHelp) BroadcastDelNode(msg *pb.Message) error                       { return nil }
func (TH *TestHelp) UpdateTable(payload []byte, flag bool) error                  { return nil }
func (TH *TestHelp) SendFilterEvent(informType int, message ...interface{}) error { return nil }

type RBFTNode struct {
	nodeId    int
	dbPath    string
	confPath  string
	namesapce string
}

func CreatRBFT(t *testing.T, N int, dbPath string, confPath string, namespace string, nodes []*RBFTNode) (rbftList []*rbftImpl) {

	if N < 4 {
		t.Error("N is too small to create RBFT network")
	}
	rbftList = make([]*rbftImpl, N+1) // rbft id start from 1 not zero ,so Create N+1 slice
	mcList := make([]*MessageChanel, N+1)
	thList := make([]*TestHelp, N+1)
	var err error
	for i := 0; i < len(nodes); i++ {

		if nodes[i].nodeId > N {
			t.Log("node id is greater then N")
			continue
		}
		rbftList[nodes[i].nodeId], _, err = TNewRbft(nodes[i].dbPath, nodes[i].confPath, nodes[i].namesapce, 0, t)
		ensure.Nil(t, err)
	}

	//init node not in nodes
	for i := 1; i < N+1; i++ {
		if rbftList[i] == nil {
			rbftList[i], _, err = TNewRbft(dbPath, confPath, namespace, i, t)
			ensure.Nil(t, err)
		}
	}
	logger := common.GetLogger("system", "test")
	for i := 1; i < N+1; i++ {
		mcList[i] = &MessageChanel{
			MsgChan: make(chan *pb.Message),
		}
		go mcList[i].Start(rbftList[i])
	}

	//init helper and replace the helper in rbft
	for i := 1; i < N+1; i++ {
		thList[i] = &TestHelp{
			rbft:      rbftList[i],
			RbftID:    i,
			RbftList:  mcList,
			namespace: rbftList[i].namespace,
			batchMap:  make(map[common.Hash]*protos.ValidatedTxs),
			RbftLen:   N,
		}
		rbftList[i].helper = thList[i]
	}

	logger.Notice("Full system initialization completed. Now try to start rbft")
	for i := 1; i < N+1; i++ {
		rbftList[i].Start()
	}

	logger.Debug("start negotiate view")
	for i := 1; i < N+1; i++ {
		negoView := &protos.Message{
			Type:      protos.Message_NEGOTIATE_VIEW,
			Timestamp: time.Now().UnixNano(),
			Payload:   nil,
			Id:        0,
		}
		rbftList[i].RecvLocal(negoView)
	}
	return
}

//remove the data and namespace directory in ./
func CleanData(namespace string) error {
	hyperdb.StopDatabase(namespace)
	err := os.RemoveAll("./data")
	if err != nil {
		return err
	}
	err = os.RemoveAll("./namespaces")
	return err
}

// checkNilElems checks if provided param has nil elements, returns error if provided
// param is not a struct pointer and returns nil elements' name if has.
func checkNilElems(i interface{}) (string, []string, error) {
	typ := reflect.TypeOf(i)
	value := reflect.Indirect(reflect.ValueOf(i))

	if typ.Kind() != reflect.Ptr {
		return "", nil, errors.New("Got a non-ptr to check if has nil elements.")
	}
	typ = typ.Elem()
	if typ.Kind() != reflect.Struct {
		return "", nil, errors.New("Got a non-struct to check if has nil elements.")
	}

	structName := typ.Name()
	nilElems := []string{}
	hasNil := false

	for i := 0; i < typ.NumField(); i++ {
		kind := typ.Field(i).Type.Kind()
		if kind == reflect.Chan || kind == reflect.Map {
			elemName := typ.Field(i).Name
			if value.FieldByName(elemName).IsNil() {
				nilElems = append(nilElems, elemName)
				hasNil = true
			}
		}
	}
	if hasNil {
		return structName, nilElems, nil
	}
	return structName, nil, nil
}<|MERGE_RESOLUTION|>--- conflicted
+++ resolved
@@ -5,11 +5,6 @@
 
 import (
 	"errors"
-<<<<<<< HEAD
-	"github.com/facebookgo/ensure"
-	"github.com/golang/protobuf/proto"
-	"github.com/spf13/viper"
-=======
 	"os"
 	"path/filepath"
 	"reflect"
@@ -18,7 +13,6 @@
 	"testing"
 	"time"
 
->>>>>>> 589070d6
 	"hyperchain/common"
 	"hyperchain/consensus/helper"
 	"hyperchain/core/ledger/chain"
@@ -29,20 +23,10 @@
 	"hyperchain/manager/event"
 	"hyperchain/manager/protos"
 	pb "hyperchain/manager/protos"
-<<<<<<< HEAD
-	"os"
-	"path/filepath"
-	"reflect"
-	"strconv"
-	"sync"
-	"testing"
-	"time"
-=======
 
 	"github.com/facebookgo/ensure"
 	"github.com/golang/protobuf/proto"
 	"github.com/spf13/viper"
->>>>>>> 589070d6
 )
 
 //path struct should match
@@ -214,7 +198,7 @@
 		Transactions: vtx.Transactions,
 		Number:       vtx.SeqNo,
 	}
-	if _, err := edb.PersistBlock(batch, block, false, false); err != nil {
+	if err, _ := edb.PersistBlock(batch, block, false, false); err != nil {
 		TH.rbft.logger.Errorf("persist block #%d into database failed.", block.Number, err.Error())
 		return nil
 	}
