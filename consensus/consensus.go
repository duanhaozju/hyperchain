--- conflicted
+++ resolved
@@ -21,15 +21,10 @@
 }
 
 // NewConsenter constructs a Consenter object if not already present
-func NewConsenter(id uint64) Consenter {
+func (consenter *Consenter) Start(id uint64) Consenter {
 	plugin := "pbft"
 	logger.Infof("Creating consensus plugin %s", plugin)
-<<<<<<< HEAD
 	msgQ := new(event.TypeMux)
-	return pbft.GetPlugin(id, msgQ)
-=======
-	msgQ :=new(event.TypeMux)
-	h:=helper.NewHelper(msgQ)
+	h := helper.NewHelper(msgQ)
 	return pbft.GetPlugin(id, h)
->>>>>>> e0e36f6b
 }