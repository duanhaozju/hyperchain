package helper

import (
	"time"

	"hyperchain/event"
	pb "hyperchain/protos"

	"github.com/golang/protobuf/proto"
	"github.com/op/go-logging"
	"hyperchain/core/types"
)

var logger *logging.Logger // package-level logger

func init() {
	logger = logging.MustGetLogger("consensus/help")
}

type helper struct {
	msgQ *event.TypeMux
}

type Stack interface {
	InnerBroadcast(msg *pb.Message) error
	InnerUnicast(msg *pb.Message, to uint64) error
	Execute(seqNo uint64, hash string, flag bool, isPrimary bool, time int64) error
	UpdateState(updateState *pb.UpdateStateMessage) error
	ValidateBatch(txs []*types.Transaction, timeStamp int64, seqNo uint64, view uint64, isPrimary bool) error
	VcReset(seqNo uint64) error
}

// InnerBroadcast broadcast the consensus message between vp nodes
func (h *helper) InnerBroadcast(msg *pb.Message) error {

	tmpMsg, err := proto.Marshal(msg)

	if err != nil {
		return err
	}

	broadcastEvent := event.BroadcastConsensusEvent{
		Payload: tmpMsg,
	}

	// Post the event to outer
	go h.msgQ.Post(broadcastEvent)

	return nil
}

// InnerUnicast unicast the transaction message between to primary
func (h *helper) InnerUnicast(msg *pb.Message, to uint64) error {

	tmpMsg, err := proto.Marshal(msg)

	if err != nil {
		return err
	}

	unicastEvent := event.TxUniqueCastEvent{
		Payload:	tmpMsg,
		PeerId:		to,
	}

	// Post the event to outer
	go h.msgQ.Post(unicastEvent)

	return nil
}

// Execute transfers the transactions decided by consensus to outer
func (h *helper) Execute(seqNo uint64, hash string, flag bool, isPrimary bool, timestamp int64) error {

	writeEvent := event.CommitOrRollbackBlockEvent {
		SeqNo:		seqNo,
		Hash:		hash,
		Timestamp:	timestamp,
		CommitTime:	time.Now().UnixNano(),
		Flag:		flag,
		IsPrimary:	isPrimary,
	}

	// Post the event to outer
	h.msgQ.Post(writeEvent)

	return nil
}

// UpdateState transfers the UpdateStateEvent to outer
func (h *helper) UpdateState(updateState *pb.UpdateStateMessage) error {

	tmpMsg, err := proto.Marshal(updateState)

	if err != nil {
		return err
	}

	updateStateEvent := event.SendCheckpointSyncEvent {
		Payload:	tmpMsg,
	}

	// Post the event to outer
	go h.msgQ.Post(updateStateEvent)

	return nil
}

// UpdateState transfers the UpdateStateEvent to outer
func (h *helper) ValidateBatch(txs []*types.Transaction, timeStamp int64, seqNo uint64, view uint64, isPrimary bool) error {

	validateEvent := event.ExeTxsEvent {
		Transactions:	txs,
		Timestamp:      timeStamp,
		SeqNo:		seqNo,
		View:		view,
		IsPrimary:	isPrimary,
	}

	// Post the event to outer
	h.msgQ.Post(validateEvent)

	return nil
}

// VcReset reset vid when view change is done
func (h *helper) VcReset(seqNo uint64) error {
	vcResetEvent := event.VCResetEvent{
		SeqNo: seqNo,
	}

	// No need to "go h.msgQ.Post...", we'll wait for it to return
	h.msgQ.Post(vcResetEvent)
<<<<<<< HEAD

	time.Sleep(10 * time.Millisecond)
=======
	time.Sleep(time.Millisecond * 10)
>>>>>>> 586e276a

	return nil
}

// NewHelper initializes a helper object
func NewHelper(m *event.TypeMux) *helper {

	h := &helper{
		msgQ: m,
	}

	return h
}<|MERGE_RESOLUTION|>--- conflicted
+++ resolved
@@ -131,12 +131,7 @@
 
 	// No need to "go h.msgQ.Post...", we'll wait for it to return
 	h.msgQ.Post(vcResetEvent)
-<<<<<<< HEAD
-
-	time.Sleep(10 * time.Millisecond)
-=======
 	time.Sleep(time.Millisecond * 10)
->>>>>>> 586e276a
 
 	return nil
 }
