--- conflicted
+++ resolved
@@ -4,14 +4,14 @@
 package csmgr
 
 import (
+	"hyperchain/common"
 	"fmt"
-	"hyperchain/common"
 
-	cs "hyperchain/consensus"
-	"hyperchain/consensus/helper"
 	"hyperchain/consensus/pbft"
 	"hyperchain/manager/event"
 	"sync"
+	cs "hyperchain/consensus"
+	"hyperchain/consensus/helper"
 )
 
 var cr cs.Consenter
@@ -23,15 +23,8 @@
 	h := helper.NewHelper(msgQ)
 	algo := conf.GetString(cs.CONSENSUS_ALGO)
 	switch algo {
-<<<<<<< HEAD
-	case cs.PBFT:
-		return pbft.New(namespace, conf, h)
-	case cs.NBFT:
-		panic(fmt.Errorf("Not implemented yet %s", algo))
-=======
 	case cs.PBFT: return pbft.New(namespace, conf, h, n)
 	case cs.NBFT: panic(fmt.Errorf("Not implemented yet %s", algo))
->>>>>>> 178dd355
 	default:
 		panic(fmt.Errorf("Invalid consensus alorithm defined: %s", algo))
 	}
@@ -41,11 +34,7 @@
 // msgQ is the connection with outer services.
 func Consenter(namespace string, conf *common.Config, msgQ *event.TypeMux, n int) (cs.Consenter, error) {
 	//once.Do(func() {
-<<<<<<< HEAD
-	cr, err = newConsenter(namespace, conf, msgQ)
-=======
 		cr, err = newConsenter(namespace, conf, msgQ, n)
->>>>>>> 178dd355
 	//})
 	return cr, err
 }