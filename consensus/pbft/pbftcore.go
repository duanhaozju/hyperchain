package pbft

import (
	"fmt"
	"math/rand"
	"time"

	"hyperchain-alpha/consensus/helper"
	"hyperchain-alpha/consensus/events"
	_ "github.com/hyperledger/fabric/core" // Needed for logging format init

	"github.com/op/go-logging"
	"github.com/golang/protobuf/proto"
	"github.com/spf13/viper"
)

// =============================================================================
// init
// =============================================================================

var logger *logging.Logger // package-level logger

func init() {
	logger = logging.MustGetLogger("consensus/pbft")
}

const (
	// UnreasonableTimeout is an ugly thing, we need to create timers, then stop them before they expire, so use a large timeout
	UnreasonableTimeout = 100 * time.Hour
)

// =============================================================================
// custom interfaces and structure definitions
// =============================================================================

// Event Types

// workEvent is a temporary type, to inject work
type workEvent func()

// execDoneEvent is sent when an execution completes
type execDoneEvent struct{}

// pbftMessageEvent is sent when a consensus messages is received to be sent to pbft
type pbftMessageEvent pbftMessage

// nullRequestEvent provides "keep-alive" null requests
type nullRequestEvent struct{}

<<<<<<< HEAD
// Unless otherwise noted, all methods consume the PBFT thread, and should therefore
// not rely on PBFT accomplishing any work while that thread is being held
type innerStack interface {
	broadcast(msgPayload []byte)
	unicast(msgPayload []byte, receiverID uint64) (err error)
	execute(seqNo uint64, reqBatch *RequestBatch) // This is invoked on a separate thread
	getState() []byte
	getLastSeqNo() (uint64, error)
	skipTo(seqNo uint64, snapshotID []byte, peers []uint64)

	sign(msg []byte) ([]byte, error)
	verify(senderID uint64, signature []byte, message []byte) error

	invalidateState()
	validateState()
}
=======
>>>>>>> e0e36f6b

// This structure is used for incoming PBFT bound messages
type pbftMessage struct {
	sender uint64
	msg    *Message
}

type pbftCore struct {
	//internal data
	consumer helper.Stack

	// PBFT data
	byzantine     bool              // whether this node is intentionally acting as Byzantine; useful for debugging on the testnet
	f             int               // max. number of faults we can tolerate
	N             int               // max.number of validators in the network
	h             uint64            // low watermark
	id            uint64            // replica ID; PBFT `i`
	K             uint64            // checkpoint period
	logMultiplier uint64            // use this value to calculate log size : k*logMultiplier
	L             uint64            // log size
	lastExec      uint64            // last request we executed
	replicaCount  int               // number of replicas; PBFT `|R|`
	seqNo         uint64            // PBFT "n", strictly monotonic increasing sequence number
	view          uint64            // current view
	pset          map[uint64]*ViewChange_PQ
	qset          map[qidx]*ViewChange_PQ

	currentExec           *uint64                  // currently executing request
	timerActive           bool                     // is the timer running?
	requestTimeout        time.Duration            // progress timeout for requests
	outstandingReqBatches map[string]*RequestBatch // track whether we are waiting for request batches to execute

	nullRequestTimer   events.Timer  // timeout triggering a null request
	nullRequestTimeout time.Duration // duration for this timeout
						       // implementation of PBFT `in`
	reqBatchStore   map[string]*RequestBatch // track request batches
	certStore       map[msgID]*msgCert       // track quorum certificates for requests
}

type qidx struct {
	d string
	n uint64
}

type msgID struct { // our index through certStore
	v uint64
	n uint64
}

type msgCert struct {
	digest      string
	prePrepare  *PrePrepare
	sentPrepare bool
	prepare     []*Prepare
	sentCommit  bool
	commit      []*Commit
}

type vcidx struct {
	v  uint64
	id uint64
}

type sortableUint64Slice []uint64

func (a sortableUint64Slice) Len() int {
	return len(a)
}
func (a sortableUint64Slice) Swap(i, j int) {
	a[i], a[j] = a[j], a[i]
}
func (a sortableUint64Slice) Less(i, j int) bool {
	return a[i] < a[j]
}

// =============================================================================
// constructors
// =============================================================================

func newPbftCore(id uint64, config *viper.Viper, consumer innerStack, etf events.TimerFactory) *pbftCore {
	var err error
	instance := &pbftCore{}
	instance.id = id
	instance.consumer = consumer

	instance.nullRequestTimer = etf.CreateTimer()

	instance.N = config.GetInt("general.N")
	instance.f = config.GetInt("general.f")
	if instance.f*3+1 > instance.N {
		panic(fmt.Sprintf("need at least %d enough replicas to tolerate %d byzantine faults, but only %d replicas configured", instance.f*3+1, instance.f, instance.N))
	}

	instance.K = uint64(config.GetInt("general.K"))

	instance.logMultiplier = uint64(config.GetInt("general.logmultiplier"))
	if instance.logMultiplier < 2 {
		panic("Log multiplier must be greater than or equal to 2")
	}
	instance.L = instance.logMultiplier * instance.K // log size

	instance.byzantine = config.GetBool("general.byzantine")

	instance.requestTimeout, err = time.ParseDuration(config.GetString("general.timeout.request"))
	if err != nil {
		panic(fmt.Errorf("Cannot parse request timeout: %s", err))
	}
	instance.nullRequestTimeout, err = time.ParseDuration(config.GetString("general.timeout.nullrequest"))
	if err != nil {
		instance.nullRequestTimeout = 0
	}

	instance.replicaCount = instance.N

	logger.Infof("PBFT type = %T", instance.consumer)
	logger.Infof("PBFT Max number of validating peers (N) = %v", instance.N)
	logger.Infof("PBFT Max number of failing peers (f) = %v", instance.f)
	logger.Infof("PBFT byzantine flag = %v", instance.byzantine)
	logger.Infof("PBFT request timeout = %v", instance.requestTimeout)
	logger.Infof("PBFT Checkpoint period (K) = %v", instance.K)
	logger.Infof("PBFT Log multiplier = %v", instance.logMultiplier)
	logger.Infof("PBFT log size (L) = %v", instance.L)
	if instance.nullRequestTimeout > 0 {
		logger.Infof("PBFT null requests timeout = %v", instance.nullRequestTimeout)
	} else {
		logger.Infof("PBFT null requests disabled")
	}

	// init the logs
	instance.certStore = make(map[msgID]*msgCert)
	instance.reqBatchStore = make(map[string]*RequestBatch)
	instance.pset = make(map[uint64]*ViewChange_PQ)
	instance.qset = make(map[qidx]*ViewChange_PQ)

	// initialize state transfer
	instance.outstandingReqBatches = make(map[string]*RequestBatch)

	return instance
}

// close tears down resources opened by newPbftCore
func (instance *pbftCore) close() {
	instance.nullRequestTimer.Halt()
}

// allow the view-change protocol to kick-off when the timer expires
func (instance *pbftCore) ProcessEvent(e events.Event) events.Event {
	var err error
	logger.Debugf("Replica %d processing event", instance.id)
	switch et := e.(type) {
	case *pbftMessage:
		return pbftMessageEvent(*et)
	case pbftMessageEvent:
		msg := et
		logger.Debugf("Replica %d received incoming message from %v", instance.id, msg.sender)
		next, err := instance.recvMsg(msg.msg, msg.sender)
		if err != nil {
			break
		}
		return next
	case *RequestBatch:
		err = instance.recvRequestBatch(et)
	case *PrePrepare:
		err = instance.recvPrePrepare(et)
	case *Prepare:
		err = instance.recvPrepare(et)
	case *Commit:
		err = instance.recvCommit(et)
	case execDoneEvent:
		instance.execDoneSync()
	case nullRequestEvent:
		instance.nullRequestHandler()
	case workEvent:
		et() // Used to allow the caller to steal use of the main thread, to be removed
	default:
		logger.Warningf("Replica %d received an unknown message type %T", instance.id, et)
	}

	if err != nil {
		logger.Warning(err.Error())
	}

	return nil
}

// =============================================================================
// helper functions for PBFT
// =============================================================================

// Given a certain view n, what is the expected primary?
func (instance *pbftCore) primary(n uint64) uint64 {
	return n % uint64(instance.replicaCount)
}

// Is the sequence number between watermarks?
func (instance *pbftCore) inW(n uint64) bool {
	return n-instance.h > 0 && n-instance.h <= instance.L
}

// Is the view right? And is the sequence number between watermarks?
func (instance *pbftCore) inWV(v uint64, n uint64) bool {
	return instance.view == v && instance.inW(n)
}

// Given a digest/view/seq, is there an entry in the certLog?
// If so, return it. If not, create it.
func (instance *pbftCore) getCert(v uint64, n uint64) (cert *msgCert) {
	idx := msgID{v, n}
	cert, ok := instance.certStore[idx]
	if ok {
		return
	}

	cert = &msgCert{}
	instance.certStore[idx] = cert
	return
}

// =============================================================================
// prepare/commit quorum checks helper
// =============================================================================

func (instance *pbftCore) preparedReplicasQuorum() int {
	return (2 * instance.f)
}

func (instance *pbftCore) committedReplicasQuorum() int {
	return (2 * instance.f + 1)
}

// =============================================================================
// pre-prepare/prepare/commit check helper
// =============================================================================

func (instance *pbftCore) prePrepared(digest string, v uint64, n uint64) bool {
	_, mInLog := instance.reqBatchStore[digest]

	if digest != "" && !mInLog {
		return false
	}

	if q, ok := instance.qset[qidx{digest, n}]; ok && q.View == v {
		return true
	}

	cert := instance.certStore[msgID{v, n}]
	if cert != nil {
		p := cert.prePrepare
		if p != nil && p.View == v && p.SequenceNumber == n && p.BatchDigest == digest {
			return true
		}
	}
	logger.Debugf("Replica %d does not have view=%d/seqNo=%d pre-prepared",
		instance.id, v, n)
	return false
}

func (instance *pbftCore) prepared(digest string, v uint64, n uint64) bool {
	if !instance.prePrepared(digest, v, n) {
		return false
	}

	if p, ok := instance.pset[n]; ok && p.View == v && p.BatchDigest == digest {
		return true
	}

	quorum := 0
	cert := instance.certStore[msgID{v, n}]
	if cert == nil {
		return false
	}

	for _, p := range cert.prepare {
		if p.View == v && p.SequenceNumber == n && p.BatchDigest == digest {
			quorum++
		}
	}

	logger.Debugf("Replica %d prepare count for view=%d/seqNo=%d: %d",
		instance.id, v, n, quorum)

	return quorum >= instance.preparedReplicasQuorum()
}

func (instance *pbftCore) committed(digest string, v uint64, n uint64) bool {
	if !instance.prepared(digest, v, n) {
		return false
	}

	quorum := 0
	cert := instance.certStore[msgID{v, n}]
	if cert == nil {
		return false
	}

	for _, p := range cert.commit {
		if p.View == v && p.SequenceNumber == n {
			quorum++
		}
	}

	logger.Debugf("Replica %d commit count for view=%d/seqNo=%d: %d",
		instance.id, v, n, quorum)

	return quorum >= instance.committedReplicasQuorum()
}

// =============================================================================
// receive methods
// =============================================================================

func (instance *pbftCore) nullRequestHandler() {

	// time for the primary to send a null request
	// pre-prepare with null digest
	logger.Info("Primary %d null request timer expired, sending null request", instance.id)
	instance.sendPrePrepare(nil, "")
}

func (instance *pbftCore) recvMsg(msg *Message, senderID uint64) (interface{}, error) {
	if reqBatch := msg.GetRequestBatch(); reqBatch != nil {
		return reqBatch, nil
	} else if preprep := msg.GetPrePrepare(); preprep != nil {
		if senderID != preprep.ReplicaId {
			return nil, fmt.Errorf("Sender ID included in pre-prepare message (%v) doesn't match ID corresponding to the receiving stream (%v)", preprep.ReplicaId, senderID)
		}
		return preprep, nil
	} else if prep := msg.GetPrepare(); prep != nil {
		if senderID != prep.ReplicaId {
			return nil, fmt.Errorf("Sender ID included in prepare message (%v) doesn't match ID corresponding to the receiving stream (%v)", prep.ReplicaId, senderID)
		}
		return prep, nil
	} else if commit := msg.GetCommit(); commit != nil {
		if senderID != commit.ReplicaId {
			return nil, fmt.Errorf("Sender ID included in commit message (%v) doesn't match ID corresponding to the receiving stream (%v)", commit.ReplicaId, senderID)
		}
		return commit, nil
	}
	return nil, fmt.Errorf("Invalid message: %v", msg)
}

func (instance *pbftCore) recvRequestBatch(reqBatch *RequestBatch) error {
	digest := hash(reqBatch)
	logger.Debugf("Replica %d received request batch %s", instance.id, digest)

	instance.reqBatchStore[digest] = reqBatch
	instance.outstandingReqBatches[digest] = reqBatch
	//instance.persistRequestBatch(digest)
	if instance.primary(instance.view) == instance.id {
		instance.nullRequestTimer.Stop()
		instance.sendPrePrepare(reqBatch, digest)
	} else {
		logger.Debugf("Replica %d is backup, not sending pre-prepare for request batch %s", instance.id, digest)
	}
	return nil
}

func (instance *pbftCore) sendPrePrepare(reqBatch *RequestBatch, digest string) {
	logger.Debugf("Replica %d is primary, issuing pre-prepare for request batch %s", instance.id, digest)

	n := instance.seqNo + 1
	for _, cert := range instance.certStore { // check for other PRE-PREPARE for same digest, but different seqNo
		if p := cert.prePrepare; p != nil {
			if p.View == instance.view && p.SequenceNumber != n && p.BatchDigest == digest && digest != "" {
				logger.Infof("Other pre-prepare found with same digest but different seqNo: %d instead of %d", p.SequenceNumber, n)
				return
			}
		}
	}

	if !instance.inWV(instance.view, n) {
		logger.Debugf("Replica %d is primary, not sending pre-prepare for request batch %s because it is out of sequence numbers", instance.id, digest)
		return
	}

	logger.Debugf("Primary %d broadcasting pre-prepare for view=%d/seqNo=%d and digest %s", instance.id, instance.view, n, digest)
	instance.seqNo = n
	preprep := &PrePrepare{
		View:           instance.view,
		SequenceNumber: n,
		BatchDigest:    digest,
		RequestBatch:   reqBatch,
		ReplicaId:      instance.id,
	}
	cert := instance.getCert(instance.view, n)
	cert.prePrepare = preprep
	cert.digest = digest
	instance.innerBroadcast(&Message{Payload: &Message_PrePrepare{PrePrepare: preprep}})
	instance.maybeSendCommit(digest, instance.view, n)
}

func (instance *pbftCore) resubmitRequestBatches() {
	if instance.primary(instance.view) != instance.id {
		return
	}

	var submissionOrder []*RequestBatch

	outer:
	for d, reqBatch := range instance.outstandingReqBatches {
		for _, cert := range instance.certStore {
			if cert.digest == d {
				logger.Debugf("Replica %d already has certificate for request batch %s - not going to resubmit", instance.id, d)
				continue outer
			}
		}
		logger.Debugf("Replica %d has detected request batch %s must be resubmitted", instance.id, d)
		submissionOrder = append(submissionOrder, reqBatch)
	}

	if len(submissionOrder) == 0 {
		return
	}

	for _, reqBatch := range submissionOrder {
		// This is a request batch that has not been pre-prepared yet
		// Trigger request batch processing again
		instance.recvRequestBatch(reqBatch)
	}
}

func (instance *pbftCore) recvPrePrepare(preprep *PrePrepare) error {
	logger.Debugf("Replica %d received pre-prepare from replica %d for view=%d/seqNo=%d",
		instance.id, preprep.ReplicaId, preprep.View, preprep.SequenceNumber)

	if instance.primary(instance.view) != preprep.ReplicaId {
		logger.Warningf("Pre-prepare from other than primary: got %d, should be %d", preprep.ReplicaId, instance.primary(instance.view))
		return nil
	}

	if !instance.inWV(preprep.View, preprep.SequenceNumber) {
		// This is perfectly normal
		logger.Debugf("Replica %d pre-prepare view different, or sequence number outside watermarks: preprep.View %d, expected.View %d, seqNo %d, low-mark %d", instance.id, preprep.View, instance.primary(instance.view), preprep.SequenceNumber, instance.h)

		return nil
	}

	cert := instance.getCert(preprep.View, preprep.SequenceNumber)
	if cert.digest != "" && cert.digest != preprep.BatchDigest {
		logger.Warningf("Pre-prepare found for same view/seqNo but different digest: received %s, stored %s", preprep.BatchDigest, cert.digest)
		return nil
	}

	cert.prePrepare = preprep
	cert.digest = preprep.BatchDigest

	// Store the request batch if, for whatever reason, we haven't received it from an earlier broadcast
	if _, ok := instance.reqBatchStore[preprep.BatchDigest]; !ok && preprep.BatchDigest != "" {
		digest := hash(preprep.GetRequestBatch())
		if digest != preprep.BatchDigest {
			logger.Warningf("Pre-prepare and request digest do not match: request %s, digest %s", digest, preprep.BatchDigest)
			return nil
		}
		instance.reqBatchStore[digest] = preprep.GetRequestBatch()
		logger.Debugf("Replica %d storing request batch %s in outstanding request batch store", instance.id, digest)
		instance.outstandingReqBatches[digest] = preprep.GetRequestBatch()
		//instance.persistRequestBatch(digest)
	}

	instance.softStartTimer(instance.requestTimeout, fmt.Sprintf("new pre-prepare for request batch %s", preprep.BatchDigest))
	instance.nullRequestTimer.Stop()

	if instance.primary(instance.view) != instance.id && instance.prePrepared(preprep.BatchDigest, preprep.View, preprep.SequenceNumber) && !cert.sentPrepare {
		logger.Debugf("Backup %d broadcasting prepare for view=%d/seqNo=%d", instance.id, preprep.View, preprep.SequenceNumber)
		prep := &Prepare{
			View:           preprep.View,
			SequenceNumber: preprep.SequenceNumber,
			BatchDigest:    preprep.BatchDigest,
			ReplicaId:      instance.id,
		}
		cert.sentPrepare = true
		instance.recvPrepare(prep)
		return instance.innerBroadcast(&Message{Payload: &Message_Prepare{Prepare: prep}})
	}

	return nil
}

func (instance *pbftCore) recvPrepare(prep *Prepare) error {
	logger.Debugf("Replica %d received prepare from replica %d for view=%d/seqNo=%d",
		instance.id, prep.ReplicaId, prep.View, prep.SequenceNumber)

	if instance.primary(prep.View) == prep.ReplicaId {
		logger.Warningf("Replica %d received prepare from primary, ignoring", instance.id)
		return nil
	}

	if !instance.inWV(prep.View, prep.SequenceNumber) {
		// This is perfectly normal
		logger.Debugf("Replica %d ignoring prepare for view=%d/seqNo=%d: not in-wv, in view %d, low water mark %d", instance.id, prep.View, prep.SequenceNumber, instance.view, instance.h)
		return nil
	}

	cert := instance.getCert(prep.View, prep.SequenceNumber)

	for _, prevPrep := range cert.prepare {
		if prevPrep.ReplicaId == prep.ReplicaId {
			logger.Warningf("Ignoring duplicate prepare from %d", prep.ReplicaId)
			return nil
		}
	}
	cert.prepare = append(cert.prepare, prep)

	return instance.maybeSendCommit(prep.BatchDigest, prep.View, prep.SequenceNumber)
}

//
func (instance *pbftCore) maybeSendCommit(digest string, v uint64, n uint64) error {
	cert := instance.getCert(v, n)
	if instance.prepared(digest, v, n) && !cert.sentCommit {
		logger.Debugf("Replica %d broadcasting commit for view=%d/seqNo=%d",
			instance.id, v, n)
		commit := &Commit{
			View:           v,
			SequenceNumber: n,
			BatchDigest:    digest,
			ReplicaId:      instance.id,
		}
		cert.sentCommit = true
		instance.recvCommit(commit)
		return instance.innerBroadcast(&Message{&Message_Commit{commit}})
	}
	return nil
}

func (instance *pbftCore) recvCommit(commit *Commit) error {
	logger.Debugf("Replica %d received commit from replica %d for view=%d/seqNo=%d",
		instance.id, commit.ReplicaId, commit.View, commit.SequenceNumber)

	if !instance.inWV(commit.View, commit.SequenceNumber) {
		// This is perfectly normal
		logger.Debugf("Replica %d ignoring commit for view=%d/seqNo=%d: not in-wv, in view %d, high water mark %d", instance.id, commit.View, commit.SequenceNumber, instance.view, instance.h)
		return nil
	}

	cert := instance.getCert(commit.View, commit.SequenceNumber)
	for _, prevCommit := range cert.commit {
		if prevCommit.ReplicaId == commit.ReplicaId {
			logger.Warningf("Ignoring duplicate commit from %d", commit.ReplicaId)
			return nil
		}
	}
	cert.commit = append(cert.commit, commit)

	if instance.committed(commit.BatchDigest, commit.View, commit.SequenceNumber) {
		delete(instance.outstandingReqBatches, commit.BatchDigest)

		instance.consumer.execute()
	}

	return nil
}

func (instance *pbftCore) executeOutstanding() {
	if instance.currentExec != nil {
		logger.Debugf("Replica %d not attempting to executeOutstanding because it is currently executing %d", instance.id, *instance.currentExec)
		return
	}
	logger.Debugf("Replica %d attempting to executeOutstanding", instance.id)

	for idx := range instance.certStore {
		if instance.executeOne(idx) {
			break
		}
	}

	logger.Debugf("Replica %d certstore %+v", instance.id, instance.certStore)

	instance.startTimerIfOutstandingRequests()
}

func (instance *pbftCore) executeOne(idx msgID) bool {
	cert := instance.certStore[idx]

	if idx.n != instance.lastExec+1 || cert == nil || cert.prePrepare == nil {
		return false
	}

	// we now have the right sequence number that doesn't create holes

	digest := cert.digest
	reqBatch := instance.reqBatchStore[digest]

	if !instance.committed(digest, idx.v, idx.n) {
		return false
	}

	// we have a commit certificate for this request batch
	currentExec := idx.n
	instance.currentExec = &currentExec

	// null request
	if digest == "" {
		logger.Infof("Replica %d executing/committing null request for view=%d/seqNo=%d",
			instance.id, idx.v, idx.n)
		instance.execDoneSync()
	} else {
		logger.Infof("Replica %d executing/committing request batch for view=%d/seqNo=%d and digest %s",
			instance.id, idx.v, idx.n, digest)
		// synchronously execute, it is the other side's responsibility to execute in the background if needed
		instance.consumer.execute(idx.n, reqBatch)
	}
	return true
}

func (instance *pbftCore) execDoneSync() {
	if instance.currentExec != nil {
		logger.Infof("Replica %d finished execution %d, trying next", instance.id, *instance.currentExec)
		instance.lastExec = *instance.currentExec

	} else {
		// XXX This masks a bug, this should not be called when currentExec is nil
		logger.Warningf("Replica %d had execDoneSync called, flagging ourselves as out of date", instance.id)
	}
	instance.currentExec = nil

	instance.executeOutstanding()
}

// =============================================================================
// Misc. methods go here
// =============================================================================

// Marshals a Message and hands it to the Stack. If toSelf is true,
// the message is also dispatched to the local instance's RecvMsgSync.
func (instance *pbftCore) innerBroadcast(msg *Message) error {
	msgRaw, err := proto.Marshal(msg)
	if err != nil {
		return fmt.Errorf("Cannot marshal message %s", err)
	}

	doByzantine := false
	if instance.byzantine {
		rand1 := rand.New(rand.NewSource(time.Now().UnixNano()))
		doIt := rand1.Intn(3) // go byzantine about 1/3 of the time
		if doIt == 1 {
			doByzantine = true
		}
	}

	// testing byzantine fault.
	if doByzantine {
		rand2 := rand.New(rand.NewSource(time.Now().UnixNano()))
		ignoreidx := rand2.Intn(instance.N)
		for i := 0; i < instance.N; i++ {
			if i != ignoreidx && uint64(i) != instance.id { //Pick a random replica and do not send message
				instance.consumer.unicast(msgRaw, uint64(i))
			} else {
				logger.Debugf("PBFT byzantine: not broadcasting to replica %v", i)
			}
		}
	} else {
		instance.consumer.broadcast(msgRaw)
	}
	return nil
}

func (instance *pbftCore) startTimerIfOutstandingRequests() {

	if len(instance.outstandingReqBatches) > 0 {
		getOutstandingDigests := func() []string {
			var digests []string
			for digest := range instance.outstandingReqBatches {
				digests = append(digests, digest)
			}
			return digests
		}()
		instance.softStartTimer(instance.requestTimeout, fmt.Sprintf("outstanding request batches %v", getOutstandingDigests))
	} else if instance.nullRequestTimeout > 0 {
		timeout := instance.nullRequestTimeout
		if instance.primary(instance.view) != instance.id {
			// we're waiting for the primary to deliver a null request - give it a bit more time
			timeout += instance.requestTimeout
		}
		instance.nullRequestTimer.Reset(timeout, nullRequestEvent{})
	}
}

func (instance *pbftCore) softStartTimer(timeout time.Duration, reason string) {
	logger.Debugf("Replica %d soft starting new view timer for %s: %s", instance.id, timeout, reason)
	instance.timerActive = true
}<|MERGE_RESOLUTION|>--- conflicted
+++ resolved
@@ -47,26 +47,6 @@
 // nullRequestEvent provides "keep-alive" null requests
 type nullRequestEvent struct{}
 
-<<<<<<< HEAD
-// Unless otherwise noted, all methods consume the PBFT thread, and should therefore
-// not rely on PBFT accomplishing any work while that thread is being held
-type innerStack interface {
-	broadcast(msgPayload []byte)
-	unicast(msgPayload []byte, receiverID uint64) (err error)
-	execute(seqNo uint64, reqBatch *RequestBatch) // This is invoked on a separate thread
-	getState() []byte
-	getLastSeqNo() (uint64, error)
-	skipTo(seqNo uint64, snapshotID []byte, peers []uint64)
-
-	sign(msg []byte) ([]byte, error)
-	verify(senderID uint64, signature []byte, message []byte) error
-
-	invalidateState()
-	validateState()
-}
-=======
->>>>>>> e0e36f6b
-
 // This structure is used for incoming PBFT bound messages
 type pbftMessage struct {
 	sender uint64
@@ -75,7 +55,7 @@
 
 type pbftCore struct {
 	//internal data
-	consumer helper.Stack
+	helper helper.Stack
 
 	// PBFT data
 	byzantine     bool              // whether this node is intentionally acting as Byzantine; useful for debugging on the testnet
@@ -145,11 +125,11 @@
 // constructors
 // =============================================================================
 
-func newPbftCore(id uint64, config *viper.Viper, consumer innerStack, etf events.TimerFactory) *pbftCore {
+func newPbftCore(id uint64, config *viper.Viper, batch *batch, etf events.TimerFactory) *pbftCore {
 	var err error
 	instance := &pbftCore{}
 	instance.id = id
-	instance.consumer = consumer
+	instance.helper = batch.getHelper()
 
 	instance.nullRequestTimer = etf.CreateTimer()
 
@@ -180,7 +160,6 @@
 
 	instance.replicaCount = instance.N
 
-	logger.Infof("PBFT type = %T", instance.consumer)
 	logger.Infof("PBFT Max number of validating peers (N) = %v", instance.N)
 	logger.Infof("PBFT Max number of failing peers (f) = %v", instance.f)
 	logger.Infof("PBFT byzantine flag = %v", instance.byzantine)
@@ -613,7 +592,7 @@
 	if instance.committed(commit.BatchDigest, commit.View, commit.SequenceNumber) {
 		delete(instance.outstandingReqBatches, commit.BatchDigest)
 
-		instance.consumer.execute()
+		instance.helper.Execute()
 	}
 
 	return nil
@@ -666,7 +645,7 @@
 		logger.Infof("Replica %d executing/committing request batch for view=%d/seqNo=%d and digest %s",
 			instance.id, idx.v, idx.n, digest)
 		// synchronously execute, it is the other side's responsibility to execute in the background if needed
-		instance.consumer.execute(idx.n, reqBatch)
+		instance.helper.Execute(reqBatch)
 	}
 	return true
 }
