package pbft

import (
	"fmt"
	"time"
	"sort"

	"hyperchain/consensus/helper"
	"hyperchain/consensus/events"

	"github.com/op/go-logging"
	"github.com/spf13/viper"
	"encoding/base64"
	"github.com/golang/protobuf/proto"
)

// =============================================================================
// init
// =============================================================================

var logger *logging.Logger // package-level logger

func init() {
	logger = logging.MustGetLogger("consensus/pbft")
}

// =============================================================================
// custom interfaces and structure definitions
// =============================================================================

// Event Types

// viewChangeTimerEvent is sent when the view change timer expires
type viewChangeTimerEvent struct{}

// pbftMessageEvent is sent when a consensus messages is received to be sent to pbft
type pbftMessageEvent pbftMessage

// stateUpdatedEvent  when stateUpdate is executed and return the result
type stateUpdatedEvent struct {
	seqNo uint64
}

// nullRequestEvent provides "keep-alive" null requests
type nullRequestEvent struct{}

// This structure is used for incoming PBFT bound messages
type pbftMessage struct {
	sender uint64
	msg    *Message
}

type checkpointMessage struct {
	seqNo uint64
	id    []byte
}

type stateUpdateTarget struct {
	checkpointMessage
	replicas []uint64
}

type pbftCore struct {
	//internal data
	helper	helper.Stack
	batch	*batch

	// PBFT data
	activeView	bool	// view change happening
	byzantine	bool	// whether this node is intentionally acting as Byzantine; useful for debugging on the testnet
	f		int	// max. number of faults we can tolerate
	N		int	// max.number of validators in the network
	h		uint64	// low watermark
	id		uint64	// replica ID; PBFT `i`
	K		uint64	// checkpoint period
	logMultiplier	uint64	// use this value to calculate log size : k*logMultiplier
	L		uint64	// log size
	lastExec	uint64	// last request we executed
	replicaCount	int	// number of replicas; PBFT `|R|`
	seqNo		uint64	// PBFT "n", strictly monotonic increasing sequence number
	view		uint64	// current view

	chkpts		map[uint64]string		// state checkpoints; map lastExec to global hash
	pset		map[uint64]*ViewChange_PQ	// state checkpoints; map lastExec to global hash
	qset		map[qidx]*ViewChange_PQ		// state checkpoints; map lastExec to global hash

	skipInProgress    bool			// Set when we have detected a fall behind scenario until we pick a new starting point
	stateTransferring bool			// Set when state transfer is executing
	highStateTarget   *stateUpdateTarget	// Set to the highest weak checkpoint cert we have observed
	hChkpts           map[uint64]uint64	// highest checkpoint sequence number observed for each replica

	currentExec		*uint64				// currently executing request
	timerActive		bool				// is the timer running?
	requestTimeout		time.Duration            	// progress timeout for requests
	outstandingReqBatches	map[string]*RequestBatch	// track whether we are waiting for request batches to execute
	newViewTimer		events.Timer			// track the timeout for each requestBatch
	newViewTimerReason	string				// what triggered the timer
	nullRequestTimer	events.Timer			// timeout triggering a null request
	nullRequestTimeout	time.Duration			// duration for this timeout

	// implementation of PBFT `in`
	reqBatchStore	map[string]*RequestBatch	// track request batches
	certStore	map[msgID]*msgCert		// track quorum certificates for requests
	checkpointStore	map[Checkpoint]bool		// track checkpoints as set
	committedCert	map[msgID]string

	valid		bool // whether we believe the state is up to date
}

type qidx struct {
	d string
	n uint64
}

type msgID struct { // our index through certStore
	v uint64
	n uint64
}

type msgCert struct {
	digest		string
	prePrepare	*PrePrepare
	sentPrepare	bool
	prepare		[]*Prepare
	sentCommit	bool
	commit		[]*Commit
	sentExecute	bool
}

type vcidx struct {
	v  uint64
	id uint64
}

type sortableUint64Slice []uint64

func (a sortableUint64Slice) Len() int {
	return len(a)
}
func (a sortableUint64Slice) Swap(i, j int) {
	a[i], a[j] = a[j], a[i]
}
func (a sortableUint64Slice) Less(i, j int) bool {
	return a[i] < a[j]
}

// =============================================================================
// constructors
// =============================================================================

func newPbftCore(id uint64, config *viper.Viper, batch *batch, etf events.TimerFactory) *pbftCore {

	var err error
	instance := &pbftCore{}
	instance.id = id
	instance.helper = batch.getHelper()
	instance.nullRequestTimer = etf.CreateTimer()
	instance.newViewTimer = etf.CreateTimer()

	instance.batch = batch

	instance.N = config.GetInt("general.N")
	instance.f = config.GetInt("general.f")

	if instance.f*3+1 > instance.N {
		panic(fmt.Sprintf("need at least %d enough replicas to tolerate %d byzantine faults, but only %d replicas configured", instance.f*3+1, instance.f, instance.N))
	}

	instance.K = uint64(config.GetInt("general.K"))

	instance.logMultiplier = uint64(config.GetInt("general.logmultiplier"))
	if instance.logMultiplier < 2 {
		panic("Log multiplier must be greater than or equal to 2")
	}

	instance.L = instance.logMultiplier * instance.K // log size
	instance.byzantine = config.GetBool("general.byzantine")
	instance.requestTimeout, err = time.ParseDuration(config.GetString("timeout.request"))

	if err != nil {
		panic(fmt.Errorf("Cannot parse request timeout: %s", err))
	}

	instance.nullRequestTimeout, err = time.ParseDuration(config.GetString("timeout.nullrequest"))

	if err != nil {
		instance.nullRequestTimeout = 0
	}

	instance.activeView = true
	instance.replicaCount = instance.N

	logger.Infof("PBFT Max number of validating peers (N) = %v", instance.N)
	logger.Infof("PBFT Max number of failing peers (f) = %v", instance.f)
	logger.Infof("PBFT byzantine flag = %v", instance.byzantine)
	logger.Infof("PBFT request timeout = %v", instance.requestTimeout)
	logger.Infof("PBFT Checkpoint period (K) = %v", instance.K)
	logger.Infof("PBFT Log multiplier = %v", instance.logMultiplier)
	logger.Infof("PBFT log size (L) = %v", instance.L)

	if instance.nullRequestTimeout > 0 {
		logger.Infof("PBFT null requests timeout = %v", instance.nullRequestTimeout)
	} else {
		logger.Infof("PBFT null requests disabled")
	}

	// init the logs
	instance.certStore = make(map[msgID]*msgCert)
	instance.reqBatchStore = make(map[string]*RequestBatch)
	instance.checkpointStore = make(map[Checkpoint]bool)
	instance.chkpts = make(map[uint64]string)
	instance.pset = make(map[uint64]*ViewChange_PQ)
	instance.qset = make(map[qidx]*ViewChange_PQ)
	instance.committedCert = make(map[msgID]string)

	// initialize state transfer
	instance.hChkpts = make(map[uint64]uint64)

	instance.chkpts[0] = "XXX GENESIS"

	instance.outstandingReqBatches = make(map[string]*RequestBatch)

	logger.Infof("--------PBFT finish start, nodeID: %d--------", instance.id)

	return instance
}

// close tears down resources opened by newPbftCore
func (instance *pbftCore) close() {
	instance.nullRequestTimer.Halt()
}

// allow the view-change protocol to kick-off when the timer expires
func (instance *pbftCore) ProcessEvent(e events.Event) events.Event {

	var err error
	logger.Debugf("Replica %d processing event", instance.id)

	switch et := e.(type) {
	//case *pbftMessage:
	//	return pbftMessageEvent(*et)
	case pbftMessageEvent:
		msg := et
		logger.Debugf("Replica %d received incoming message from %v", instance.id, msg.sender)
		next, err := instance.recvMsg(msg.msg, msg.sender)
		if err != nil {
			break
		}
		return next
	case *RequestBatch:
		err = instance.recvRequestBatch(et)
	case *PrePrepare:
		err = instance.recvPrePrepare(et)
	case *Prepare:
		err = instance.recvPrepare(et)
	case *Commit:
		err = instance.recvCommit(et)
	case *Checkpoint:
		return instance.recvCheckpoint(et)

	//case stateUpdateEvent:
	//	Todo for stateUpdateEvent

	case *stateUpdatedEvent:
		err = instance.recvStateUpdatedEvent(et)

	case nullRequestEvent:
		instance.nullRequestHandler()
	default:
		logger.Warningf("Replica %d received an unknown message type %T", instance.id, et)
	}

	if err != nil {
		logger.Warning(err.Error())
	}

	return nil
}

// =============================================================================
// helper functions for PBFT
// =============================================================================

// Given a certain view n, what is the expected primary?
func (instance *pbftCore) primary(n uint64) uint64 {
	return (n % uint64(instance.replicaCount) + 1)
}

// Is the sequence number between watermarks?
func (instance *pbftCore) inW(n uint64) bool {
	return n > instance.h && n-instance.h <= instance.L
}

// Is the view right? And is the sequence number between watermarks?
func (instance *pbftCore) inWV(v uint64, n uint64) bool {
	return instance.view == v && instance.inW(n)
}

// Given a digest/view/seq, is there an entry in the certLog?
// If so, return it. If not, create it.
func (instance *pbftCore) getCert(v uint64, n uint64) (cert *msgCert) {

	idx := msgID{v, n}
	cert, ok := instance.certStore[idx]

	if ok {
		return
	}

	cert = &msgCert{}
	instance.certStore[idx] = cert

	return
}


// =============================================================================
// prepare/commit quorum checks helper
// =============================================================================

func (instance *pbftCore) preparedReplicasQuorum() int {
	return (2 * instance.f)
}

func (instance *pbftCore) committedReplicasQuorum() int {
	return (2 * instance.f + 1)
}

// intersectionQuorum returns the number of replicas that have to
// agree to guarantee that at least one correct replica is shared by
// two intersection quora
func (instance *pbftCore) intersectionQuorum() int {
	return (instance.N + instance.f + 2) / 2
}

// =============================================================================
// pre-prepare/prepare/commit check helper
// =============================================================================

func (instance *pbftCore) prePrepared(digest string, v uint64, n uint64) bool {

	_, mInLog := instance.reqBatchStore[digest]

	if digest != "" && !mInLog {
		logger.Debugf("Replica %d havan't store the reqBatch")
		return false
	}

	//if q, ok := instance.qset[qidx{digest, n}]; ok && q.View == v {
	//	return true
	//}

	cert := instance.certStore[msgID{v, n}]

	if cert != nil {
		p := cert.prePrepare
		if p != nil && p.View == v && p.SequenceNumber == n && p.BatchDigest == digest {
			return true
		}
	}

	logger.Debugf("Replica %d does not have view=%d/seqNo=%d pre-prepared",
		instance.id, v, n)

	return false
}

func (instance *pbftCore) prepared(digest string, v uint64, n uint64) bool {

	if !instance.prePrepared(digest, v, n) {
		return false
	}

	//if p, ok := instance.pset[n]; ok && p.View == v && p.BatchDigest == digest {
	//	return true
	//}

	quorum := 0
	cert := instance.certStore[msgID{v, n}]

	if cert == nil {
		return false
	}

	for _, p := range cert.prepare {
		if p.View == v && p.SequenceNumber == n && p.BatchDigest == digest {
			quorum++
		}
	}

	logger.Debugf("Replica %d prepare count for view=%d/seqNo=%d: %d",
		instance.id, v, n, quorum)

	return quorum >= instance.preparedReplicasQuorum()
}

func (instance *pbftCore) committed(digest string, v uint64, n uint64) bool {

	if !instance.prepared(digest, v, n) {
		return false
	}

	quorum := 0
	cert := instance.certStore[msgID{v, n}]

	if cert == nil {
		return false
	}

	for _, p := range cert.commit {
		if p.View == v && p.SequenceNumber == n {
			quorum++
		}
	}

	logger.Debugf("Replica %d commit count for view=%d/seqNo=%d: %d",
		instance.id, v, n, quorum)

	return quorum >= instance.committedReplicasQuorum()
}

// =============================================================================
// receive methods
// =============================================================================

func (instance *pbftCore) nullRequestHandler() {

	if !instance.activeView {
		return
	}
	// time for the primary to send a null request
	// pre-prepare with null digest
	logger.Info("Primary %d null request timer expired, sending null request", instance.id)
	instance.sendPrePrepare(nil, "")

}

func (instance *pbftCore) recvMsg(msg *Message, senderID uint64) (interface{}, error) {

	if reqBatch := msg.GetRequestBatch(); reqBatch != nil {
		return reqBatch, nil
	} else if preprep := msg.GetPrePrepare(); preprep != nil {
		if senderID != preprep.ReplicaId {
			return nil, fmt.Errorf("Sender ID included in pre-prepare message (%v) doesn't match ID corresponding to the receiving stream (%v)", preprep.ReplicaId, senderID)
		}
		return preprep, nil
	} else if prep := msg.GetPrepare(); prep != nil {
		if senderID != prep.ReplicaId {
			return nil, fmt.Errorf("Sender ID included in prepare message (%v) doesn't match ID corresponding to the receiving stream (%v)", prep.ReplicaId, senderID)
		}
		return prep, nil
	} else if commit := msg.GetCommit(); commit != nil {
		if senderID != commit.ReplicaId {
			return nil, fmt.Errorf("Sender ID included in commit message (%v) doesn't match ID corresponding to the receiving stream (%v)", commit.ReplicaId, senderID)
		}
		return commit, nil
	} else if chkpt := msg.GetCheckpoint(); chkpt != nil {
		if senderID != chkpt.ReplicaId {
			return nil, fmt.Errorf("Sender ID included in checkpoint message (%v) doesn't match ID corresponding to the receiving stream (%v)", chkpt.ReplicaId, senderID)
		}
		return chkpt, nil
	}

	return nil, fmt.Errorf("Invalid message: %v", msg)
}

func (instance *pbftCore) recvStateUpdatedEvent(et *stateUpdatedEvent) error {


	instance.stateTransferring = false
	// If state transfer did not complete successfully, or if it did not reach our low watermark, do it again
	if et.seqNo < instance.h {
		logger.Warningf("Replica %d recovered to seqNo %d but our low watermark has moved to %d", instance.id, et.seqNo, instance.h)
		if instance.highStateTarget == nil {
			logger.Debugf("Replica %d has no state targets, cannot resume state transfer yet", instance.id)
		} else if et.seqNo < instance.highStateTarget.seqNo {
			logger.Debugf("Replica %d has state target for %d, transferring", instance.id, instance.highStateTarget.seqNo)
			instance.retryStateTransfer(nil)
		} else {
			logger.Debugf("Replica %d has no state target above %d, highest is %d", instance.id, et.seqNo, instance.highStateTarget.seqNo)
		}
		return nil
	}

	logger.Infof("Replica %d application caught up via state transfer, lastExec now %d", instance.id, et.seqNo)
	// XXX create checkpoint
	instance.lastExec = et.seqNo
	instance.moveWatermarks(instance.lastExec) // The watermark movement handles moving this to a checkpoint boundary
	instance.skipInProgress = false
	instance.validateState()
	instance.executeOutstanding()

	return nil

}

func (instance *pbftCore) recvRequestBatch(reqBatch *RequestBatch) error {

	digest := hash(reqBatch)
	logger.Debugf("Replica %d received request batch %s", instance.id, digest)

	instance.reqBatchStore[digest] = reqBatch
	instance.outstandingReqBatches[digest] = reqBatch
	instance.persistRequestBatch(digest)
	if instance.activeView {
		instance.softStartTimer(instance.requestTimeout, fmt.Sprintf("new request batch %s", digest))
	}
	if instance.primary(instance.view) == instance.id && instance.activeView {
		instance.nullRequestTimer.Stop()
		instance.sendPrePrepare(reqBatch, digest)
	} else {
		logger.Debugf("Replica %d is backup, not sending pre-prepare for request batch %s", instance.id, digest)
	}

	return nil
}

func (instance *pbftCore) sendPrePrepare(reqBatch *RequestBatch, digest string) {

	logger.Debugf("Replica %d is primary, issuing pre-prepare for request batch %s", instance.id, digest)

	n := instance.seqNo + 1
	for _, cert := range instance.certStore { // check for other PRE-PREPARE for same digest, but different seqNo
		if p := cert.prePrepare; p != nil {
			if p.View == instance.view && p.SequenceNumber != n && p.BatchDigest == digest && digest != "" {
				logger.Infof("Other pre-prepare found with same digest but different seqNo: %d instead of %d", p.SequenceNumber, n)
				return
			}
		}
	}

	if !instance.inWV(instance.view, n) {
		logger.Debugf("Replica %d is primary, not sending pre-prepare for request batch %s because it is out of sequence numbers", instance.id, digest)
		return
	}

	logger.Debugf("Primary %d broadcasting pre-prepare for view=%d/seqNo=%d", instance.id, instance.view, n)
	instance.seqNo = n
	preprep := &PrePrepare{
		View:           instance.view,
		SequenceNumber: n,
		BatchDigest:    digest,
		RequestBatch:   reqBatch,
		ReplicaId:      instance.id,
	}
	cert := instance.getCert(instance.view, n)
	cert.prePrepare = preprep
	cert.digest = digest

	msg := pbftMsgHelper(&Message{Payload: &Message_PrePrepare{PrePrepare: preprep}}, instance.id)
	instance.helper.InnerBroadcast(msg)

	instance.maybeSendCommit(digest, instance.view, n)
}

func (instance *pbftCore) recvPrePrepare(preprep *PrePrepare) error {

	logger.Debugf("Replica %d received pre-prepare from replica %d for view=%d/seqNo=%d, digest: ",
		instance.id, preprep.ReplicaId, preprep.View, preprep.SequenceNumber, preprep.BatchDigest)

	if !instance.activeView {
		logger.Debugf("Replica %d ignoring pre-prepare as we sre in view change", instance.id)
	}

	if instance.primary(instance.view) != preprep.ReplicaId {
		logger.Warningf("Pre-prepare from other than primary: got %d, should be %d", preprep.ReplicaId, instance.primary(instance.view))
		return nil
	}

	if !instance.inWV(preprep.View, preprep.SequenceNumber) {
		// This is perfectly normal
		logger.Debugf("Replica %d pre-prepare view different, or sequence number outside watermarks: preprep.View %d, expected.View %d, seqNo %d, low-mark %d", instance.id, preprep.View, instance.primary(instance.view), preprep.SequenceNumber, instance.h)

		return nil
	}

	cert := instance.getCert(preprep.View, preprep.SequenceNumber)

	if cert.digest != "" && cert.digest != preprep.BatchDigest {
		logger.Warningf("Pre-prepare found for same view/seqNo but different digest: received %s, stored %s", preprep.BatchDigest, cert.digest)
		return nil
	}

	cert.prePrepare = preprep
	cert.digest = preprep.BatchDigest

	// Store the request batch if, for whatever reason, we haven't received it from an earlier broadcast
	if _, ok := instance.reqBatchStore[preprep.BatchDigest]; !ok && preprep.BatchDigest != "" {
		digest := hash(preprep.GetRequestBatch())
		if digest != preprep.BatchDigest {
			logger.Warningf("Pre-prepare and request digest do not match: request %s, digest %s", digest, preprep.BatchDigest)
			return nil
		}
		instance.reqBatchStore[digest] = preprep.GetRequestBatch()
		logger.Debugf("Replica %d storing request batch %s in outstanding request batch store", instance.id, digest)
		instance.outstandingReqBatches[digest] = preprep.GetRequestBatch()
		instance.persistRequestBatch(digest)
	}

	instance.softStartTimer(instance.requestTimeout, fmt.Sprintf("new pre-prepare for request batch %s", preprep.BatchDigest))
	instance.nullRequestTimer.Stop()

	if instance.primary(instance.view) != instance.id && instance.prePrepared(preprep.BatchDigest, preprep.View, preprep.SequenceNumber) && !cert.sentPrepare {
		logger.Debugf("Backup %d broadcasting prepare for view=%d/seqNo=%d", instance.id, preprep.View, preprep.SequenceNumber)
		prep := &Prepare{
			View:           preprep.View,
			SequenceNumber: preprep.SequenceNumber,
			BatchDigest:    preprep.BatchDigest,
			ReplicaId:      instance.id,
		}
		cert.sentPrepare = true
		instance.recvPrepare(prep)
		msg := pbftMsgHelper(&Message{Payload: &Message_Prepare{Prepare: prep}}, instance.id)
		return instance.helper.InnerBroadcast(msg)
	}

	return nil
}

func (instance *pbftCore) recvPrepare(prep *Prepare) error {

	logger.Debugf("Replica %d received prepare from replica %d for view=%d/seqNo=%d",
		instance.id, prep.ReplicaId, prep.View, prep.SequenceNumber)

	if instance.primary(prep.View) == prep.ReplicaId {
		logger.Warningf("Replica %d received prepare from primary, ignoring", instance.id)
		return nil
	}

	if !instance.inWV(prep.View, prep.SequenceNumber) {
		// This is perfectly normal
		logger.Debugf("Replica %d ignoring prepare for view=%d/seqNo=%d: not in-wv, in view %d, low water mark %d", instance.id, prep.View, prep.SequenceNumber, instance.view, instance.h)
		return nil
	}

	cert := instance.getCert(prep.View, prep.SequenceNumber)

	for _, prevPrep := range cert.prepare {
		if prevPrep.ReplicaId == prep.ReplicaId {
			logger.Warningf("Ignoring duplicate prepare from %d, --------view=%d/seqNo=%d--------", prep.ReplicaId, prep.View, prep.SequenceNumber)
			return nil
		}
	}

	cert.prepare = append(cert.prepare, prep)

	return instance.maybeSendCommit(prep.BatchDigest, prep.View, prep.SequenceNumber)
}

//
func (instance *pbftCore) maybeSendCommit(digest string, v uint64, n uint64) error {

	cert := instance.getCert(v, n)

	if instance.prepared(digest, v, n) && !cert.sentCommit {
		logger.Debugf("Replica %d broadcasting commit for view=%d/seqNo=%d",
			instance.id, v, n)
		commit := &Commit{
			View:           v,
			SequenceNumber: n,
			BatchDigest:    digest,
			ReplicaId:      instance.id,
		}
		cert.sentCommit = true
		instance.recvCommit(commit)
		msg := pbftMsgHelper(&Message{Payload: &Message_Commit{Commit: commit}}, instance.id)
		return instance.helper.InnerBroadcast(msg)
	}

	return nil
}

func (instance *pbftCore) recvCommit(commit *Commit) error {

	logger.Debugf("Replica %d received commit from replica %d for view=%d/seqNo=%d",
		instance.id, commit.ReplicaId, commit.View, commit.SequenceNumber)

	if !instance.inWV(commit.View, commit.SequenceNumber) {
		// This is perfectly normal
		logger.Debugf("Replica %d ignoring commit for view=%d/seqNo=%d: not in-wv, in view %d, high water mark %d", instance.id, commit.View, commit.SequenceNumber, instance.view, instance.h)
		return nil
	}

	cert := instance.getCert(commit.View, commit.SequenceNumber)
	for _, prevCommit := range cert.commit {
		if prevCommit.ReplicaId == commit.ReplicaId {
			logger.Warningf("Ignoring duplicate commit from %d, --------view=%d/seqNo=%d--------", commit.ReplicaId, commit.View, commit.SequenceNumber)
			return nil
		}
	}

	cert.commit = append(cert.commit, commit)

	if instance.committed(commit.BatchDigest, commit.View, commit.SequenceNumber) && cert.sentExecute == false {
		instance.stopTimer(commit.SequenceNumber)
		delete(instance.outstandingReqBatches, commit.BatchDigest)
		idx := msgID{v: commit.View, n: commit.SequenceNumber}
		instance.committedCert[idx] = cert.digest
		instance.executeOutstanding()
	}

	return nil
}

func (instance *pbftCore) executeOutstanding() {

	if instance.currentExec != nil {
		logger.Debugf("Replica %d not attempting to executeOutstanding bacause it is currently executing %d", instance.id, instance.currentExec)
	}

	logger.Debugf("Replica %d attempting to executeOutstanding", instance.id)

	for idx := range instance.committedCert {
		if instance.executeOne(idx) {
			break
		}
	}

	//instance.startTimerIfOutstandingRequests()

}

func (instance *pbftCore) executeOne(idx msgID) bool {

	cert := instance.certStore[idx]

	if cert == nil || cert.prePrepare == nil {
<<<<<<< HEAD
		logger.Debugf("Replica %d has no cert, already checkpoint, seq=%d", instance.id, instance.lastExec, idx.n)
=======
		logger.Debugf("Replica %d already checkpoint for view=%d/seqNo=%d", instance.id, idx.v, idx.n)
>>>>>>> 8b87e7f0
		return false
	}

	// check if already executed
	if cert.sentExecute == true {
		logger.Debugf("Replica %d already execute for view=%d/seqNo=%d", instance.id, idx.v, idx.n)
		return false
	}

	if idx.n != instance.lastExec+1 {
		logger.Debugf("Replica %d hasn't done with last execute %d, seq=%d", instance.id, instance.lastExec, idx.n)
		return false
	}

	// skipInProgress == true, then this replica is in viewchange, not reply or execute
	if instance.skipInProgress {
		logger.Warningf("Replica %d currently picking a starting point to resume, will not execute", instance.id)
		return false
	}

	digest := cert.digest
	reqBatch := instance.reqBatchStore[digest]

	// check if committed
	if !instance.committed(digest, idx.v, idx.n) {
		return false
	}

	currentExec := idx.n
	instance.currentExec = &currentExec

	if digest == "" {
		logger.Infof("Replica %d executing null request for view=%d/seqNo=%d", instance.id, idx.v, idx.n)
		cert.sentExecute = true
		instance.execDoneSync(idx)
	} else {
		logger.Infof("--------call execute--------view=%d/seqNo=%d--------", idx.v, idx.n)
		exeBatch := exeBatchHelper(reqBatch, idx.n)
		instance.helper.Execute(exeBatch)
		cert.sentExecute = true
		instance.execDoneSync(idx)
	}

	return true
}

func (instance *pbftCore) execDoneSync(idx msgID) {

	if instance.currentExec != nil {
		logger.Debugf("Replica %d finish execution %d, trying next", instance.id, *instance.currentExec)
		instance.lastExec = *instance.currentExec
		delete(instance.committedCert, idx)
		if instance.lastExec % instance.K == 0 {
			bcInfo := getBlockchainInfo()
			height := bcInfo.Height
			if height == instance.lastExec {
				logger.Debugf("Call the checkpoint, seqNo=%d, block height=%d", instance.lastExec, height)
				//time.Sleep(3*time.Millisecond)
				instance.checkpoint(instance.lastExec, bcInfo)
			} else  {
				// reqBatch call execute but have not done with execute
				logger.Debugf("Retry call the checkpoint, seqNo=%d, block height=%d", instance.lastExec, height)
				instance.retryCheckpoint(instance.lastExec)
			}
		}
	} else {
		logger.Warningf("Replica %d had execDoneSync called, flagging ourselves as out of data", instance.id)
		instance.skipInProgress = true
	}

	instance.currentExec = nil
	instance.executeOutstanding()

}

func (instance *pbftCore) checkpoint(n uint64, info *BlockchainInfo) {

	if n % instance.K != 0 {
		logger.Errorf("Attempted to checkpoint a sequence number (%d) which is not a multiple of the checkpoint interval (%d)", n, instance.K)
		return
	}

	id, _ := proto.Marshal(info)
	idAsString := base64.StdEncoding.EncodeToString(id)
	seqNo := n

	logger.Debugf("Replica %d preparing checkpoint for view=%d/seqNo=%d and b64 id of %s",
		instance.id, instance.view, seqNo, idAsString)

	chkpt := &Checkpoint{
		SequenceNumber: seqNo,
		ReplicaId:      instance.id,
		Id:             idAsString,
	}
	instance.chkpts[seqNo] = idAsString

	instance.persistCheckpoint(seqNo, id)
	instance.recvCheckpoint(chkpt)
	msg := pbftMsgHelper(&Message{Payload: &Message_Checkpoint{Checkpoint: chkpt}}, instance.id)
	instance.helper.InnerBroadcast(msg)
}

func (instance *pbftCore) retryCheckpoint(n uint64) {

	if n % instance.K != 0 {
		return
	}

	bcInfo := getBlockchainInfo()
	height := bcInfo.Height
	if height == n {
		logger.Debugf("Call the checkpoint, seqNo=%d, block height=%d", n, height)
		instance.checkpoint(n, bcInfo)
	} else {
		// reqBatch call execute but have not done with execute
		logger.Warningf("Fail to call the checkpoint, seqNo=%d, block height=%d", n, height)
		instance.retryCheckpoint(instance.lastExec)
	}


}

func (instance *pbftCore) recvCheckpoint(chkpt *Checkpoint) events.Event {

	logger.Infof("Replica %d received checkpoint from replica %d, seqNo %d, digest %s",
		instance.id, chkpt.ReplicaId, chkpt.SequenceNumber, chkpt.Id)

	if instance.weakCheckpointSetOutOfRange(chkpt) {
		return nil
	}

	if !instance.inW(chkpt.SequenceNumber) {
		if chkpt.SequenceNumber != instance.h && !instance.skipInProgress {
			// It is perfectly normal that we receive checkpoints for the watermark we just raised, as we raise it after 2f+1, leaving f replies left
			logger.Warningf("Checkpoint sequence number outside watermarks: seqNo %d, low-mark %d", chkpt.SequenceNumber, instance.h)
		} else {
			logger.Debugf("Checkpoint sequence number outside watermarks: seqNo %d, low-mark %d", chkpt.SequenceNumber, instance.h)
		}
		return nil
	}

	instance.checkpointStore[*chkpt] = true

	matching := 0
	for testChkpt := range instance.checkpointStore {
		if testChkpt.SequenceNumber == chkpt.SequenceNumber && testChkpt.Id == chkpt.Id {
			matching++
		}
	}
	logger.Debugf("Replica %d found %d matching checkpoints for seqNo %d, digest %s",
		instance.id, matching, chkpt.SequenceNumber, chkpt.Id)

	if matching == instance.f+1 {
		// We do have a weak cert
		instance.witnessCheckpointWeakCert(chkpt)
	}

	if matching < instance.intersectionQuorum() {
		// We do not have a quorum yet
		return nil
	}

	// It is actually just fine if we do not have this checkpoint
	// and should not trigger a state transfer
	// Imagine we are executing sequence number k-1 and we are slow for some reason
	// then everyone else finishes executing k, and we receive a checkpoint quorum
	// which we will agree with very shortly, but do not move our watermarks until
	// we have reached this checkpoint
	// Note, this is not divergent from the paper, as the paper requires that
	// the quorum certificate must contain 2f+1 messages, including its own
	chkptID, ok := instance.chkpts[chkpt.SequenceNumber]
	if !ok {
		logger.Debugf("Replica %d found checkpoint quorum for seqNo %d, digest %s, but it has not reached this checkpoint itself yet",
			instance.id, chkpt.SequenceNumber, chkpt.Id)
		if instance.skipInProgress {
			logSafetyBound := instance.h + instance.L/2
			// As an optimization, if we are more than half way out of our log and in state transfer, move our watermarks so we don't lose track of the network
			// if needed, state transfer will restart on completion to a more recent point in time
			if chkpt.SequenceNumber >= logSafetyBound {
				logger.Debugf("Replica %d is in state transfer, but, the network seems to be moving on past %d, moving our watermarks to stay with it", instance.id, logSafetyBound)
				instance.moveWatermarks(chkpt.SequenceNumber)
			}
		}
		return nil
	}

	logger.Infof("Replica %d found checkpoint quorum for seqNo %d, digest %s",
		instance.id, chkpt.SequenceNumber, chkpt.Id)

	if chkptID != chkpt.Id {
		logger.Criticalf("Replica %d generated a checkpoint of %s, but a quorum of the network agrees on %s. This is almost definitely non-deterministic chaincode.",
			instance.id, chkptID, chkpt.Id)
		instance.stateTransfer(nil)
	}

	instance.moveWatermarks(chkpt.SequenceNumber)

	return nil
}

func (instance *pbftCore) recvStateUpdate() {}

func (instance *pbftCore) weakCheckpointSetOutOfRange(chkpt *Checkpoint) bool {
	H := instance.h + instance.L

	// Track the last observed checkpoint sequence number if it exceeds our high watermark, keyed by replica to prevent unbounded growth
	if chkpt.SequenceNumber < H {
		// For non-byzantine nodes, the checkpoint sequence number increases monotonically
		delete(instance.hChkpts, chkpt.ReplicaId)
	} else {
		// We do not track the highest one, as a byzantine node could pick an arbitrarilly high sequence number
		// and even if it recovered to be non-byzantine, we would still believe it to be far ahead
		instance.hChkpts[chkpt.ReplicaId] = chkpt.SequenceNumber

		// If f+1 other replicas have reported checkpoints that were (at one time) outside our watermarks
		// we need to check to see if we have fallen behind.
		if len(instance.hChkpts) >= instance.f+1 {
			chkptSeqNumArray := make([]uint64, len(instance.hChkpts))
			index := 0
			for replicaID, hChkpt := range instance.hChkpts {
				chkptSeqNumArray[index] = hChkpt
				index++
				if hChkpt < H {
					delete(instance.hChkpts, replicaID)
				}
			}
			sort.Sort(sortableUint64Slice(chkptSeqNumArray))

			// If f+1 nodes have issued checkpoints above our high water mark, then
			// we will never record 2f+1 checkpoints for that sequence number, we are out of date
			// (This is because all_replicas - missed - me = 3f+1 - f - 1 = 2f)
			if m := chkptSeqNumArray[len(chkptSeqNumArray)-(instance.f+1)]; m > H {
				logger.Warningf("Replica %d is out of date, f+1 nodes agree checkpoint with seqNo %d exists but our high water mark is %d", instance.id, chkpt.SequenceNumber, H)
				instance.reqBatchStore = make(map[string]*RequestBatch) // Discard all our requests, as we will never know which were executed, to be addressed in #394
				//instance.persistDelAllRequestBatches()
				instance.moveWatermarks(m)
				instance.outstandingReqBatches = make(map[string]*RequestBatch)
				instance.skipInProgress = true
				instance.invalidateState()
				instance.stopTimer(chkpt.SequenceNumber)

				// TODO, reprocess the already gathered checkpoints, this will make recovery faster, though it is presently correct

				return true
			}
		}
	}

	return false
}

func (instance *pbftCore) witnessCheckpointWeakCert(chkpt *Checkpoint) {

	// Only ever invoked for the first weak cert, so guaranteed to be f+1
	checkpointMembers := make([]uint64, instance.f+1)
	i := 0
	for testChkpt := range instance.checkpointStore {
		if testChkpt.SequenceNumber == chkpt.SequenceNumber && testChkpt.Id == chkpt.Id {
			checkpointMembers[i] = testChkpt.ReplicaId
			logger.Debugf("Replica %d adding replica %d (handle %v) to weak cert", instance.id, testChkpt.ReplicaId, checkpointMembers[i])
			i++
		}
	}

	snapshotID, err := base64.StdEncoding.DecodeString(chkpt.Id)
	if err != nil {
		err = fmt.Errorf("Replica %d received a weak checkpoint cert which could not be decoded (%s)", instance.id, chkpt.Id)
		logger.Error(err.Error())
		return
	}

	target := &stateUpdateTarget{
		checkpointMessage:	checkpointMessage{
			seqNo:	chkpt.SequenceNumber,
			id:	snapshotID,
		},
		replicas: 		checkpointMembers,
	}
	instance.updateHighStateTarget(target)

	if instance.skipInProgress {
		logger.Infof("Replica %d is catching up and witnessed a weak certificate for checkpoint %d, weak cert attested to by %d of %d (%v)",
			instance.id, chkpt.SequenceNumber, i, instance.replicaCount, checkpointMembers)
		// The view should not be set to active, this should be handled by the yet unimplemented SUSPECT, see https://github.com/hyperledger/fabric/issues/1120
		instance.retryStateTransfer(target)
	}
}

func (instance *pbftCore) moveWatermarks(n uint64) {

	// round down n to previous low watermark
	h := n / instance.K * instance.K

	for idx, cert := range instance.certStore {
		if idx.n <= h {
			logger.Debugf("Replica %d cleaning quorum certificate for view=%d/seqNo=%d",
				instance.id, idx.v, idx.n)
			instance.persistDelRequestBatch(cert.digest)
			delete(instance.reqBatchStore, cert.digest)
			delete(instance.certStore, idx)
		}
	}

	for testChkpt := range instance.checkpointStore {
		if testChkpt.SequenceNumber <= h {
			logger.Debugf("Replica %d cleaning checkpoint message from replica %d, seqNo %d, b64 snapshot id %s",
				instance.id, testChkpt.ReplicaId, testChkpt.SequenceNumber, testChkpt.Id)
			delete(instance.checkpointStore, testChkpt)
		}
	}

	for n := range instance.pset {
		if n <= h {
			delete(instance.pset, n)
			//instance.persistDelPSet(n)
		}
	}

	for idx := range instance.qset {
		if idx.n <= h {
			delete(instance.qset, idx)
			//instance.persistDelQSet(idx)
		}
	}

	for n := range instance.chkpts {
		if n < h {
			delete(instance.chkpts, n)
			instance.persistDelCheckpoint(n)
		}
	}

	instance.h = h

	logger.Infof("Replica %d updated low watermark to %d",
		instance.id, instance.h)

	instance.resubmitRequestBatches()
}

func (instance *pbftCore) updateHighStateTarget(target *stateUpdateTarget) {
	if instance.highStateTarget != nil && instance.highStateTarget.seqNo >= target.seqNo {
		logger.Infof("Replica %d not updating state target to seqNo %d, has target for seqNo %d", instance.id, target.seqNo, instance.highStateTarget.seqNo)
		return
	}

	instance.highStateTarget = target
}

func (instance *pbftCore) stateTransfer(optional *stateUpdateTarget) {

	if !instance.skipInProgress {
		logger.Debugf("Replica %d is out of sync, pending state transfer", instance.id)
		instance.skipInProgress = true
		instance.invalidateState()
	}

	instance.retryStateTransfer(optional)
}

func (instance *pbftCore) retryStateTransfer(optional *stateUpdateTarget) {

	if instance.stateTransferring {
		logger.Debugf("Replica %d is currently mid state transfer, it must wait for this state transfer to complete before initiating a new one", instance.id)
		return
	}

	target := optional
	if target == nil {
		if instance.highStateTarget == nil {
			logger.Debugf("Replica %d has no targets to attempt state transfer to, delaying", instance.id)
			return
		}
		target = instance.highStateTarget
	}

	instance.stateTransferring = true

	logger.Debugf("Replica %d is initiating state transfer to seqNo %d", instance.id, target.seqNo)

	//instance.batch.pbftManager.Queue() <- stateUpdateEvent // Todo for stateupdate
	//instance.consumer.skipTo(target.seqNo, target.id, target.replicas)

	instance.skipTo(target.seqNo, target.id, target.replicas)


}

func (instance *pbftCore) resubmitRequestBatches() {
	if instance.primary(instance.view) != instance.id {
		return
	}

	var submissionOrder []*RequestBatch

	outer:
	for d, reqBatch := range instance.outstandingReqBatches {
		for _, cert := range instance.certStore {
			if cert.digest == d {
				logger.Debugf("Replica %d already has certificate for request batch %s - not going to resubmit", instance.id, d)
				continue outer
			}
		}
		logger.Infof("Replica %d has detected request batch %s must be resubmitted", instance.id, d)
		submissionOrder = append(submissionOrder, reqBatch)
	}

	if len(submissionOrder) == 0 {
		return
	}

	for _, reqBatch := range submissionOrder {
		// This is a request batch that has not been pre-prepared yet
		// Trigger request batch processing again
		instance.recvRequestBatch(reqBatch)
	}
}

func (instance *pbftCore) startTimerIfOutstandingRequests() {
	if instance.skipInProgress || instance.currentExec != nil {
		// Do not start the view change timer if we are executing or state transferring, these take arbitrarilly long amounts of time
		return
	}

	if len(instance.outstandingReqBatches) > 0 {
		getOutstandingDigests := func() []string {
			var digests []string
			for digest := range instance.outstandingReqBatches {
				digests = append(digests, digest)
			}
			return digests
		}()
		instance.softStartTimer(instance.requestTimeout, fmt.Sprintf("outstanding request batches %v", getOutstandingDigests))
	} else if instance.nullRequestTimeout > 0 {
		timeout := instance.nullRequestTimeout
		if instance.primary(instance.view) != instance.id {
			// we're waiting for the primary to deliver a null request - give it a bit more time
			timeout += instance.requestTimeout
		}
		instance.nullRequestTimer.Reset(timeout, nullRequestEvent{})
	}
}

func (instance *pbftCore) softStartTimer(timeout time.Duration, reason string) {
	logger.Debugf("Replica %d soft starting new view timer for %s: %s", instance.id, timeout, reason)
	instance.newViewTimerReason = reason
	instance.timerActive = true
	instance.newViewTimer.SoftReset(timeout, viewChangeTimerEvent{})
}

func (instance *pbftCore) startTimer(n uint64, timeout time.Duration, reason string) {
	logger.Debugf("Replica %d starting new view timer for %s: %s", instance.id, timeout, reason)
	instance.timerActive = true
	instance.newViewTimer.Reset(timeout, viewChangeTimerEvent{})
}

func (instance *pbftCore) stopTimer(n uint64) {
	logger.Debugf("Replica %d stopping a running new view timer", instance.id)
	instance.timerActive = false
	instance.newViewTimer.Stop()
}

func (instance *pbftCore) skipTo(seqNo uint64, id []byte, replicas []uint64) {
	info := &BlockchainInfo{}
	err := proto.Unmarshal(id, info)
	if err != nil {
		logger.Error(fmt.Sprintf("Error unmarshaling: %s", err))
		return
	}
	//instance.UpdateState(&checkpointMessage{seqNo, id}, info, replicas)
	instance.UpdateState(seqNo, id, replicas)
}

// invalidateState is invoked to tell us that consensus realizes the ledger is out of sync
func (instance *pbftCore) invalidateState() {
	logger.Debug("Invalidating the current state")
	instance.valid = false
}

// validateState is invoked to tell us that consensus has the ledger back in sync
func (instance *pbftCore) validateState() {
	logger.Debug("Validating the current state")
	instance.valid = true
}

// UpdateState attempts to synchronize state to a particular target, implicitly calls rollback if needed
func (instance *pbftCore) UpdateState(seqNo uint64, targetId []byte, replicaId []uint64) {
	//if instance.valid {
	//	logger.Warning("State transfer is being called for, but the state has not been invalidated")
	//}


	updateStateMsg := stateUpdateHelper(seqNo, targetId, replicaId)
	instance.helper.UpdateState(updateStateMsg) // TODO: stateUpdateEvent

}
<|MERGE_RESOLUTION|>--- conflicted
+++ resolved
@@ -725,11 +725,7 @@
 	cert := instance.certStore[idx]
 
 	if cert == nil || cert.prePrepare == nil {
-<<<<<<< HEAD
-		logger.Debugf("Replica %d has no cert, already checkpoint, seq=%d", instance.id, instance.lastExec, idx.n)
-=======
 		logger.Debugf("Replica %d already checkpoint for view=%d/seqNo=%d", instance.id, idx.v, idx.n)
->>>>>>> 8b87e7f0
 		return false
 	}
 
