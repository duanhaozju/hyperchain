//Hyperchain License
//Copyright (C) 2016 The Hyperchain Authors.

package pbft

import (
	"github.com/golang/protobuf/proto"
	"hyperchain/consensus/events"
	"hyperchain/manager/protos"
	"sync/atomic"
	"hyperchain/consensus"
	"fmt"
)

type executor struct {
	lastExec    uint64
	currentExec *uint64
}

func newExecutor() *executor {
	exec := &executor{}
	return exec
}

func (e *executor) setLastExec(l uint64) {
	e.lastExec = l
}

func (e *executor) setCurrentExec(c *uint64) {
	e.currentExec = c
}

//map: ConsensusMessage_Type, event create functions.
var eventCreators map[ConsensusMessage_Type]func() interface{}

//msgToEvent transfer ConsensusMessage to the related event.
func (pbft *pbftImpl) msgToEvent(msg *ConsensusMessage) (interface{}, error) {

	event := eventCreators[msg.Type]().(proto.Message)
	err := proto.Unmarshal(msg.Payload, event)
	if err != nil {
		pbft.logger.Errorf("Unmarshal error, can not unmarshal %v, error: %v", msg.Type, err)
		return nil, err
	}

	return event, nil
}

//dispatchMsgToService dispatch messgae to the related services.
//TODO: refactor consensus message format
func (pbft *pbftImpl) dispatchMsgToService(e events.Event) int {
	switch e.(type) {
	//core PBFT service
	case *TransactionBatch:
		return CORE_PBFT_SERVICE
	case *PrePrepare:
		return CORE_PBFT_SERVICE
	case *Prepare:
		return CORE_PBFT_SERVICE
	case *Commit:
		return CORE_PBFT_SERVICE
	case *Checkpoint:
		return CORE_PBFT_SERVICE
	case *FetchMissingTransaction:
		return CORE_PBFT_SERVICE
	case *ReturnMissingTransaction:
		return CORE_PBFT_SERVICE

	//view change service
	case *ViewChange:
		return VIEW_CHANGE_SERVICE
	case *NewView:
		return VIEW_CHANGE_SERVICE
	case *FetchRequestBatch:
		return VIEW_CHANGE_SERVICE
	case *ReturnRequestBatch:
		return VIEW_CHANGE_SERVICE
	case *FinishVcReset:
		return VIEW_CHANGE_SERVICE

	//recovery service
	case *RecoveryInit:
		return RECOVERY_SERVICE
	case *NegotiateView:
		return RECOVERY_SERVICE
	case *NegotiateViewResponse:
		return RECOVERY_SERVICE
	case *RecoveryResponse:
		return RECOVERY_SERVICE
	case *RecoveryFetchPQC:
		return RECOVERY_SERVICE
	case *RecoveryReturnPQC:
		return RECOVERY_SERVICE

	//node_mgr service
	case *AddNode:
		return NODE_MGR_SERVICE
	case *DelNode:
		return NODE_MGR_SERVICE
	case *ReadyForN:
		return NODE_MGR_SERVICE
	case *UpdateN:
		return NODE_MGR_SERVICE
	case *AgreeUpdateN:
		return NODE_MGR_SERVICE
	case *FinishUpdate:
		return NODE_MGR_SERVICE
	default:
		return NOT_SUPPORT_SERVICE

	}
	return NOT_SUPPORT_SERVICE
}

//local event process functions
//1.core pbft services
//2.viewchange services
//3.nodemgr services
//4.recovery services

//dispatchLocalEvent dispatch local Event.
func (pbft *pbftImpl) dispatchLocalEvent(e *LocalEvent) events.Event {
	switch e.Service {
	case CORE_PBFT_SERVICE:
		return pbft.handleCorePbftEvent(e)
	case VIEW_CHANGE_SERVICE:
		return pbft.handleViewChangeEvent(e)
	case NODE_MGR_SERVICE:
		return pbft.handleNodeMgrEvent(e)
	case RECOVERY_SERVICE:
		return pbft.handleRecoveryEvent(e)
	default:
		pbft.logger.Errorf("Not Supported event: %v", e)
		return nil
	}
}

//handleCorePbftEvent handler core PBFT service events.
func (pbft *pbftImpl) handleCorePbftEvent(e *LocalEvent) events.Event {
	switch e.EventType {

	case CORE_NULL_REQUEST_TIMER_EVENT:
		pbft.handleNullRequestTimerEvent()
		return nil

	case CORE_FIRST_REQUEST_TIMER_EVENT:
		pbft.logger.Noticef("Replica %d first request timer expires", pbft.id)
		return pbft.sendViewChange()

	case CORE_STATE_UPDATE_EVENT:
		pbft.recvStateUpdatedEvent(e.Event.(protos.StateUpdatedMessage))
		return nil

	case CORE_VALIDATED_TXS_EVENT:
		pbft.recvValidatedResult(e.Event.(protos.ValidatedTxs))
		return nil

	default:
		pbft.logger.Errorf("Invalid core pbft event : %v", e)
		return nil
	}
}

//handleViewChangeEvent handle view change service events.
func (pbft *pbftImpl) handleViewChangeEvent(e *LocalEvent) events.Event {
	switch e.EventType {
	case VIEW_CHANGE_TIMER_EVENT:
		pbft.logger.Warningf("Replica %d view change timer expired, sending view change: %s", pbft.id, pbft.vcMgr.newViewTimerReason)
		pbft.status.inActiveState(&pbft.status.timerActive)
		return pbft.sendViewChange()

	case VIEW_CHANGED_EVENT:
		pbft.vcMgr.updateViewChangeSeqNo(pbft.seqNo, pbft.K, pbft.id)
		pbft.startTimerIfOutstandingRequests()
		pbft.vcMgr.vcResendCount = 0
		pbft.vcMgr.vcResetStore = make(map[FinishVcReset]bool)
		primary := pbft.primary(pbft.view)
		pbft.helper.InformPrimary(primary)
		pbft.persistView(pbft.view)
		atomic.StoreUint32(&pbft.activeView, 1)
		pbft.status.inActiveState(&pbft.status.vcHandled)
		if atomic.LoadUint32(&pbft.nodeMgr.inUpdatingN) == 0 &&
			!pbft.status.getState(&pbft.status.inNegoView) && !pbft.status.getState(&pbft.status.skipInProgress)  {
			atomic.StoreUint32(&pbft.normal, 1)
		}
		pbft.logger.Criticalf("======== Replica %d finished viewChange, primary=%d, view=%d/height=%d", pbft.id, primary, pbft.view, pbft.exec.lastExec)
		viewChangeResult := fmt.Sprintf("Replica %d finished viewChange, primary=%d, view=%d/height=%d", pbft.id, primary, pbft.view, pbft.exec.lastExec)
		pbft.helper.SendFilterEvent(consensus.FILTER_View_Change_Finish, viewChangeResult)
		if pbft.status.getState(&pbft.status.isNewNode) {
			pbft.sendReadyForN()
			return nil
		}
		pbft.rebuildCertStoreForVC()
	case VIEW_CHANGE_RESEND_TIMER_EVENT:
		if atomic.LoadUint32(&pbft.activeView) == 1 {
			pbft.logger.Warningf("Replica %d had its view change resend timer expire but it's in an active view, this is benign but may indicate a bug", pbft.id)
		}
		pbft.logger.Warningf("Replica %d view change resend timer expired before view change quorum was reached, resending", pbft.id)
		pbft.view-- // sending the view change increments this
		return pbft.sendViewChange()

	case VIEW_CHANGE_QUORUM_EVENT:
		pbft.logger.Debugf("Replica %d received view change quorum, processing new view", pbft.id)
		if pbft.status.getState(&pbft.status.inNegoView) {
			pbft.logger.Debugf("Replica %d try to process viewChangeQuorumEvent, but it's in nego-view", pbft.id)
			return nil
		}
		if ok, _ := pbft.isPrimary(); ok {
			if pbft.status.getState(&pbft.status.skipInProgress) {
				return nil
			}
			return pbft.sendNewView()
		}
		return pbft.processNewView()

	case VIEW_CHANGE_VC_RESET_DONE_EVENT:
		pbft.status.inActiveState(&pbft.status.inVcReset)
		pbft.logger.Debugf("Replica %d received local VcResetDone", pbft.id)
		if atomic.LoadUint32(&pbft.nodeMgr.inUpdatingN) == 1 {
			return pbft.sendFinishUpdate()
		}
		var seqNo uint64
		var event protos.VcResetDone
		var ok bool
		if event, ok = e.Event.(protos.VcResetDone) ; !ok {
			pbft.logger.Error("type assert error!")
			return nil
		}
		seqNo = event.SeqNo
		if pbft.status.getState(&pbft.status.inRecovery)&& pbft.recoveryMgr.recoveryToSeqNo != nil  {
			if seqNo - 1 >= *pbft.recoveryMgr.recoveryToSeqNo {
				return &LocalEvent{
					Service:   RECOVERY_SERVICE,
					EventType: RECOVERY_DONE_EVENT,
				}
			} else {
				state := protos.StateUpdatedMessage{SeqNo: seqNo - 1}
				return pbft.recvStateUpdatedEvent(state)
			}
		}
		if atomic.LoadUint32(&pbft.activeView) == 1 {
			pbft.logger.Warningf("Replica %d is not in viewChange, but received local VcResetDone", pbft.id)
			return nil
		}

		if seqNo != pbft.exec.lastExec+1 {
			pbft.logger.Warningf("Replica %d finds error in VcResetDone, expect=%d, but get=%d", pbft.id, pbft.exec.lastExec+1, seqNo)
			return nil
		}

		return pbft.finishViewChange()

	default:
		pbft.logger.Errorf("Invalid view change event event : %v", e)
		return nil
	}
	return nil
}

//handleNodeMgrEvent handle node management service events.
func (pbft *pbftImpl) handleNodeMgrEvent(e *LocalEvent) events.Event {
	var err error
	switch e.EventType {
	case NODE_MGR_NEW_NODE_EVENT:
		err = pbft.recvLocalNewNode(e.Event.(*protos.NewNodeMessage))
	case NODE_MGR_ADD_NODE_EVENT:
		err = pbft.recvLocalAddNode(e.Event.(*protos.AddNodeMessage))
	case NODE_MGR_DEL_NODE_EVENT:
		err = pbft.recvLocalDelNode(e.Event.(*protos.DelNodeMessage))
	case NODE_MGR_AGREE_UPDATEN_QUORUM_EVENT:
		pbft.logger.Debugf("Replica %d received agree-update-n quorum, processing update-n", pbft.id)
		if pbft.status.getState(&pbft.status.inNegoView) {
			pbft.logger.Debugf("Replica %d try to process agreeUpdateNQuorumEvent, but it's in nego-view", pbft.id)
			return nil
		}
		if pbft.primary(pbft.view) == pbft.id {
			return pbft.sendUpdateN()
		}
		return pbft.processUpdateN()
	case NODE_MGR_UPDATEDN_EVENT:
		delete(pbft.nodeMgr.updateStore, pbft.nodeMgr.updateTarget)
		pbft.startTimerIfOutstandingRequests()
		pbft.vcMgr.vcResendCount = 0
		pbft.nodeMgr.finishUpdateStore = make(map[FinishUpdate]bool)
		pbft.persistView(pbft.view)
		pbft.persistNewNode(uint64(0))
		pbft.persistDellLocalKey()
		pbft.persistN(pbft.N)
		pbft.status.inActiveState(&pbft.status.updateHandled)
		if pbft.status.getState(&pbft.status.isNewNode) {
			pbft.status.inActiveState(&pbft.status.isNewNode)
		}
		atomic.StoreUint32(&pbft.nodeMgr.inUpdatingN, 0)
		pbft.rebuildCertStoreForUpdate()
		if atomic.LoadUint32(&pbft.activeView) == 1 &&
			!pbft.status.getState(&pbft.status.inNegoView) && !pbft.status.getState(&pbft.status.skipInProgress)  {
			atomic.StoreUint32(&pbft.normal, 1)
		}
		pbft.logger.Criticalf("======== Replica %d finished UpdatingN, primary=%d, n=%d/f=%d/view=%d/h=%d", pbft.id, pbft.primary(pbft.view), pbft.N, pbft.f, pbft.view, pbft.h)
	}

	if err != nil {
		pbft.logger.Warning(err.Error())
	}
	return nil
}

//handleRecoveryEvent handle recovery services events.
func (pbft *pbftImpl) handleRecoveryEvent(e *LocalEvent) events.Event {
	switch e.EventType {
	case RECOVERY_DONE_EVENT:
		pbft.status.inActiveState(&pbft.status.inRecovery)
		pbft.recoveryMgr.recoveryToSeqNo = nil
		pbft.timerMgr.stopTimer(RECOVERY_RESTART_TIMER)
		pbft.logger.Criticalf("======== Replica %d finished recovery, height: %d", pbft.id, pbft.exec.lastExec)
		if pbft.recoveryMgr.recvNewViewInRecovery {
			pbft.logger.Noticef("#  Replica %d find itself received NewView during Recovery"+
				", will restart negotiate view", pbft.id)
			pbft.status.activeState(&pbft.status.inRecovery, &pbft.status.inNegoView)
			pbft.recoveryMgr.recvNewViewInRecovery = false
			pbft.restartNegoView()
			return nil
		}
		if pbft.primary(pbft.view) == pbft.id {
			pbft.sendNullRequest()
		} else {
			event := &LocalEvent{
				Service:   CORE_PBFT_SERVICE,
				EventType: CORE_FIRST_REQUEST_TIMER_EVENT,
			}

			pbft.timerMgr.startTimer(FIRST_REQUEST_TIMER, event, pbft.pbftEventQueue)
		}
		if pbft.status.getState(&pbft.status.vcToRecovery) {
			pbft.status.inActiveState(&pbft.status.vcToRecovery)
		}
		if pbft.status.getState(&pbft.status.isNewNode) {
			pbft.sendReadyForN()
			return nil
		}
<<<<<<< HEAD
		pbft.fetchRecoveryPQC()
		//pbft.processRequestsDuringRecovery()
=======
>>>>>>> 07bf4191
		pbft.executeAfterStateUpdate()
		return nil

	case RECOVERY_NEGO_VIEW_DONE_EVENT:
		if atomic.LoadUint32(&pbft.nodeMgr.inUpdatingN) == 0 &&
			atomic.LoadUint32(&pbft.activeView) == 1 && !pbft.status.getState(&pbft.status.skipInProgress)  {
			atomic.StoreUint32(&pbft.normal, 1)
		}
		pbft.logger.Criticalf("======== Replica %d finished negotiating view: %d / N=%d", pbft.id, pbft.view, pbft.N)
		primary := pbft.primary(pbft.view)
		if pbft.status.getState(&pbft.status.vcToRecovery) {
			pbft.parseSpecifyCertStore()
		}
		pbft.cleanAllCache()
		pbft.persistView(pbft.view)
		pbft.helper.InformPrimary(primary)
		pbft.initRecovery()
		return nil

	case RECOVERY_NEGO_VIEW_RSP_TIMER_EVENT:
		if !pbft.status.getState(&pbft.status.inNegoView) {
			pbft.logger.Warningf("Replica %d had its nego-view response timer expire but it's not in nego-view, this is benign but may indicate a bug", pbft.id)
		}
		pbft.logger.Debugf("Replica %d nego-view response timer expired before N-f was reached, resending", pbft.id)
		pbft.restartNegoView()
		return nil
	case RECOVERY_RESTART_TIMER_EVENT:
		pbft.logger.Noticef("Replica %d recovery restart timer expires", pbft.id)
		pbft.restartRecovery()
		return nil
	default:
		pbft.logger.Errorf("Invalid recovery service events : %v", e)
		return nil
	}
}

//Consensus messages process functions
//1.core pbft services
//2.viewchange services
//3.nodemgr services
//4.recovery services

func (pbft *pbftImpl) dispatchConsensusMsg(e events.Event) events.Event {
	pbft.logger.Debugf("start processing consensus message")
	service := pbft.dispatchMsgToService(e)
	switch service {
	case CORE_PBFT_SERVICE:
		return pbft.dispatchCorePbftMsg(e)
	case VIEW_CHANGE_SERVICE:
		return pbft.dispatchViewChangeMsg(e)
	case NODE_MGR_SERVICE:
		return pbft.dispatchNodeMgrMsg(e)
	case RECOVERY_SERVICE:
		return pbft.dispatchRecoveryMsg(e)
	default:
		pbft.logger.Errorf("Not Supported event: %v", e)
	}
	return nil
}<|MERGE_RESOLUTION|>--- conflicted
+++ resolved
@@ -338,11 +338,6 @@
 			pbft.sendReadyForN()
 			return nil
 		}
-<<<<<<< HEAD
-		pbft.fetchRecoveryPQC()
-		//pbft.processRequestsDuringRecovery()
-=======
->>>>>>> 07bf4191
 		pbft.executeAfterStateUpdate()
 		return nil
 
