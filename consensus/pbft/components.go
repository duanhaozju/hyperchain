--- conflicted
+++ resolved
@@ -24,7 +24,6 @@
 // cached consensus msgs related to batch
 type msgCert struct {
 	resultHash   string           // validated result hash of primary
-	vid          uint64           // validate ID
 	prePrepare   *PrePrepare      // pre-prepare msg
 	sentPrepare  bool             // track whether broadcast prepare for this batch before or not
 	prepare      map[Prepare]bool // prepare msgs received from other nodes
@@ -35,25 +34,11 @@
 	sentExecute  bool             // track whether sent execute event to executor module before or not
 }
 
-<<<<<<< HEAD
-//Batch state cache
-type msgCert struct {
-	resultHash   string
-	prePrepare   *PrePrepare
-	sentPrepare  bool
-	prepare      map[Prepare]bool
-	sentValidate bool
-	validated    bool
-	sentCommit   bool
-	commit       map[Commit]bool
-	sentExecute  bool
-=======
 // -----------checkpoint related structs-----------------
 // Checkpoint index
 type cidx struct {
 	n uint64 // checkpoint number
 	d string // checkpoint digest
->>>>>>> 866e3878
 }
 
 // chkptCertStore index
@@ -123,8 +108,6 @@
 // -----------state update related structs-----------------
 type checkpointMessage struct {
 	seqNo uint64
-<<<<<<< HEAD
-=======
 	id    []byte
 }
 
@@ -137,5 +120,4 @@
 type stateUpdateTarget struct {
 	checkpointMessage
 	replicas []replicaInfo
->>>>>>> 866e3878
 }