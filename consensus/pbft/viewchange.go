--- conflicted
+++ resolved
@@ -208,20 +208,12 @@
 	// record same vc from self times
 	if vc.ReplicaId == pbft.id {
 		pbft.vcResendCount++
-<<<<<<< HEAD
-		logger.Warningf("Replica %d already recv view change from itself for %d times", pbft.id, pbft.vcResendCount)
-	}
-
-	if _, ok := pbft.viewChangeStore[vcidx{vc.View, vc.ReplicaId}]; ok {
-
-=======
 		logger.Warningf("=========================================")
 		logger.Warningf("Replica %d already recv view change from itself for %d times", pbft.id, pbft.vcResendCount)
 		logger.Warningf("=========================================")
 	}
 
 	if _, ok := pbft.viewChangeStore[vcidx{vc.View, vc.ReplicaId}]; ok {
->>>>>>> a9e32cd0
 		logger.Warningf("Replica %d already has a view change message" +
 			" for view %d from replica %d", pbft.id, vc.View, vc.ReplicaId)
 
@@ -234,10 +226,7 @@
 			pbft.activeView = true
 			pbft.processNegotiateView()
 		}
-<<<<<<< HEAD
-=======
-
->>>>>>> a9e32cd0
+
 		return nil
 	}
 
