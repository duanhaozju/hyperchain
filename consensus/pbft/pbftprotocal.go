package pbft

import (
	"encoding/base64"
	"fmt"
	"sort"
	"sync"
	"time"

	"hyperchain/consensus/events"
	"hyperchain/consensus/helper"
	"hyperchain/core/types"
	"hyperchain/event"
	"hyperchain/protos"

	"github.com/golang/protobuf/proto"
	"github.com/op/go-logging"
	"github.com/spf13/viper"
)

var logger *logging.Logger // package-level logger

func init() {
	logger = logging.MustGetLogger("consensus/pbft")
}

// batch is used to construct reqbatch, the middle layer between outer to pbft
type pbftProtocal struct {
	batchTimer       	events.Timer
	batchTimerActive 	bool
	batchTimeout     	time.Duration
	batchSize        	int
	batchStore       	[]*types.Transaction //ordered message batch
	helper           	helper.Stack
	batchManager     	events.Manager
	pbftManager      	events.Manager
	muxBatch			sync.Mutex
	muxPbft				sync.Mutex
	reqStore         	*requestStore //received messages

	// PBFT data
	activeView     bool   // view change happening
	byzantine      bool   // whether this node is intentionally acting as Byzantine; useful for debugging on the testnet
	f              int    // max. number of faults we can tolerate
	N              int    // max.number of validators in the network
	h              uint64 // low watermark
	id             uint64 // replica ID; PBFT `i`
	K              uint64 // checkpoint period
	logMultiplier  uint64 // use this value to calculate log size : k*logMultiplier
	L              uint64 // log size
	lastExec       uint64 // last request we executed
	replicaCount   int    // number of replicas; PBFT `|R|`
	seqNo          uint64 // PBFT "n", strictly monotonic increasing sequence number
	view           uint64 // current view
	nvInitialSeqNo uint64 // initial seqNo in a new view
	valid          bool   // whether we believe the state is up to date

	chkpts map[uint64]string         // state checkpoints; map lastExec to global hash
	pset   map[uint64]*ViewChange_PQ // state checkpoints; map lastExec to global hash
	qset   map[qidx]*ViewChange_PQ   // state checkpoints; map lastExec to global hash

	skipInProgress    bool               // Set when we have detected a fall behind scenario until we pick a new starting point
	stateTransferring bool               // Set when state transfer is executing
	highStateTarget   *stateUpdateTarget // Set to the highest weak checkpoint cert we have observed
	hChkpts           map[uint64]uint64  // highest checkpoint sequence number observed for each replica

	currentExec           *uint64                      // currently executing request
	timerActive           bool                         // is the timer running?
	vcResendTimer         events.Timer                 // timer triggering resend of a view change
	vcResendTimeout       time.Duration                // timeout before resending view change
	requestTimeout        time.Duration                // progress timeout for requests
	lastNewViewTimeout    time.Duration                // last timeout we used during this view change
	outstandingReqBatches map[string]*TransactionBatch // track whether we are waiting for request batches to execute
	newViewTimeout        time.Duration                // progress timeout for new views
	newViewTimer          events.Timer                 // track the timeout for each requestBatch
	newViewTimerReason    string                       // what triggered the timer
	nullRequestTimer      events.Timer                 // timeout triggering a null request
	nullRequestTimeout    time.Duration                // duration for this timeout

	viewChangePeriod  uint64          // period between automatic view changes
	viewChangeSeqNo   uint64          // next seqNo to perform view change
	missingReqBatches map[string]bool // for all the assigned, non-checkpointed request batches we might be missing during view-change

	// implementation of PBFT `in`
	//reqBatchStore   map[string]*TransactionBatch // track request batches
	certStore       map[msgID]*msgCert           // track quorum certificates for requests
	checkpointStore map[Checkpoint]bool          // track checkpoints as set
	committedCert   map[msgID]string             // track the committed cert to help excute
	chkptCertStore  map[chkptID]*chkptCert       // track quorum certificates for checkpoints
	newViewStore    map[uint64]*NewView          // track last new-view we received or sent
	viewChangeStore map[vcidx]*ViewChange        // track view-change messages

	// implement the validate transaction batch process
	vid                 	uint64							// track the validate squence number
	lastVid             	uint64                       	// track the last validate batch seqNo
	currentVid          	*uint64                      	// track the current validate batch seqNo
	validatedBatchStore 	map[string]*TransactionBatch 	// track the validated transaction rnnbatch
	cacheValidatedBatch 	map[string]*cacheBatch       	// track the cached validated batch
	validateTimer			events.Timer
	validateTimeout			time.Duration

	// negotiate view
	inNegoView 			bool
	negoViewRspStore 	map[uint64]uint64       // track replicaId, viewNo.
	negoViewRspTimer 	events.Timer			// track timeout for N-f nego-view responses
	negoViewRspTimeout	time.Duration           // time limit for N-f nego-view responses

}

type qidx struct {
	d string
	n uint64
}

type msgID struct { // our index through certStore
	v uint64
	n uint64
}

type msgCert struct {
	digest       	string
	prePrepare   	*PrePrepare
	sentPrepare  	bool
	prepare      	map[Prepare]bool
	prepareCount 	int
	sentValidate	bool
	validated		bool
	sentCommit   	bool
	commit       	map[Commit]bool
	commitCount  	int
	sentExecute  	bool
}

type chkptID struct {
	n  uint64
	id string
}

type chkptCert struct {
	chkpts     map[Checkpoint]bool
	chkptCount int
}

type vcidx struct {
	v  uint64
	id uint64
}

type cacheBatch struct {
	batch     *TransactionBatch
	vid       uint64
}

// newBatch initializes a batch
func newPbft(id uint64, config *viper.Viper, h helper.Stack) *pbftProtocal {
	var err error
	pbft := &pbftProtocal{}

	pbft.helper = h
	pbft.id = id

	// pbftManager is used to solve pbft message
	pbft.pbftManager = events.NewManagerImpl()
	pbft.pbftManager.SetReceiver(pbft)
	pbftTimerFactory := events.NewTimerFactoryImpl(pbft.pbftManager)

	pbft.vcResendTimer = pbftTimerFactory.CreateTimer()
	pbft.nullRequestTimer = pbftTimerFactory.CreateTimer()
	pbft.newViewTimer = pbftTimerFactory.CreateTimer()
	pbft.N = config.GetInt("general.N")
	pbft.f = config.GetInt("general.f")

	if pbft.f*3+1 > pbft.N {
		panic(fmt.Sprintf("need at least %d enough replicas to tolerate %d byzantine faults, but only %d replicas configured", pbft.f*3+1, pbft.f, pbft.N))
	}

	pbft.K = uint64(config.GetInt("general.K"))

	pbft.logMultiplier = uint64(config.GetInt("general.logmultiplier"))
	if pbft.logMultiplier < 2 {
		panic("Log multiplier must be greater than or equal to 2")
	}

	pbft.L = pbft.logMultiplier * pbft.K // log size
	pbft.viewChangePeriod = uint64(config.GetInt("general.viewchangeperiod"))
	pbft.byzantine = config.GetBool("general.byzantine")

	pbft.vcResendTimeout, err = time.ParseDuration(config.GetString("timeout.resendviewchange"))
	if err != nil {
		panic(fmt.Errorf("Cannot parse resendviewchange timeout: %s", err))
	}

	pbft.newViewTimeout, err = time.ParseDuration(config.GetString("timeout.viewchange"))
	if err != nil {
		panic(fmt.Errorf("Cannot parse viewchange timeout: %s", err))
	}

	pbft.requestTimeout, err = time.ParseDuration(config.GetString("timeout.request"))
	if err != nil {
		panic(fmt.Errorf("Cannot parse request timeout: %s", err))
	}

	pbft.nullRequestTimeout, err = time.ParseDuration(config.GetString("timeout.nullrequest"))
	if err != nil {
		pbft.nullRequestTimeout = 0
	}

	pbft.activeView = true
	pbft.replicaCount = pbft.N

	logger.Infof("PBFT Max number of validating peers (N) = %v", pbft.N)
	logger.Infof("PBFT Max number of failing peers (f) = %v", pbft.f)
	logger.Infof("PBFT byzantine flag = %v", pbft.byzantine)
	logger.Infof("PBFT request timeout = %v", pbft.requestTimeout)
	logger.Infof("PBFT Checkpoint period (K) = %v", pbft.K)
	logger.Infof("PBFT Log multiplier = %v", pbft.logMultiplier)
	logger.Infof("PBFT log size (L) = %v", pbft.L)

	if pbft.nullRequestTimeout > 0 {
		logger.Infof("PBFT null requests timeout = %v", pbft.nullRequestTimeout)
	} else {
		logger.Infof("PBFT null requests disabled")
	}

	if pbft.viewChangePeriod > 0 {
		logger.Infof("PBFT view change period = %v", pbft.viewChangePeriod)
	} else {
		logger.Infof("PBFT automatic view change disabled")
	}

	// init the logs
	pbft.certStore = make(map[msgID]*msgCert)
	//pbft.reqBatchStore = make(map[string]*TransactionBatch)
	pbft.checkpointStore = make(map[Checkpoint]bool)
	pbft.chkpts = make(map[uint64]string)
	pbft.pset = make(map[uint64]*ViewChange_PQ)
	pbft.qset = make(map[qidx]*ViewChange_PQ)
	pbft.committedCert = make(map[msgID]string)
	pbft.chkptCertStore = make(map[chkptID]*chkptCert)
	pbft.newViewStore = make(map[uint64]*NewView)
	pbft.viewChangeStore = make(map[vcidx]*ViewChange)
	pbft.missingReqBatches = make(map[string]bool)

	// initialize state transfer
	pbft.hChkpts = make(map[uint64]uint64)

	pbft.chkpts[0] = "XXX GENESIS"

	pbft.lastNewViewTimeout = pbft.newViewTimeout
	pbft.outstandingReqBatches = make(map[string]*TransactionBatch)
	pbft.validatedBatchStore = make(map[string]*TransactionBatch)
	pbft.cacheValidatedBatch = make(map[string]*cacheBatch)

	pbft.restoreState()

	pbft.viewChangeSeqNo = ^uint64(0) // infinity
	pbft.updateViewChangeSeqNo()

	pbft.pbftManager.Start()

	// negotiate view
	//if pbft.id == uint64(2) {
	//	pbft.view = 2
	//}

	pbft.inNegoView = true
	pbft.negoViewRspTimeout, err = time.ParseDuration(config.GetString("timeout.negoView"))
	if err != nil {
		panic(fmt.Errorf("Cannot parse negotiate view timeout: %s", err))
	}
	pbft.negoViewRspTimer = pbftTimerFactory.CreateTimer()

	// batchManager is used to solve batch message, like *Request
	pbft.batchManager = events.NewManagerImpl()
	pbft.batchManager.SetReceiver(pbft)
	etf := events.NewTimerFactoryImpl(pbft.batchManager)
	pbft.batchManager.Start()

	// initialize the batchTimeout
	pbft.batchTimer = etf.CreateTimer()
	pbft.batchSize = config.GetInt("general.batchsize")
	pbft.batchStore = nil
	pbft.batchTimeout, err = time.ParseDuration(config.GetString("timeout.batch"))
	if err != nil {
		panic(fmt.Errorf("Cannot parse batch timeout: %s", err))
	}

	if pbft.batchTimeout >= pbft.requestTimeout {
		pbft.requestTimeout = 3 * pbft.batchTimeout / 2
		logger.Warningf("Configured request timeout must be greater than batch timeout, setting to %v", pbft.requestTimeout)
	}

	if pbft.requestTimeout >= pbft.nullRequestTimeout && pbft.nullRequestTimeout != 0 {
		pbft.nullRequestTimeout = 3 * pbft.requestTimeout / 2
		logger.Warningf("Configured null request timeout must be greater than request timeout, setting to %v", pbft.nullRequestTimeout)
	}

	pbft.validateTimer = etf.CreateTimer()
	pbft.validateTimeout, err = time.ParseDuration(config.GetString("timeout.validate"))
	if err != nil {
		panic(fmt.Errorf("Cannot parse validate timeout: %s", err))
	}

	logger.Infof("PBFT Batch size = %d", pbft.batchSize)
	logger.Infof("PBFT Batch timeout = %v", pbft.batchTimeout)
	pbft.reqStore = newRequestStore()

	logger.Noticef("--------PBFT finish start, nodeID: %d--------", pbft.id)

	return pbft
}

// Close tells us to release resources we are holding
func (pbft *pbftProtocal) Close() {
	pbft.batchTimer.Halt()
	pbft.newViewTimer.Halt()
	pbft.nullRequestTimer.Halt()
}

// RecvMsg is used by outer to send message to consensus
func (pbft *pbftProtocal) RecvMsg(e []byte) error {

	msg := &protos.Message{}
	err := proto.Unmarshal(e, msg)
	if err != nil {
		logger.Errorf("Inner RecvMsg Unmarshal error: can not unmarshal pb.Message", err)
		return err
	}

	if msg.Type == protos.Message_TRANSACTION {
		return pbft.processTransaction(msg)
	} else if msg.Type == protos.Message_CONSENSUS {
		return pbft.processConsensus(msg)
	} else if msg.Type == protos.Message_STATE_UPDATED {
		return pbft.processStateUpdated(msg)
	} else if msg.Type == protos.Message_NULL_REQUEST {
		return pbft.processNullRequest(msg)
	} else if msg.Type == protos.Message_NEGOTIATE_VIEW {
		return pbft.processNegotiateView()
	}
		logger.Errorf("Unknown recvMsg: %+v", msg)

	return nil
}

func (pbft *pbftProtocal) RecvValidatedResult(result event.ValidatedTxs) error {

	primary := pbft.primary(pbft.view)
	if primary == pbft.id {
		logger.Debugf("Primary %d recived validated batch for sqeNo=%d, batch is: %s", pbft.id, result.SeqNo, result.Hash)

		batch := &TransactionBatch{
			Batch:     result.Transactions,
			Timestamp: result.Timestamp,
		}
		digest := result.Hash
		pbft.validatedBatchStore[digest] = batch
		pbft.outstandingReqBatches[digest] = batch
		cache := &cacheBatch{
			batch:     batch,
			vid:       result.SeqNo,
		}
		pbft.cacheValidatedBatch[digest] = cache

		pbft.trySendPrePrepare()
	} else {
		logger.Debugf("Replica %d recived validated batch for sqeNo=%d, batch is: %s", pbft.id, result.SeqNo, result.Hash)

		if !pbft.inWV(result.View, result.SeqNo) {
			logger.Debugf("Replica %d receives validated result %s that is out of sequence numbers", pbft.id, result.Hash)
			return nil
		}

		cert := pbft.getCert(result.View, result.SeqNo)
		cert.validated = true

		//logger.Notice("Replica  recived seqNo is sqeNo=%d, module digest is: %s,cert digest is: %s",result.SeqNo, result.Digest,cert.digest)

		digest := result.Hash
		if digest == cert.digest {
			pbft.sendCommit(digest, result.View, result.SeqNo)
		} else {
			pbft.sendViewChange()
		}
	}

	return nil
}

func (pbft *pbftProtocal) ProcessEvent(ee events.Event) events.Event {

	logger.Debugf("Replica %d start solve event", pbft.id)

	switch e := ee.(type) {

	case *types.Transaction:
		tx := e
		return pbft.processTxEvent(tx)
	case viewChangedEvent:
		pbft.processRequestsDuringViewChange()
	case batchTimerEvent:
		logger.Debugf("Replica %d batch timer expired", pbft.id)
		if pbft.activeView && (len(pbft.batchStore) > 0) {
			return pbft.sendBatch()
		}
	default:
		logger.Debugf("batch processEvent, default: %+v", e)
		return pbft.processPbftEvent(e)
	}
	return nil
}

// allow the view-change protocol to kick-off when the timer expires
func (pbft *pbftProtocal) processPbftEvent(e events.Event) events.Event {

	var err error
	logger.Debugf("Replica %d processing event", pbft.id)

	switch et := e.(type) {
	case viewChangeTimerEvent:
		logger.Infof("Replica %d view change timer expired, sending view change: %s", pbft.id, pbft.newViewTimerReason)
		pbft.timerActive = false
		pbft.sendViewChange()
	case *ConsensusMessage:
		next, err := pbft.eventToMsg(et)
		if err != nil {
			break
		}
		return next
	case *TransactionBatch:
		err = pbft.recvRequestBatch(et)
	case *PrePrepare:
		err = pbft.recvPrePrepare(et)
	case *Prepare:
		err = pbft.recvPrepare(et)
	case *Commit:
		err = pbft.recvCommit(et)
	case *Checkpoint:
		return pbft.recvCheckpoint(et)
	case *stateUpdatedEvent:
		//pbft.batch.reqStore = newRequestStore()
		err = pbft.recvStateUpdatedEvent(et)
	case *ViewChange:
		return pbft.recvViewChange(et)
	case *NewView:
		return pbft.recvNewView(et)
	case *FetchRequestBatch:
		err = pbft.recvFetchRequestBatch(et)
	case returnRequestBatchEvent:
		return pbft.recvReturnRequestBatch(et)
	case viewChangeQuorumEvent:
		logger.Debugf("Replica %d received view change quorum, processing new view", pbft.id)
		if pbft.inNegoView {
			logger.Debugf("Replica %d try to process viewChangeQuorumEvent, but it's in nego-view", pbft.id)
			return nil
		}
		if pbft.primary(pbft.view) == pbft.id {
			return pbft.sendNewView()
		}
		return pbft.processNewView()
	case nullRequestEvent:
		logger.Error("receive null request")
		pbft.nullRequestHandler()
	case viewChangeResendTimerEvent:
		if pbft.activeView {
			logger.Warningf("Replica %d had its view change resend timer expire but it's in an active view, this is benign but may indicate a bug", pbft.id)
			return nil
		}
		logger.Debugf("Replica %d view change resend timer expired before view change quorum was reached, resending", pbft.id)
		pbft.view-- // sending the view change increments this
		return pbft.sendViewChange()
	case *NegotiateView:
		err = pbft.recvNegoView(et)
	case *NegotiateViewResponse:
		err = pbft.recvNegoViewRsp(et)
	case negoViewRspTimerEvent:
		if !pbft.inNegoView {
			logger.Warningf("Replica %d had its nego-view response timer expire but it's not in nego-view, this is benign but may indicate a bug", pbft.id)
			return nil
		}
		logger.Debugf("Replica %d nego-view response timer expired before N-f was reached, resending", pbft.id)
		pbft.restartNegoView()

	default:
		logger.Warningf("Replica %d received an unknown message type %T", pbft.id, et)
	}

	if err != nil {
		logger.Warning(err.Error())
	}

	return nil
}

// =============================================================================
// batch related methods
// =============================================================================

// process the trasaction message
func (pbft *pbftProtocal) processTransaction(msg *protos.Message) error {

	// Parse the transaction payload to transaction
	tx := &types.Transaction{}
	err := proto.Unmarshal(msg.Payload, tx)
	if err != nil {
		logger.Errorf("processTransaction Unmarshal error: can not unmarshal protos.Message", err)
		return err
	}

	// Post a requestEvent
	go pbft.postRequestEvent(tx)

	return nil
}

// process the consensus message
func (pbft *pbftProtocal) processConsensus(msg *protos.Message) error {

	consensus := &ConsensusMessage{}
	err := proto.Unmarshal(msg.Payload, consensus)
	if err != nil {
		logger.Errorf("processConsensus, unmarshal error: can not unmarshal ConsensusMessage", err)
		return err
	}

	if consensus.Type == ConsensusMessage_TRANSACTION {
		tx := &types.Transaction{}
		err := proto.Unmarshal(consensus.Payload, tx)
		if err != nil {
			logger.Errorf("processConsensus, unmarshal error: can not unmarshal ConsensusMessage", err)
			return err
		}
		go pbft.postRequestEvent(tx)
		return nil
	} else {
		go pbft.postPbftEvent(consensus)
		return nil
	}

}

// process the state update message
func (pbft *pbftProtocal) processStateUpdated(msg *protos.Message) error {

	stateUpdatedMsg := &protos.StateUpdatedMessage{}
	err := proto.Unmarshal(msg.Payload, stateUpdatedMsg)

	if err != nil {
		logger.Errorf("processStateUpdate, unmarshal error: can not unmarshal UpdateStateMessage", err)
		return err
	}

	e := &stateUpdatedEvent{
		seqNo: stateUpdatedMsg.SeqNo,
	}
	go pbft.postPbftEvent(e)
	return nil
}

// processNullRequest process when a null request come
func (pbft *pbftProtocal) processNullRequest(msg *protos.Message) error {
	if pbft.inNegoView {
		return nil
	}
	pbft.nullReqTimerReset()
	return nil
}

func (pbft *pbftProtocal) processTxEvent(tx *types.Transaction) error {

	primary := pbft.primary(pbft.view)
	if !pbft.activeView || pbft.inNegoView {
		pbft.reqStore.storeOutstanding(tx)
	} else if primary != pbft.id {
		//Broadcast request to primary
		payload, err := proto.Marshal(tx)
		if err != nil {
			logger.Errorf("CConsensusMessage_TRANSACTION Marshal Error", err)
			return nil
		}
		consensusMsg := &ConsensusMessage{
			Type:    ConsensusMessage_TRANSACTION,
			Payload: payload,
		}
		pbMsg := consensusMsgHelper(consensusMsg, pbft.id)
		pbft.helper.InnerUnicast(pbMsg, primary)
	} else {
		return pbft.leaderProcReq(tx)
	}

	return nil
}

func (pbft *pbftProtocal) processRequestsDuringViewChange() error {
	if pbft.activeView {
		pbft.processCachedTransactions()
	} else {
		logger.Critical("peer try to processReqDuringViewChange but view change is not finished")
	}
	return nil
}

func (pbft *pbftProtocal) processCachedTransactions() {
	for pbft.reqStore.outstandingRequests.Len() != 0 {
		temp := pbft.reqStore.outstandingRequests.order.Front().Value
		reqc, ok := interface{}(temp).(requestContainer)
		if !ok {
			logger.Error("type assert error:", temp)
			return
		}
		req := reqc.req
		if req != nil {
			pbft.processTxEvent(req)
		}
		pbft.reqStore.remove(req)
	}
}

func (pbft *pbftProtocal) leaderProcReq(tx *types.Transaction) error {

	logger.Debugf("Batch primary %d queueing new request", pbft.id)
	pbft.batchStore = append(pbft.batchStore, tx)

	if !pbft.batchTimerActive {
		pbft.startBatchTimer()
	}

	if len(pbft.batchStore) >= pbft.batchSize {
		return pbft.sendBatch()
	}

	return nil
}

func (pbft *pbftProtocal) sendBatch() error {

	pbft.stopBatchTimer()

	if len(pbft.batchStore) == 0 {
		logger.Error("Told to send an empty batch store for ordering, ignoring")
		return nil
	}

	reqBatch := &TransactionBatch{
		Batch:     pbft.batchStore,
		Timestamp: time.Now().UnixNano(),
	}
	pbft.batchStore = nil
	logger.Infof("Creating batch with %d requests", len(reqBatch.Batch))

	pbft.pbftManager.Queue() <- reqBatch

	return nil
}

// =============================================================================
// receive methods
// =============================================================================

func (pbft *pbftProtocal) nullRequestHandler() {

	if pbft.inNegoView {
		logger.Debugf("Replica %d try to nullRequestHandler, but it's in nego-view", pbft.id)
		return
	}

	if !pbft.activeView {
		return
	}

	if pbft.primary(pbft.view) != pbft.id {
		// backup expected a null request, but primary never sent one
		logger.Infof("Replica %d null request timer expired, sending view change", pbft.id)

		pbft.sendViewChange()
	} else {
		// time for the primary to send a null request
		// pre-prepare with null digest
		//todo test
		//if pbft.logstatic.Blockbool{
		//	pbft.logstatic.RecordCount("block_SendNullRequest_nullRequestHandler","currentView")
		//	return
		//}
		logger.Infof("Primary %d null request timer expired, sending null request", pbft.id)
		pbft.sendNullRequest()
	}
}

func (pbft *pbftProtocal) eventToMsg(msg *ConsensusMessage) (interface{}, error) {

	switch msg.Type {
	case ConsensusMessage_TRANSACTION:
		tx := &types.Transaction{}
		err := proto.Unmarshal(msg.Payload, tx)
		if err != nil {
			logger.Error("Unmarshal error, can not unmarshal ConsensusMessage_TRANSACTION:", err)
			return nil, err
		} else {
			return nil, fmt.Errorf("Unresolved ConsensusMessage_Transaction: %+v", tx)
		}
	case ConsensusMessage_TRANSATION_BATCH:
		txBatch := &TransactionBatch{}
		err := proto.Unmarshal(msg.Payload, txBatch)
		if err != nil {
			logger.Error("Unmarshal error, can not unmarshal ConsensusMessage_TRANSATION_BATCH:", err)
			return nil, err
		}
		return txBatch, nil
	case ConsensusMessage_PRE_PREPARE:
		preprep := &PrePrepare{}
		err := proto.Unmarshal(msg.Payload, preprep)
		if err != nil {
			logger.Error("Unmarshal error, can not unmarshal ConsensusMessage_PRE_PREPARE:", err)
			return nil, err
		}
		return preprep, nil
	case ConsensusMessage_PREPARE:
		prep := &Prepare{}
		err := proto.Unmarshal(msg.Payload, prep)
		if err != nil {
			logger.Error("Unmarshal error, can not unmarshal ConsensusMessage_PREPARE:", err)
			return nil, err
		}
		return prep, nil
	case ConsensusMessage_COMMIT:
		commit := &Commit{}
		err := proto.Unmarshal(msg.Payload, commit)
		if err != nil {
			logger.Error("Unmarshal error, can not unmarshal ConsensusMessage_COMMIT:", err)
			return nil, err
		}
		return commit, nil
	case ConsensusMessage_CHECKPOINT:
		chkpt := &Checkpoint{}
		err := proto.Unmarshal(msg.Payload, chkpt)
		if err != nil {
			logger.Error("Unmarshal error, can not unmarshal ConsensusMessage_CHECKPOINT:", err)
			return nil, err
		}
		return chkpt, nil
	case ConsensusMessage_VIEW_CHANGE:
		vc := &ViewChange{}
		err := proto.Unmarshal(msg.Payload, vc)
		if err != nil {
			logger.Error("Unmarshal error, can not unmarshal ConsensusMessage_VIEW_CHANGE:", err)
			return nil, err
		}
		return vc, nil
	case ConsensusMessage_NEW_VIEW:
		nv := &NewView{}
		err := proto.Unmarshal(msg.Payload, nv)
		if err != nil {
			logger.Error("Unmarshal error, can not unmarshal ConsensusMessage_NEW_VIEW:", err)
			return nil, err
		}
		return nv, nil
	case ConsensusMessage_FRTCH_REQUEST_BATCH:
		frb := &FetchRequestBatch{}
		err := proto.Unmarshal(msg.Payload, frb)
		if err != nil {
			logger.Error("Unmarshal error, can not unmarshal ConsensusMessage_FRTCH_REQUEST_BATCH:", err)
			return nil, err
		}
		return frb, nil
	case ConsensusMessage_RETURN_REQUEST_BATCH:
		rrb := &TransactionBatch{}
		err := proto.Unmarshal(msg.Payload, rrb)
		if err != nil {
			logger.Error("Unmarshal error, can not unmarshal ConsensusMessage_RETURN_REQUEST_BATCH:", err)
			return nil, err
		}
		return returnRequestBatchEvent(rrb), nil
	case ConsensusMessage_NEGOTIATE_VIEW:
		nv := &NegotiateView{}
		err := proto.Unmarshal(msg.Payload, nv)
		if err != nil {
			logger.Error("Unmarshal error, can not unmarshal ConsensusMessage_NEGOTIATE_VIEW:", err)
			return nil, err
		}
		return nv, nil
	case ConsensusMessage_NEGOTIATE_VIEW_RESPONSE:
		nvr := &NegotiateViewResponse{}
		err := proto.Unmarshal(msg.Payload, nvr)
		if err != nil {
			logger.Error("Unmarshal error, can not unmarshal ConsensusMessage_NEGOTIATE_VIEW_RESPONSE:", err)
			return nil, err
		}
		return nvr, nil

	default:
		return nil, fmt.Errorf("Invalid message: %v", msg)
	}

}

func (pbft *pbftProtocal) recvStateUpdatedEvent(et *stateUpdatedEvent) error {

	if pbft.inNegoView {
		logger.Debugf("Replica %d try to recvStateUpdatedEvent, but it's in nego-view", pbft.id)
		return nil
	}

	pbft.stateTransferring = false
	// If state transfer did not complete successfully, or if it did not reach our low watermark, do it again
	if et.seqNo < pbft.h {
		logger.Warningf("Replica %d recovered to seqNo %d but our low watermark has moved to %d", pbft.id, et.seqNo, pbft.h)
		if pbft.highStateTarget == nil {
			logger.Debugf("Replica %d has no state targets, cannot resume state transfer yet", pbft.id)
		} else if et.seqNo < pbft.highStateTarget.seqNo {
			logger.Debugf("Replica %d has state target for %d, transferring", pbft.id, pbft.highStateTarget.seqNo)
			pbft.retryStateTransfer(nil)
		} else {
			logger.Debugf("Replica %d has no state target above %d, highest is %d", pbft.id, et.seqNo, pbft.highStateTarget.seqNo)
		}
		return nil
	}

	logger.Infof("Replica %d application caught up via state transfer, lastExec now %d", pbft.id, et.seqNo)
	// XXX create checkpoint
	pbft.lastExec = et.seqNo
	pbft.vid = et.seqNo
	pbft.lastVid = et.seqNo
	pbft.moveWatermarks(pbft.lastExec) // The watermark movement handles moving this to a checkpoint boundary
	pbft.skipInProgress = false
	pbft.validateState()
	pbft.executeAfterStateUpdate()

	return nil
}

func (pbft *pbftProtocal) recvRequestBatch(reqBatch *TransactionBatch) error {

	if pbft.inNegoView {
		logger.Debugf("Replica %d try to recvRequestBatch, but it's in nego-view", pbft.id)
		return nil
	}

	digest := hash(reqBatch)
	logger.Debugf("Replica %d received request batch %s", pbft.id, digest)

	//pbft.reqBatchStore[digest] = reqBatch
	//pbft.persistRequestBatch(digest)
	if pbft.activeView {

		pbft.softStartTimer(pbft.requestTimeout, fmt.Sprintf("new request batch %s", digest))
	}
	if pbft.primary(pbft.view) == pbft.id && pbft.activeView {
		//pbft.nullRequestTimer.Stop()
		pbft.validateBatch(reqBatch, 0, 0)
	} else {
		logger.Debugf("Replica %d is backup, not sending pre-prepare for request batch %s", pbft.id, digest)
	}

	return nil
}

// sendNullRequest is for primary peer to send null when nullRequestTimer booms
func (pbft *pbftProtocal) sendNullRequest() {
	nullRequest := nullRequestMsgHelper(pbft.id)
	pbft.helper.InnerBroadcast(nullRequest)
	pbft.nullReqTimerReset()
}

func (pbft *pbftProtocal) validateBatch(txBatch *TransactionBatch, vid uint64, view uint64) {

	primary := pbft.primary(pbft.view)
	if primary == pbft.id {
		logger.Debugf("Primary %d try to validate batch %s", pbft.id, hash(txBatch))

		n := pbft.vid + 1

		pbft.vid = n
		pbft.helper.ValidateBatch(txBatch.Batch, txBatch.Timestamp, n, pbft.view, true)
	} else {
		logger.Debugf("Replica %d try to validate batch", pbft.id)

		if !pbft.inWV(pbft.view, vid) {
			logger.Debugf("Replica %d not validating for transaction batch because it is out of sequence numbers", pbft.id)
			return
		}
		pbft.helper.ValidateBatch(txBatch.Batch, txBatch.Timestamp, vid, view, false)
	}

}

func (pbft *pbftProtocal) trySendPrePrepare() {


	if pbft.currentVid != nil {
		logger.Debugf("Replica %d not attempting to send pre-prepare bacause it is currently send %d, retry.", pbft.id, pbft.currentVid)
		return
	}

	logger.Debugf("Replica %d attempting to call sendPrePrepare", pbft.id)

	for digest := range pbft.cacheValidatedBatch {
		if pbft.callSendPrePrepare(digest) {
			break
		}
	}
}

func (pbft *pbftProtocal) callSendPrePrepare(digest string) bool {

	cache := pbft.cacheValidatedBatch[digest]

	if cache == nil {
		logger.Debugf("Primary %d already call sendPrePrepare for batch: %d", pbft.id, digest)
		return false
	}

	if cache.vid != pbft.lastVid+1 {
		logger.Debugf("Primary %d hasn't done with last send pre-prepare, vid=%d", pbft.id, pbft.lastVid)
		return false
	}

	currentVid := cache.vid
	pbft.currentVid = &currentVid

	if len(cache.batch.Batch) == 0 {
		logger.Infof("Replica %d is primary, receives validated result %s that is empty", pbft.id, digest)
		pbft.lastVid = *pbft.currentVid
		pbft.currentVid = nil
		delete(pbft.cacheValidatedBatch, digest)
		delete(pbft.validatedBatchStore, digest)
		delete(pbft.outstandingReqBatches, digest)
		pbft.stopTimer()
		return true
	}

	pbft.nullRequestTimer.Stop()
	pbft.sendPrePrepare(cache.batch, digest)

	return true
}

func (pbft *pbftProtocal) sendPrePrepare(reqBatch *TransactionBatch, digest string) {

	logger.Debugf("Replica %d is primary, issuing pre-prepare for request batch %s", pbft.id, digest)

	n := pbft.seqNo + 1

	for _, cert := range pbft.certStore { // check for other PRE-PREPARE for same digest, but different seqNo
		if p := cert.prePrepare; p != nil {
			if p.View == pbft.view && p.SequenceNumber != n && p.BatchDigest == digest && digest != "" {
				logger.Infof("Other pre-prepare found with same digest but different seqNo: %d instead of %d", p.SequenceNumber, n)
				return
			}
		}
	}

	if !pbft.inWV(pbft.view, n) {
		logger.Debugf("Replica %d is primary, not sending pre-prepare for request batch %s because it is out of sequence numbers", pbft.id, digest)
		return
	}

	logger.Debugf("Primary %d broadcasting pre-prepare for view=%d/seqNo=%d", pbft.id, pbft.view, n)
	pbft.seqNo = n
	preprep := &PrePrepare{
		View:             pbft.view,
		SequenceNumber:   n,
		BatchDigest:      digest,
		TransactionBatch: reqBatch,
		ReplicaId:        pbft.id,
	}
	cert := pbft.getCert(pbft.view, n)
	cert.prePrepare = preprep
	cert.digest = digest
	cert.sentValidate = true
	cert.validated = true
	delete(pbft.cacheValidatedBatch, digest)
	//pbft.persistQSet()
	payload, err := proto.Marshal(preprep)
	logger.Debug("call---send pre-pare Replica %d received pre-prepare from replica %d for view=%d/seqNo=%d, digest: ",
		pbft.id, preprep.ReplicaId, preprep.View, preprep.SequenceNumber, preprep.BatchDigest)

	if err != nil {
		logger.Errorf("ConsensusMessage_PRE_PREPARE Marshal Error", err)
		return
	}
	consensusMsg := &ConsensusMessage{
		Type:    ConsensusMessage_PRE_PREPARE,
		Payload: payload,
	}
	msg := consensusMsgHelper(consensusMsg, pbft.id)
	pbft.helper.InnerBroadcast(msg)

	pbft.lastVid = *pbft.currentVid
	pbft.currentVid = nil

	pbft.maybeSendCommit(digest, pbft.view, n)
}

func (pbft *pbftProtocal) recvPrePrepare(preprep *PrePrepare) error {

	if pbft.inNegoView {
		logger.Debugf("Replica %d try recvPrePrepare, but it's in nego-view", pbft.id)
		return nil
	}

	//
	//logger.Notice("receive  pre-prepare first seq is:",preprep.SequenceNumber)

	logger.Debug("Replica %d received pre-prepare from replica %d for view=%d/seqNo=%d, digest: ",
		pbft.id, preprep.ReplicaId, preprep.View, preprep.SequenceNumber, preprep.BatchDigest)

	if !pbft.activeView {
		logger.Debugf("Replica %d ignoring pre-prepare as we sre in view change", pbft.id)
		return nil
	}

	if pbft.primary(pbft.view) != preprep.ReplicaId {
		logger.Warningf("Pre-prepare from other than primary: got %d, should be %d", preprep.ReplicaId, pbft.primary(pbft.view))
		return nil
	}

	if !pbft.inWV(preprep.View, preprep.SequenceNumber) {
		if preprep.SequenceNumber != pbft.h && !pbft.skipInProgress {
			logger.Warningf("Replica %d pre-prepare view different, or sequence number outside watermarks: preprep.View %d, expected.View %d, seqNo %d, low-mark %d", pbft.id, preprep.View, pbft.primary(pbft.view), preprep.SequenceNumber, pbft.h)
		} else {
			// This is perfectly normal
			logger.Debugf("Replica %d pre-prepare view different, or sequence number outside watermarks: preprep.View %d, expected.View %d, seqNo %d, low-mark %d", pbft.id, preprep.View, pbft.primary(pbft.view), preprep.SequenceNumber, pbft.h)
		}

		return nil
	}

	cert := pbft.getCert(preprep.View, preprep.SequenceNumber)

	if cert.digest != "" && cert.digest != preprep.BatchDigest {
		logger.Warningf("Pre-prepare found for same view/seqNo but different digest: received %s, stored %s", preprep.BatchDigest, cert.digest)
		return nil
	}

	cert.prePrepare = preprep
	cert.digest = preprep.BatchDigest

	// Store the request batch if, for whatever reason, we haven't received it from an earlier broadcast
	if _, ok := pbft.validatedBatchStore[preprep.BatchDigest]; !ok && preprep.BatchDigest != "" {
		digest := preprep.BatchDigest
		pbft.validatedBatchStore[digest] = preprep.GetTransactionBatch()
		logger.Debugf("Replica %d storing request batch %s in outstanding request batch store", pbft.id, digest)
		pbft.outstandingReqBatches[digest] = preprep.GetTransactionBatch()
		pbft.persistRequestBatch(digest)
	}

	if !pbft.skipInProgress {
		pbft.softStartTimer(pbft.requestTimeout, fmt.Sprintf("new pre-prepare for request batch %s", preprep.BatchDigest))
	}
	
	pbft.nullRequestTimer.Stop()
	logger.Debug("receive  pre-prepare first seq is:",preprep.SequenceNumber)
	if pbft.primary(pbft.view) != pbft.id && pbft.prePrepared(preprep.BatchDigest, preprep.View, preprep.SequenceNumber) && !cert.sentPrepare {
		logger.Debugf("Backup %d broadcasting prepare for view=%d/seqNo=%d", pbft.id, preprep.View, preprep.SequenceNumber)
		prep := &Prepare{
			View:           preprep.View,
			SequenceNumber: preprep.SequenceNumber,
			BatchDigest:    preprep.BatchDigest,
			ReplicaId:      pbft.id,
		}
		cert.sentPrepare = true
		//pbft.persistQSet()
		pbft.recvPrepare(prep)
		payload, err := proto.Marshal(prep)
		if err != nil {
			logger.Errorf("ConsensusMessage_PREPARE Marshal Error", err)
			return nil
		}
		consensusMsg := &ConsensusMessage{
			Type:    ConsensusMessage_PREPARE,
			Payload: payload,
		}
		msg := consensusMsgHelper(consensusMsg, pbft.id)
		logger.Debug("after pre-prepare seq is:",prep.SequenceNumber)
		logger.Debug("after pre-prepare seq is:",prep.BatchDigest)

		return pbft.helper.InnerBroadcast(msg)
	}

	return nil
}

func (pbft *pbftProtocal) recvPrepare(prep *Prepare) error {

	logger.Debugf("Replica %d received prepare from replica %d for view=%d/seqNo=%d",
		pbft.id, prep.ReplicaId, prep.View, prep.SequenceNumber)

	if pbft.inNegoView {
		logger.Debugf("Replica %d try to recvPrepare, but it's in nego-view", pbft.id)
		return nil
	}

	if pbft.primary(prep.View) == prep.ReplicaId {
		logger.Warningf("Replica %d received prepare from primary, ignoring", pbft.id)
		return nil
	}

	if !pbft.inWV(prep.View, prep.SequenceNumber) {
		if prep.SequenceNumber != pbft.h && !pbft.skipInProgress {
			logger.Warningf("Replica %d ignoring prepare for view=%d/seqNo=%d: not in-wv, in view %d, low water mark %d", pbft.id, prep.View, prep.SequenceNumber, pbft.view, pbft.h)
		} else {
			// This is perfectly normal
			logger.Debugf("Replica %d ignoring prepare for view=%d/seqNo=%d: not in-wv, in view %d, low water mark %d", pbft.id, prep.View, prep.SequenceNumber, pbft.view, pbft.h)
		}

		return nil
	}

	cert := pbft.getCert(prep.View, prep.SequenceNumber)

	ok := cert.prepare[*prep]

	if ok {
		logger.Warningf("Ignoring duplicate prepare from %d, --------view=%d/seqNo=%d--------", prep.ReplicaId, prep.View, prep.SequenceNumber)
		return nil
	}

	cert.prepare[*prep] = true
	cert.prepareCount++

	return pbft.maybeSendCommit(prep.BatchDigest, prep.View, prep.SequenceNumber)
}

//
func (pbft *pbftProtocal) maybeSendCommit(digest string, v uint64, n uint64) error {

	cert := pbft.getCert(v, n)

	if cert == nil {
		logger.Errorf("Replica %d can't get the cert for the view=%d/seqNo=%d", pbft.id, v, n)
		return nil
	}

	if !pbft.prepared(digest, v, n) {
		return nil
	}

	if pbft.skipInProgress {
		logger.Debugf("Replica %d do not try to validate batch because it's in state update", pbft.id)
		return nil
	}

	if pbft.primary(pbft.view) == pbft.id {

		return pbft.sendCommit(digest, v, n)
	} else {
		if !cert.sentValidate {
			pbft.validateBatch(cert.prePrepare.TransactionBatch, n, v)
			cert.sentValidate = true
		}

		return nil
	}

}

func (pbft *pbftProtocal) sendCommit(digest string, v uint64, n uint64) error {


	cert := pbft.getCert(v, n)

	if cert == nil {
		logger.Errorf("Replica %d can't get the cert for the view=%d/seqNo=%d", pbft.id, v, n)
		return nil
	}

	if !cert.sentCommit {
		logger.Debugf("Replica %d broadcasting commit for view=%d/seqNo=%d",
			pbft.id, v, n)
		commit := &Commit{
			View:           v,
			SequenceNumber: n,
			BatchDigest:    digest,
			ReplicaId:      pbft.id,
		}
		cert.sentCommit = true

		payload, err := proto.Marshal(commit)
		if err != nil {
			logger.Errorf("ConsensusMessage_COMMIT Marshal Error", err)
			return nil
		}
		consensusMsg := &ConsensusMessage{
			Type:    ConsensusMessage_COMMIT,
			Payload: payload,
		}
		go pbft.postPbftEvent(consensusMsg)
		msg := consensusMsgHelper(consensusMsg, pbft.id)
		return pbft.helper.InnerBroadcast(msg)
	}

	return nil
}

func (pbft *pbftProtocal) recvCommit(commit *Commit) error {

	logger.Debugf("Replica %d received commit from replica %d for view=%d/seqNo=%d",
		pbft.id, commit.ReplicaId, commit.View, commit.SequenceNumber)

	if pbft.inNegoView {
		logger.Debugf("Replica %d try to recvCommit, but it's in nego-view", pbft.id)
		return nil
	}

	if !pbft.inWV(commit.View, commit.SequenceNumber) {
		if commit.SequenceNumber != pbft.h && !pbft.skipInProgress {
			logger.Warningf("Replica %d ignoring commit for view=%d/seqNo=%d: not in-wv, in view %d, high water mark %d", pbft.id, commit.View, commit.SequenceNumber, pbft.view, pbft.h)
		} else {
			// This is perfectly normal
			logger.Debugf("Replica %d ignoring commit for view=%d/seqNo=%d: not in-wv, in view %d, high water mark %d", pbft.id, commit.View, commit.SequenceNumber, pbft.view, pbft.h)
		}
		return nil
	}

	cert := pbft.getCert(commit.View, commit.SequenceNumber)

	ok := cert.commit[*commit]

	if ok {
		logger.Warningf("Ignoring duplicate commit from %d, --------view=%d/seqNo=%d--------", commit.ReplicaId, commit.View, commit.SequenceNumber)
		return nil
	}

	cert.commit[*commit] = true
	cert.commitCount++

	if pbft.committed(commit.BatchDigest, commit.View, commit.SequenceNumber) {
		logger.Debug("receive stop timer seq num is ",commit.SequenceNumber)

		pbft.stopTimer()
		if !cert.sentExecute && cert.validated {
			pbft.lastNewViewTimeout = pbft.newViewTimeout
			delete(pbft.outstandingReqBatches, commit.BatchDigest)
			idx := msgID{v: commit.View, n: commit.SequenceNumber}
			pbft.committedCert[idx] = cert.digest
			pbft.executeOutstanding()
			if commit.SequenceNumber == pbft.viewChangeSeqNo {
				logger.Infof("Replica %d cycling view for seqNo=%d", pbft.id, commit.SequenceNumber)
				pbft.sendViewChange()
			}
		}
	}

	return nil
}

func (pbft *pbftProtocal) executeAfterStateUpdate() {

	logger.Debugf("Replica %d try to execute after state update", pbft.id)

	for idx, cert := range pbft.certStore {
		if idx.n > pbft.seqNo && pbft.prepared(cert.digest, idx.v, idx.n) && !cert.validated {
			logger.Debugf("Replica %d try to vaidate batch %s", pbft.id, cert.digest)
			pbft.validateBatch(cert.prePrepare.TransactionBatch, idx.n, idx.v)
<<<<<<< HEAD
			//cert.validated = true
=======
			cert.sentValidate = true
>>>>>>> 586e276a
		}
	}

}

func (pbft *pbftProtocal) executeOutstanding() {

	if pbft.currentExec != nil {
		logger.Debugf("Replica %d not attempting to executeOutstanding bacause it is currently executing %d", pbft.id, pbft.currentExec)
	}

	logger.Debugf("Replica %d attempting to executeOutstanding", pbft.id)

	for idx := range pbft.committedCert {
		if pbft.executeOne(idx) {
			break
		}
	}

	pbft.startTimerIfOutstandingRequests()

}

func (pbft *pbftProtocal) executeOne(idx msgID) bool {

	cert := pbft.certStore[idx]

	if cert == nil || cert.prePrepare == nil {
		logger.Debugf("Replica %d already checkpoint for view=%d/seqNo=%d", pbft.id, idx.v, idx.n)
		return false
	}

	// check if already executed
	if cert.sentExecute == true {
		logger.Debugf("Replica %d already execute for view=%d/seqNo=%d", pbft.id, idx.v, idx.n)
		return false
	}

	if idx.n != pbft.lastExec+1 {
		logger.Debugf("Replica %d hasn't done with last execute %d, seq=%d", pbft.id, pbft.lastExec, idx.n)
		return false
	}

	// skipInProgress == true, then this replica is in viewchange, not reply or execute
	if pbft.skipInProgress {
		logger.Warningf("Replica %d currently picking a starting point to resume, will not execute", pbft.id)
		return false
	}

	digest := cert.digest

	// check if committed
	if !pbft.committed(digest, idx.v, idx.n) {
		return false
	}

	currentExec := idx.n
	pbft.currentExec = &currentExec

	if digest == "" {
		logger.Infof("Replica %d executing null request for view=%d/seqNo=%d", pbft.id, idx.v, idx.n)
		cert.sentExecute = true
		pbft.execDoneSync(idx)
	} else {
		logger.Noticef("--------Replica %d Call execute, view=%d/seqNo=%d--------", pbft.id, idx.v, idx.n)
		var isPrimary bool
		if pbft.primary(pbft.view) == pbft.id {
			isPrimary = true
		} else {
			isPrimary = false
		}

		pbft.helper.Execute(idx.n, digest, true, isPrimary, cert.prePrepare.TransactionBatch.Timestamp)
		cert.sentExecute = true
		pbft.execDoneSync(idx)
	}

	return true
}

func (pbft *pbftProtocal) execDoneSync(idx msgID) {

	if pbft.currentExec != nil {
		logger.Debugf("Replica %d finish execution %d, trying next", pbft.id, *pbft.currentExec)
		pbft.lastExec = *pbft.currentExec
		delete(pbft.committedCert, idx)
		if pbft.lastExec%pbft.K == 0 {
			bcInfo := getBlockchainInfo()
			height := bcInfo.Height
			if height == pbft.lastExec {
				logger.Debugf("Call the checkpoint, seqNo=%d, block height=%d", pbft.lastExec, height)
				//time.Sleep(3*time.Millisecond)
				pbft.checkpoint(pbft.lastExec, bcInfo)
			} else {
				// reqBatch call execute but have not done with execute
				logger.Errorf("Fail to call the checkpoint, seqNo=%d, block height=%d", pbft.lastExec, height)
				//pbft.retryCheckpoint(pbft.lastExec)
			}
		}
	} else {
		logger.Warningf("Replica %d had execDoneSync called, flagging ourselves as out of data", pbft.id)
		pbft.skipInProgress = true
	}

	pbft.currentExec = nil

	pbft.executeOutstanding()

}

func (pbft *pbftProtocal) checkpoint(n uint64, info *protos.BlockchainInfo) {

	if n%pbft.K != 0 {
		logger.Errorf("Attempted to checkpoint a sequence number (%d) which is not a multiple of the checkpoint interval (%d)", n, pbft.K)
		return
	}

	id, _ := proto.Marshal(info)
	idAsString := byteToString(id)
	seqNo := n

	logger.Infof("Replica %d preparing checkpoint for view=%d/seqNo=%d and b64 id of %s",
		pbft.id, pbft.view, seqNo, idAsString)

	chkpt := &Checkpoint{
		SequenceNumber: seqNo,
		ReplicaId:      pbft.id,
		Id:             idAsString,
	}
	pbft.chkpts[seqNo] = idAsString

	pbft.persistCheckpoint(seqNo, id)
	pbft.recvCheckpoint(chkpt)
	payload, err := proto.Marshal(chkpt)
	if err != nil {
		logger.Errorf("ConsensusMessage_CHECKPOINT Marshal Error", err)
		return
	}
	consensusMsg := &ConsensusMessage{
		Type:    ConsensusMessage_CHECKPOINT,
		Payload: payload,
	}
	msg := consensusMsgHelper(consensusMsg, pbft.id)
	pbft.helper.InnerBroadcast(msg)
}

func (pbft *pbftProtocal) recvCheckpoint(chkpt *Checkpoint) events.Event {

	logger.Infof("Replica %d received checkpoint from replica %d, seqNo %d, digest %s",
		pbft.id, chkpt.ReplicaId, chkpt.SequenceNumber, chkpt.Id)

	if pbft.inNegoView {
		logger.Debugf("Replica %d try to recvCheckpoint, but it's in nego-view", pbft.id)
		return nil
	}

	if pbft.weakCheckpointSetOutOfRange(chkpt) {
		return nil
	}

	if !pbft.inW(chkpt.SequenceNumber) {
		if chkpt.SequenceNumber != pbft.h && !pbft.skipInProgress {
			// It is perfectly normal that we receive checkpoints for the watermark we just raised, as we raise it after 2f+1, leaving f replies left
			logger.Warningf("Checkpoint sequence number outside watermarks: seqNo %d, low-mark %d", chkpt.SequenceNumber, pbft.h)
		} else {
			logger.Debugf("Checkpoint sequence number outside watermarks: seqNo %d, low-mark %d", chkpt.SequenceNumber, pbft.h)
		}
		return nil
	}

	cert := pbft.getChkptCert(chkpt.SequenceNumber, chkpt.Id)
	ok := cert.chkpts[*chkpt]

	if ok {
		logger.Warningf("Ignoring duplicate checkpoint from %d, --------seqNo=%d--------", chkpt.ReplicaId, chkpt.SequenceNumber)
		return nil
	}

	cert.chkpts[*chkpt] = true
	cert.chkptCount++
	pbft.checkpointStore[*chkpt] = true

	logger.Debugf("Replica %d found %d matching checkpoints for seqNo %d, digest %s",
		pbft.id, cert.chkptCount, chkpt.SequenceNumber, chkpt.Id)

	if cert.chkptCount == pbft.f+1 {
		// We do have a weak cert
		pbft.witnessCheckpointWeakCert(chkpt)
	}

	if cert.chkptCount < pbft.intersectionQuorum() {
		// We do not have a quorum yet
		return nil
	}

	// It is actually just fine if we do not have this checkpoint
	// and should not trigger a state transfer
	// Imagine we are executing sequence number k-1 and we are slow for some reason
	// then everyone else finishes executing k, and we receive a checkpoint quorum
	// which we will agree with very shortly, but do not move our watermarks until
	// we have reached this checkpoint
	// Note, this is not divergent from the paper, as the paper requires that
	// the quorum certificate must contain 2f+1 messages, including its own

	chkptID, ok := pbft.chkpts[chkpt.SequenceNumber]
	if !ok {
		logger.Debugf("Replica %d found checkpoint quorum for seqNo %d, digest %s, but it has not reached this checkpoint itself yet",
			pbft.id, chkpt.SequenceNumber, chkpt.Id)
		if pbft.skipInProgress {
			logSafetyBound := pbft.h + pbft.L/2
			// As an optimization, if we are more than half way out of our log and in state transfer, move our watermarks so we don't lose track of the network
			// if needed, state transfer will restart on completion to a more recent point in time
			if chkpt.SequenceNumber >= logSafetyBound {
				logger.Debugf("Replica %d is in state transfer, but, the network seems to be moving on past %d, moving our watermarks to stay with it", pbft.id, logSafetyBound)
				pbft.moveWatermarks(chkpt.SequenceNumber)
			}
		}
		return nil
	}

	logger.Infof("Replica %d found checkpoint quorum for seqNo %d, digest %s",
		pbft.id, chkpt.SequenceNumber, chkpt.Id)

	if chkptID != chkpt.Id {
		logger.Criticalf("Replica %d generated a checkpoint of %s, but a quorum of the network agrees on %s. This is almost definitely non-deterministic chaincode.",
			pbft.id, chkptID, chkpt.Id)
		pbft.stateTransfer(nil)
	}

	pbft.moveWatermarks(chkpt.SequenceNumber)

	return nil
}

// used in view-change to fetch missing assigned, non-checkpointed requests
func (pbft *pbftProtocal) fetchRequestBatches() (err error) {

	for digest := range pbft.missingReqBatches {
		frb := &FetchRequestBatch{
			BatchDigest: digest,
			ReplicaId:   pbft.id,
		}
		payload, err := proto.Marshal(frb)
		if err != nil {
			logger.Errorf("ConsensusMessage_FRTCH_REQUEST_BATCH Marshal Error", err)
			return nil
		}
		consensusMsg := &ConsensusMessage{
			Type:    ConsensusMessage_FRTCH_REQUEST_BATCH,
			Payload: payload,
		}
		msg := consensusMsgHelper(consensusMsg, pbft.id)
		pbft.helper.InnerBroadcast(msg)
	}

	return
}

func (pbft *pbftProtocal) recvFetchRequestBatch(fr *FetchRequestBatch) (err error) {

	if pbft.inNegoView {
		logger.Debugf("Replica %d try to recvFetchRequestBatch, but it's in nego-view", pbft.id)
		return nil
	}

	digest := fr.BatchDigest
	if _, ok := pbft.validatedBatchStore[digest]; !ok {
		return nil // we don't have it either
	}

	reqBatch := pbft.validatedBatchStore[digest]
	payload, err := proto.Marshal(reqBatch)
	if err != nil {
		logger.Errorf("ConsensusMessage_RETURN_REQUEST_BATCH Marshal Error", err)
		return nil
	}
	consensusMsg := &ConsensusMessage{
		Type:    ConsensusMessage_RETURN_REQUEST_BATCH,
		Payload: payload,
	}
	msg := consensusMsgHelper(consensusMsg, pbft.id)

	receiver := fr.ReplicaId
	err = pbft.helper.InnerUnicast(msg, receiver)

	return
}

func (pbft *pbftProtocal) recvReturnRequestBatch(reqBatch *TransactionBatch) events.Event {

	if pbft.inNegoView {
		logger.Debugf("Replica %d try to recvReturnRequestBatch, but it's in nego-view", pbft.id)
		return nil
	}

	digest := hash(reqBatch)
	if _, ok := pbft.missingReqBatches[digest]; !ok {
		return nil // either the wrong digest, or we got it already from someone else
	}
	pbft.validatedBatchStore[digest] = reqBatch
	delete(pbft.missingReqBatches, digest)
	//pbft.persistRequestBatch(digest)

	if len(pbft.missingReqBatches) == 0 {
		//return pbft.processNewView()
		nv, ok := pbft.newViewStore[pbft.view]
		if !ok {
			logger.Debugf("Replica %d ignoring processNewView as it could not find view %d in its newViewStore", pbft.id, pbft.view)
			return nil
		}
		if pbft.activeView {
			logger.Infof("Replica %d ignoring new-view from %d, v:%d: we are active in view %d",
				pbft.id, nv.ReplicaId, nv.View, pbft.view)
			return nil
		}
		return pbft.processReqInNewView(nv)
	}
	return nil

}

func (pbft *pbftProtocal) weakCheckpointSetOutOfRange(chkpt *Checkpoint) bool {
	H := pbft.h + pbft.L

	// Track the last observed checkpoint sequence number if it exceeds our high watermark, keyed by replica to prevent unbounded growth
	if chkpt.SequenceNumber < H {
		// For non-byzantine nodes, the checkpoint sequence number increases monotonically
		delete(pbft.hChkpts, chkpt.ReplicaId)
	} else {
		// We do not track the highest one, as a byzantine node could pick an arbitrarilly high sequence number
		// and even if it recovered to be non-byzantine, we would still believe it to be far ahead
		pbft.hChkpts[chkpt.ReplicaId] = chkpt.SequenceNumber

		// If f+1 other replicas have reported checkpoints that were (at one time) outside our watermarks
		// we need to check to see if we have fallen behind.
		if len(pbft.hChkpts) >= pbft.f+1 {
			chkptSeqNumArray := make([]uint64, len(pbft.hChkpts))
			index := 0
			for replicaID, hChkpt := range pbft.hChkpts {
				chkptSeqNumArray[index] = hChkpt
				index++
				if hChkpt < H {
					delete(pbft.hChkpts, replicaID)
				}
			}
			sort.Sort(sortableUint64Slice(chkptSeqNumArray))

			// If f+1 nodes have issued checkpoints above our high water mark, then
			// we will never record 2f+1 checkpoints for that sequence number, we are out of date
			// (This is because all_replicas - missed - me = 3f+1 - f - 1 = 2f)
			if m := chkptSeqNumArray[len(chkptSeqNumArray)-(pbft.f+1)]; m > H {
				logger.Warningf("Replica %d is out of date, f+1 nodes agree checkpoint with seqNo %d exists but our high water mark is %d", pbft.id, chkpt.SequenceNumber, H)
				pbft.validatedBatchStore = make(map[string]*TransactionBatch) // Discard all our requests, as we will never know which were executed, to be addressed in #394
				pbft.persistDelAllRequestBatches()
				pbft.moveWatermarks(m)
				pbft.outstandingReqBatches = make(map[string]*TransactionBatch)
				pbft.skipInProgress = true
				pbft.invalidateState()
				pbft.stopTimer()

				// TODO, reprocess the already gathered checkpoints, this will make recovery faster, though it is presently correct

				return true
			}
		}
	}

	return false
}

func (pbft *pbftProtocal) witnessCheckpointWeakCert(chkpt *Checkpoint) {

	// Only ever invoked for the first weak cert, so guaranteed to be f+1
	checkpointMembers := make([]uint64, pbft.f+1)
	i := 0
	for testChkpt := range pbft.checkpointStore {
		if testChkpt.SequenceNumber == chkpt.SequenceNumber && testChkpt.Id == chkpt.Id {
			checkpointMembers[i] = testChkpt.ReplicaId
			logger.Debugf("Replica %d adding replica %d (handle %v) to weak cert", pbft.id, testChkpt.ReplicaId, checkpointMembers[i])
			i++
		}
	}

	snapshotID, err := base64.StdEncoding.DecodeString(chkpt.Id)
	if err != nil {
		err = fmt.Errorf("Replica %d received a weak checkpoint cert which could not be decoded (%s)", pbft.id, chkpt.Id)
		logger.Error(err.Error())
		return
	}

	target := &stateUpdateTarget{
		checkpointMessage: checkpointMessage{
			seqNo: chkpt.SequenceNumber,
			id:    snapshotID,
		},
		replicas: checkpointMembers,
	}
	pbft.updateHighStateTarget(target)

	if pbft.skipInProgress {
		logger.Infof("Replica %d is catching up and witnessed a weak certificate for checkpoint %d, weak cert attested to by %d of %d (%v)",
			pbft.id, chkpt.SequenceNumber, i, pbft.replicaCount, checkpointMembers)
		// The view should not be set to active, this should be handled by the yet unimplemented SUSPECT, see https://github.com/hyperledger/fabric/issues/1120
		pbft.retryStateTransfer(target)
	}
}

func (pbft *pbftProtocal) moveWatermarks(n uint64) {

	// round down n to previous low watermark
	h := n / pbft.K * pbft.K

	if pbft.h > n {
		logger.Critical("Replica %d movewatermark but pbft.h>n", pbft.id)
		return
	}

	for idx, cert := range pbft.certStore {
		if idx.n <= h {
			logger.Debugf("Replica %d cleaning quorum certificate for view=%d/seqNo=%d",
				pbft.id, idx.v, idx.n)
			pbft.persistDelRequestBatch(cert.digest)
			delete(pbft.validatedBatchStore, cert.digest)
			delete(pbft.outstandingReqBatches, cert.digest)
			delete(pbft.certStore, idx)
		}
	}

	for testChkpt := range pbft.checkpointStore {
		if testChkpt.SequenceNumber <= h {
			logger.Debugf("Replica %d cleaning checkpoint message from replica %d, seqNo %d, b64 snapshot id %s",
				pbft.id, testChkpt.ReplicaId, testChkpt.SequenceNumber, testChkpt.Id)
			delete(pbft.checkpointStore, testChkpt)
		}
	}

	for cid := range pbft.chkptCertStore {
		if cid.n <= h {
			logger.Debugf("Replica %d cleaning checkpoint message, seqNo %d, b64 snapshot id %s",
				pbft.id, cid.n, cid.id)
			delete(pbft.chkptCertStore, cid)
		}
	}

	for n := range pbft.pset {
		if n <= h {
			delete(pbft.pset, n)
			//pbft.persistDelPSet(n)
		}
	}

	for idx := range pbft.qset {
		if idx.n <= h {
			delete(pbft.qset, idx)
			//pbft.persistDelQSet(idx)
		}
	}

	for n := range pbft.chkpts {
		if n < h {
			delete(pbft.chkpts, n)
			pbft.persistDelCheckpoint(n)
		}
	}

	pbft.h = h

	logger.Infof("Replica %d updated low watermark to %d",
		pbft.id, pbft.h)

	pbft.resubmitRequestBatches()
}

func (pbft *pbftProtocal) updateHighStateTarget(target *stateUpdateTarget) {
	if pbft.highStateTarget != nil && pbft.highStateTarget.seqNo >= target.seqNo {
		logger.Infof("Replica %d not updating state target to seqNo %d, has target for seqNo %d", pbft.id, target.seqNo, pbft.highStateTarget.seqNo)
		return
	}

	pbft.highStateTarget = target
}

func (pbft *pbftProtocal) stateTransfer(optional *stateUpdateTarget) {

	if !pbft.skipInProgress {
		logger.Debugf("Replica %d is out of sync, pending state transfer", pbft.id)
		pbft.skipInProgress = true
		pbft.invalidateState()
	}

	pbft.retryStateTransfer(optional)
}

func (pbft *pbftProtocal) retryStateTransfer(optional *stateUpdateTarget) {

	if pbft.stateTransferring {
		logger.Debugf("Replica %d is currently mid state transfer, it must wait for this state transfer to complete before initiating a new one", pbft.id)
		return
	}

	target := optional
	if target == nil {
		if pbft.highStateTarget == nil {
			logger.Debugf("Replica %d has no targets to attempt state transfer to, delaying", pbft.id)
			return
		}
		target = pbft.highStateTarget
	}

	pbft.stateTransferring = true

	logger.Debugf("Replica %d is initiating state transfer to seqNo %d", pbft.id, target.seqNo)

	//pbft.batch.pbftManager.Queue() <- stateUpdateEvent // Todo for stateupdate
	//pbft.consumer.skipTo(target.seqNo, target.id, target.replicas)

	pbft.skipTo(target.seqNo, target.id, target.replicas)

}

func (pbft *pbftProtocal) resubmitRequestBatches() {
	if pbft.primary(pbft.view) != pbft.id {
		return
	}

	var submissionOrder []*TransactionBatch

outer:
	for d, reqBatch := range pbft.outstandingReqBatches {
		for _, cert := range pbft.certStore {
			if cert.digest == d {
				logger.Debugf("Replica %d already has certificate for request batch %s - not going to resubmit", pbft.id, d)
				continue outer
			}
		}
		logger.Infof("Replica %d has detected request batch %s must be resubmitted", pbft.id, d)
		submissionOrder = append(submissionOrder, reqBatch)
	}

	if len(submissionOrder) == 0 {
		return
	}

	for _, reqBatch := range submissionOrder {
		// This is a request batch that has not been pre-prepared yet
		// Trigger request batch processing again
		pbft.recvRequestBatch(reqBatch)
	}
}

func (pbft *pbftProtocal) skipTo(seqNo uint64, id []byte, replicas []uint64) {
	info := &protos.BlockchainInfo{}
	err := proto.Unmarshal(id, info)
	if err != nil {
		logger.Error(fmt.Sprintf("Error unmarshaling: %s", err))
		return
	}
	//pbft.UpdateState(&checkpointMessage{seqNo, id}, info, replicas)
	pbft.updateState(seqNo, id, replicas)
}

// UpdateState attempts to synchronize state to a particular target, implicitly calls rollback if needed
func (pbft *pbftProtocal) updateState(seqNo uint64, targetId []byte, replicaId []uint64) {
	//if pbft.valid {
	//	logger.Warning("State transfer is being called for, but the state has not been invalidated")
	//}

	updateStateMsg := stateUpdateHelper(pbft.id, seqNo, targetId, replicaId)
	pbft.helper.UpdateState(updateStateMsg) // TODO: stateUpdateEvent

}

func (pbft *pbftProtocal) updateViewChangeSeqNo() {
	if pbft.viewChangePeriod <= 0 {
		return
	}
	// Ensure the view change always occurs at a checkpoint boundary
	pbft.viewChangeSeqNo = pbft.seqNo + pbft.viewChangePeriod*pbft.K - pbft.seqNo%pbft.K
	logger.Debugf("Replica %d updating view change sequence number to %d", pbft.id, pbft.viewChangeSeqNo)
}

func (pbft *pbftProtocal) processNegotiateView() error {
	if !pbft.inNegoView {
		logger.Critical("Replica %d try to negotiateView, but it's not inNegoView. This indicates a bug")
		return nil
	}

	logger.Debugf("Replica %d now negotiate view", pbft.id)

	pbft.negoViewRspTimer.Reset(pbft.negoViewRspTimeout, negoViewRspTimerEvent{})
	pbft.negoViewRspStore = make(map[uint64]uint64)

	// broadcast the negotiate message to other replica
	negoViewMsg := &NegotiateView{
		ReplicaId:pbft.id,
	}
	payload, err := proto.Marshal(negoViewMsg)
	if err!=nil {
		logger.Errorf("Marshal NegotiateView Error!")
		return nil
	}
	consensusMsg := &ConsensusMessage{
		Type:		ConsensusMessage_NEGOTIATE_VIEW,
		Payload:	payload,
	}
	msg := consensusMsgHelper(consensusMsg, pbft.id)
	pbft.helper.InnerBroadcast(msg)

	// post the negotiate message event to myself
	nvr := &NegotiateViewResponse{
		ReplicaId:	pbft.id,
		View:		pbft.view,
	}
	consensusPayload, err := proto.Marshal(nvr)
	if err!=nil {
		logger.Errorf("Marshal NegotiateViewResponse Error!")
		return nil
	}
	responseMsg := &ConsensusMessage{
		Type:		ConsensusMessage_NEGOTIATE_VIEW_RESPONSE,
		Payload:	consensusPayload,
	}
	go pbft.postPbftEvent(responseMsg)

	return nil
}

func (pbft *pbftProtocal) recvNegoView(nv *NegotiateView) error {
	if !pbft.activeView {
		return nil
	}

	sender := nv.ReplicaId
	logger.Debugf("Replica %d receive negotiate view from %d", pbft.id, sender)
	negoViewRsp := &NegotiateViewResponse{
		ReplicaId:pbft.id,
		View:pbft.view,
	}
	payload, err := proto.Marshal(negoViewRsp)
	if err!=nil {
		logger.Errorf("Marshal NegotiateViewResponse Error!")
		return nil
	}
	consensusMsg := &ConsensusMessage{
		Type: ConsensusMessage_NEGOTIATE_VIEW_RESPONSE,
		Payload: payload,
	}
	msg := consensusMsgHelper(consensusMsg, pbft.id)
	pbft.helper.InnerUnicast(msg, sender)
	return nil
}

func (pbft *pbftProtocal) recvNegoViewRsp(nvr *NegotiateViewResponse) error {
	if !pbft.inNegoView {
		logger.Debugf("Replica %d already finished nego-view, ignore incoming nego-view response", pbft.id)
		return nil
	}

	rspId, rspView := nvr.ReplicaId, nvr.View
	if _, ok := pbft.negoViewRspStore[rspId]; ok {
		logger.Warningf("Already recv view number from %d, ignore it", rspId)
		return nil
	}

	logger.Debugf("Replica %d receive nego-view response from %d, view: %d", pbft.id, rspId, rspView)

	pbft.negoViewRspStore[rspId] = rspView

	if len(pbft.negoViewRspStore) > pbft.N-pbft.f {

		// can we find same view from 2f+1 peers?
		viewCount := make(map[uint64]uint64)
		var theView uint64
		canFind := false
		for _, view := range pbft.negoViewRspStore {
			if _, ok := viewCount[view]; ok {
				viewCount[view]++
			} else {
				viewCount[view] = uint64(1)
			}
			if viewCount[view] >= uint64(2*pbft.f+1) {
				// yes we find the view
				theView = view
				canFind = true
				break
			}
		}
		if canFind {
			pbft.negoViewRspTimer.Stop()
			pbft.view = theView
			pbft.inNegoView = false
			logger.Notice("################################################")
			logger.Noticef("#   Replica %d finished negotiating view: %d", pbft.id, pbft.view)
			logger.Notice("################################################")
			pbft.processRequestsDuringNegoView()
		} else {
			pbft.negoViewRspTimer.Reset(pbft.negoViewRspTimeout, negoViewRspTimerEvent{})
			logger.Warningf("pbft recv at least N-f nego-view responses, but cannot find same view from 2f+1.")
		}
	}
	return nil
}

func (pbft *pbftProtocal) restartNegoView() {
	logger.Noticef("Replica %d restart negotiate view", pbft.id)
	pbft.processNegotiateView()
}

func (pbft *pbftProtocal) processRequestsDuringNegoView() {
	if !pbft.inNegoView {
		pbft.processCachedTransactions()
	} else {
		logger.Critical("peer try to processRequestsDuringNegoView but nego-view is not finished")
	}
}<|MERGE_RESOLUTION|>--- conflicted
+++ resolved
@@ -459,7 +459,6 @@
 		}
 		return pbft.processNewView()
 	case nullRequestEvent:
-		logger.Error("receive null request")
 		pbft.nullRequestHandler()
 	case viewChangeResendTimerEvent:
 		if pbft.activeView {
@@ -841,7 +840,6 @@
 	//pbft.reqBatchStore[digest] = reqBatch
 	//pbft.persistRequestBatch(digest)
 	if pbft.activeView {
-
 		pbft.softStartTimer(pbft.requestTimeout, fmt.Sprintf("new request batch %s", digest))
 	}
 	if pbft.primary(pbft.view) == pbft.id && pbft.activeView {
@@ -1225,8 +1223,6 @@
 	cert.commitCount++
 
 	if pbft.committed(commit.BatchDigest, commit.View, commit.SequenceNumber) {
-		logger.Debug("receive stop timer seq num is ",commit.SequenceNumber)
-
 		pbft.stopTimer()
 		if !cert.sentExecute && cert.validated {
 			pbft.lastNewViewTimeout = pbft.newViewTimeout
@@ -1252,11 +1248,7 @@
 		if idx.n > pbft.seqNo && pbft.prepared(cert.digest, idx.v, idx.n) && !cert.validated {
 			logger.Debugf("Replica %d try to vaidate batch %s", pbft.id, cert.digest)
 			pbft.validateBatch(cert.prePrepare.TransactionBatch, idx.n, idx.v)
-<<<<<<< HEAD
-			//cert.validated = true
-=======
 			cert.sentValidate = true
->>>>>>> 586e276a
 		}
 	}
 
@@ -1362,7 +1354,6 @@
 	}
 
 	pbft.currentExec = nil
-
 	pbft.executeOutstanding()
 
 }
