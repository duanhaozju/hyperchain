--- conflicted
+++ resolved
@@ -1,21 +1,21 @@
 package pbft
 
 import (
+	"encoding/base64"
+	"fmt"
+	"sort"
+	"sync"
 	"time"
-	"fmt"
-	"sync"
-	"sort"
-	"encoding/base64"
-
+
+	"hyperchain/consensus/events"
 	"hyperchain/consensus/helper"
-	"hyperchain/consensus/events"
-	"hyperchain/protos"
 	"hyperchain/core/types"
 	"hyperchain/event"
+	"hyperchain/protos"
 
 	"github.com/golang/protobuf/proto"
+	"github.com/op/go-logging"
 	"github.com/spf13/viper"
-	"github.com/op/go-logging"
 )
 
 var logger *logging.Logger // package-level logger
@@ -26,76 +26,75 @@
 
 // batch is used to construct reqbatch, the middle layer between outer to pbft
 type pbftProtocal struct {
-	batchTimer		events.Timer
-	batchTimerActive	bool
-	batchTimeout		time.Duration
-	batchSize		int
-	batchStore		[]*types.Transaction 	//ordered message batch
-	helper			helper.Stack
-	batchManager		events.Manager
-	pbftManager		events.Manager
-	mux			sync.Mutex
-	reqStore		*requestStore	//received messages
-
+	batchTimer       events.Timer
+	batchTimerActive bool
+	batchTimeout     time.Duration
+	batchSize        int
+	batchStore       []*types.Transaction //ordered message batch
+	helper           helper.Stack
+	batchManager     events.Manager
+	pbftManager      events.Manager
+	mux              sync.Mutex
+	reqStore         *requestStore //received messages
 
 	// PBFT data
-	activeView	bool	// view change happening
-	byzantine	bool	// whether this node is intentionally acting as Byzantine; useful for debugging on the testnet
-	f		int	// max. number of faults we can tolerate
-	N		int	// max.number of validators in the network
-	h		uint64	// low watermark
-	id		uint64	// replica ID; PBFT `i`
-	K		uint64	// checkpoint period
-	logMultiplier	uint64	// use this value to calculate log size : k*logMultiplier
-	L		uint64	// log size
-	lastExec	uint64	// last request we executed
-	replicaCount	int	// number of replicas; PBFT `|R|`
-	seqNo		uint64	// PBFT "n", strictly monotonic increasing sequence number
-	view		uint64	// current view
-	nvInitialSeqNo	uint64  // initial seqNo in a new view
-	valid		bool	// whether we believe the state is up to date
-
-	chkpts		map[uint64]string		// state checkpoints; map lastExec to global hash
-	pset		map[uint64]*ViewChange_PQ	// state checkpoints; map lastExec to global hash
-	qset		map[qidx]*ViewChange_PQ		// state checkpoints; map lastExec to global hash
-
-	skipInProgress    bool			// Set when we have detected a fall behind scenario until we pick a new starting point
-	stateTransferring bool			// Set when state transfer is executing
-	highStateTarget   *stateUpdateTarget	// Set to the highest weak checkpoint cert we have observed
-	hChkpts           map[uint64]uint64	// highest checkpoint sequence number observed for each replica
-
-	currentExec		*uint64				// currently executing request
-	timerActive		bool				// is the timer running?
-	vcResendTimer		events.Timer	                // timer triggering resend of a view change
-	vcResendTimeout         time.Duration                   // timeout before resending view change
-	requestTimeout		time.Duration            	// progress timeout for requests
-	lastNewViewTimeout    	time.Duration            	// last timeout we used during this view change
-	outstandingReqBatches	map[string]*TransactionBatch	// track whether we are waiting for request batches to execute
-	newViewTimeout        	time.Duration            	// progress timeout for new views
-	newViewTimer		events.Timer			// track the timeout for each requestBatch
-	newViewTimerReason	string				// what triggered the timer
-	nullRequestTimer	events.Timer			// timeout triggering a null request
-	nullRequestTimeout	time.Duration			// duration for this timeout
-
-	viewChangePeriod	uint64		// period between automatic view changes
-	viewChangeSeqNo		uint64		// next seqNo to perform view change
-	missingReqBatches	map[string]bool	// for all the assigned, non-checkpointed request batches we might be missing during view-change
+	activeView     bool   // view change happening
+	byzantine      bool   // whether this node is intentionally acting as Byzantine; useful for debugging on the testnet
+	f              int    // max. number of faults we can tolerate
+	N              int    // max.number of validators in the network
+	h              uint64 // low watermark
+	id             uint64 // replica ID; PBFT `i`
+	K              uint64 // checkpoint period
+	logMultiplier  uint64 // use this value to calculate log size : k*logMultiplier
+	L              uint64 // log size
+	lastExec       uint64 // last request we executed
+	replicaCount   int    // number of replicas; PBFT `|R|`
+	seqNo          uint64 // PBFT "n", strictly monotonic increasing sequence number
+	view           uint64 // current view
+	nvInitialSeqNo uint64 // initial seqNo in a new view
+	valid          bool   // whether we believe the state is up to date
+
+	chkpts map[uint64]string         // state checkpoints; map lastExec to global hash
+	pset   map[uint64]*ViewChange_PQ // state checkpoints; map lastExec to global hash
+	qset   map[qidx]*ViewChange_PQ   // state checkpoints; map lastExec to global hash
+
+	skipInProgress    bool               // Set when we have detected a fall behind scenario until we pick a new starting point
+	stateTransferring bool               // Set when state transfer is executing
+	highStateTarget   *stateUpdateTarget // Set to the highest weak checkpoint cert we have observed
+	hChkpts           map[uint64]uint64  // highest checkpoint sequence number observed for each replica
+
+	currentExec           *uint64                      // currently executing request
+	timerActive           bool                         // is the timer running?
+	vcResendTimer         events.Timer                 // timer triggering resend of a view change
+	vcResendTimeout       time.Duration                // timeout before resending view change
+	requestTimeout        time.Duration                // progress timeout for requests
+	lastNewViewTimeout    time.Duration                // last timeout we used during this view change
+	outstandingReqBatches map[string]*TransactionBatch // track whether we are waiting for request batches to execute
+	newViewTimeout        time.Duration                // progress timeout for new views
+	newViewTimer          events.Timer                 // track the timeout for each requestBatch
+	newViewTimerReason    string                       // what triggered the timer
+	nullRequestTimer      events.Timer                 // timeout triggering a null request
+	nullRequestTimeout    time.Duration                // duration for this timeout
+
+	viewChangePeriod  uint64          // period between automatic view changes
+	viewChangeSeqNo   uint64          // next seqNo to perform view change
+	missingReqBatches map[string]bool // for all the assigned, non-checkpointed request batches we might be missing during view-change
 
 	// implementation of PBFT `in`
-	reqBatchStore	map[string]*TransactionBatch	// track request batches
-	certStore	map[msgID]*msgCert		// track quorum certificates for requests
-	checkpointStore	map[Checkpoint]bool		// track checkpoints as set
-	committedCert	map[msgID]string		// track the committed cert to help excute
-	chkptCertStore	map[chkptID]*chkptCert		// track quorum certificates for checkpoints
-	newViewStore    map[uint64]*NewView      	// track last new-view we received or sent
-	viewChangeStore map[vcidx]*ViewChange    	// track view-change messages
+	reqBatchStore   map[string]*TransactionBatch // track request batches
+	certStore       map[msgID]*msgCert           // track quorum certificates for requests
+	checkpointStore map[Checkpoint]bool          // track checkpoints as set
+	committedCert   map[msgID]string             // track the committed cert to help excute
+	chkptCertStore  map[chkptID]*chkptCert       // track quorum certificates for checkpoints
+	newViewStore    map[uint64]*NewView          // track last new-view we received or sent
+	viewChangeStore map[vcidx]*ViewChange        // track view-change messages
 
 	// implement the validate transaction batch process
-	vid			uint64 				// track the validate squence number
-	lastVid			uint64				// track the last validate batch seqNo
-	currentVid		*uint64				// track the current validate batch seqNo
-	validatedBatchStore	map[string]*TransactionBatch	// track the validated transaction rnnbatch
-	cacheValidatedBatch	map[string]*cacheBatch		// track the cached validated batch
+	vid                 uint64                       // track the validate squence number
+	lastVid             uint64                       // track the last validate batch seqNo
+	currentVid          *uint64                      // track the current validate batch seqNo
+	validatedBatchStore map[string]*TransactionBatch // track the validated transaction rnnbatch
+	cacheValidatedBatch map[string]*cacheBatch       // track the cached validated batch
 
 }
 
@@ -110,26 +109,26 @@
 }
 
 type msgCert struct {
-	digest		string
-	rawDigest	string
-	prePrepare	*PrePrepare
-	sentPrepare	bool
-	prepare		map[Prepare]bool
-	prepareCount	int
-	sentCommit	bool
-	commit		map[Commit]bool
-	commitCount	int
-	sentExecute	bool
+	digest       string
+	rawDigest    string
+	prePrepare   *PrePrepare
+	sentPrepare  bool
+	prepare      map[Prepare]bool
+	prepareCount int
+	sentCommit   bool
+	commit       map[Commit]bool
+	commitCount  int
+	sentExecute  bool
 }
 
 type chkptID struct {
-	n	uint64
-	id	string
+	n  uint64
+	id string
 }
 
 type chkptCert struct {
-	chkpts		map[Checkpoint]bool
-	chkptCount	int
+	chkpts     map[Checkpoint]bool
+	chkptCount int
 }
 
 type vcidx struct {
@@ -138,17 +137,17 @@
 }
 
 type cacheBatch struct {
-	batch		*TransactionBatch
-	rawDigest	string
-	vid		uint64
+	batch     *TransactionBatch
+	rawDigest string
+	vid       uint64
 }
 
 // newBatch initializes a batch
 func newPbft(id uint64, config *viper.Viper, h helper.Stack) *pbftProtocal {
 	var err error
 	pbft := &pbftProtocal{}
-	
-	pbft.helper= h
+
+	pbft.helper = h
 	pbft.id = id
 
 	// pbftManager is used to solve pbft message
@@ -231,7 +230,7 @@
 	pbft.chkptCertStore = make(map[chkptID]*chkptCert)
 	pbft.newViewStore = make(map[uint64]*NewView)
 	pbft.viewChangeStore = make(map[vcidx]*ViewChange)
-	pbft.missingReqBatches=make(map[string]bool)
+	pbft.missingReqBatches = make(map[string]bool)
 
 	// initialize state transfer
 	pbft.hChkpts = make(map[uint64]uint64)
@@ -294,10 +293,10 @@
 
 // RecvMsg is used by outer to send message to consensus
 func (pbft *pbftProtocal) RecvMsg(e []byte) error {
-	
+
 	msg := &protos.Message{}
-	err := proto.Unmarshal(e,msg)
-	if err!=nil {
+	err := proto.Unmarshal(e, msg)
+	if err != nil {
 		logger.Errorf("Inner RecvMsg Unmarshal error: can not unmarshal pb.Message", err)
 		return err
 	}
@@ -329,16 +328,16 @@
 		}
 
 		batch := &TransactionBatch{
-			Batch:		result.Transactions,
-			Timestamp:	time.Now().UnixNano(),
+			Batch:     result.Transactions,
+			Timestamp: time.Now().UnixNano(),
 		}
 		digest := hash(batch)
 		pbft.validatedBatchStore[digest] = batch
 
 		cache := &cacheBatch{
-			batch:		batch,
-			rawDigest:	result.Digest,
-			vid:		result.SeqNo,
+			batch:     batch,
+			rawDigest: result.Digest,
+			vid:       result.SeqNo,
 		}
 		pbft.cacheValidatedBatch[digest] = cache
 
@@ -354,8 +353,8 @@
 		cert := pbft.getCert(result.View, result.SeqNo)
 
 		temp := &TransactionBatch{
-			Batch:		result.Transactions,
-			Timestamp:	cert.prePrepare.TransactionBatch.Timestamp,
+			Batch:     result.Transactions,
+			Timestamp: cert.prePrepare.TransactionBatch.Timestamp,
 		}
 		digest := hash(temp)
 
@@ -369,7 +368,7 @@
 	return nil
 }
 
-func (pbft *pbftProtocal) ProcessEvent(ee events.Event) events.Event{
+func (pbft *pbftProtocal) ProcessEvent(ee events.Event) events.Event {
 
 	logger.Debugf("Replica %d start solve event", pbft.id)
 
@@ -382,7 +381,7 @@
 		pbft.processRequestsDuringViewChange()
 	case batchTimerEvent:
 		logger.Debugf("Replica %d batch timer expired", pbft.id)
-		if  pbft.activeView && (len(pbft.batchStore) > 0) {
+		if pbft.activeView && (len(pbft.batchStore) > 0) {
 			return pbft.sendBatch()
 		}
 	default:
@@ -429,7 +428,7 @@
 	case *FetchRequestBatch:
 		err = pbft.recvFetchRequestBatch(et)
 	case returnRequestBatchEvent:
-		return pbft .recvReturnRequestBatch(et)
+		return pbft.recvReturnRequestBatch(et)
 	case viewChangeQuorumEvent:
 		logger.Debugf("Replica %d received view change quorum, processing new view", pbft.id)
 		if pbft.primary(pbft.view) == pbft.id {
@@ -467,7 +466,7 @@
 	// Parse the transaction payload to transaction
 	tx := &types.Transaction{}
 	err := proto.Unmarshal(msg.Payload, tx)
-	if err!=nil {
+	if err != nil {
 		logger.Errorf("processTransaction Unmarshal error: can not unmarshal protos.Message", err)
 		return err
 	}
@@ -541,8 +540,8 @@
 			return nil
 		}
 		consensusMsg := &ConsensusMessage{
-			Type:		ConsensusMessage_TRANSACTION,
-			Payload:	payload,
+			Type:    ConsensusMessage_TRANSACTION,
+			Payload: payload,
 		}
 		pbMsg := consensusMsgHelper(consensusMsg, pbft.id)
 		pbft.helper.InnerUnicast(pbMsg, primary)
@@ -558,14 +557,14 @@
 	if pbft.activeView && primary != pbft.id {
 		for pbft.reqStore.outstandingRequests.Len() != 0 {
 
-			temp:=pbft.reqStore.outstandingRequests.order.Front().Value
-
-			reqc,ok:=interface{}(temp).(requestContainer)
+			temp := pbft.reqStore.outstandingRequests.order.Front().Value
+
+			reqc, ok := interface{}(temp).(requestContainer)
 			if !ok {
-				logger.Error("type assert error:",temp)
+				logger.Error("type assert error:", temp)
 				return nil
 			}
-			req:= reqc.req
+			req := reqc.req
 			if req != nil {
 				payload, err := proto.Marshal(req)
 				if err != nil {
@@ -573,8 +572,8 @@
 					return nil
 				}
 				consensusMsg := &ConsensusMessage{
-					Type:		ConsensusMessage_TRANSACTION,
-					Payload:	payload,
+					Type:    ConsensusMessage_TRANSACTION,
+					Payload: payload,
 				}
 				pbMsg := consensusMsgHelper(consensusMsg, pbft.id)
 				pbft.helper.InnerUnicast(pbMsg, primary)
@@ -586,7 +585,7 @@
 }
 
 func (pbft *pbftProtocal) leaderProcReq(tx *types.Transaction) error {
-	
+
 	logger.Debugf("Batch primary %d queueing new request", pbft.id)
 	pbft.batchStore = append(pbft.batchStore, tx)
 
@@ -602,17 +601,17 @@
 }
 
 func (pbft *pbftProtocal) sendBatch() error {
-	
+
 	pbft.stopBatchTimer()
-	
+
 	if len(pbft.batchStore) == 0 {
 		logger.Error("Told to send an empty batch store for ordering, ignoring")
 		return nil
 	}
 
 	reqBatch := &TransactionBatch{
-		Batch:		pbft.batchStore,
-		Timestamp:	time.Now().UnixNano(),
+		Batch:     pbft.batchStore,
+		Timestamp: time.Now().UnixNano(),
 	}
 	pbft.batchStore = nil
 	logger.Infof("Creating batch with %d requests", len(reqBatch.Batch))
@@ -621,7 +620,6 @@
 
 	return nil
 }
-
 
 // =============================================================================
 // receive methods
@@ -822,8 +820,6 @@
 		pbft.helper.ValidateBatch(txBatch.Batch, seqNo, view, digest, false)
 	}
 
-
-
 }
 
 func (pbft *pbftProtocal) trySendPrePrepare() {
@@ -884,11 +880,11 @@
 	logger.Debugf("Primary %d broadcasting pre-prepare for view=%d/seqNo=%d", pbft.id, pbft.view, n)
 	pbft.seqNo = n
 	preprep := &PrePrepare{
-		View:           	pbft.view,
-		SequenceNumber:		n,
-		BatchDigest:		digest,
-		TransactionBatch:   	reqBatch,
-		ReplicaId:      	pbft.id,
+		View:             pbft.view,
+		SequenceNumber:   n,
+		BatchDigest:      digest,
+		TransactionBatch: reqBatch,
+		ReplicaId:        pbft.id,
 	}
 	cert := pbft.getCert(pbft.view, n)
 	cert.prePrepare = preprep
@@ -902,8 +898,8 @@
 		return
 	}
 	consensusMsg := &ConsensusMessage{
-		Type:		ConsensusMessage_PRE_PREPARE,
-		Payload:	payload,
+		Type:    ConsensusMessage_PRE_PREPARE,
+		Payload: payload,
 	}
 	msg := consensusMsgHelper(consensusMsg, pbft.id)
 	pbft.helper.InnerBroadcast(msg)
@@ -983,8 +979,8 @@
 			return nil
 		}
 		consensusMsg := &ConsensusMessage{
-			Type:		ConsensusMessage_PREPARE,
-			Payload:	payload,
+			Type:    ConsensusMessage_PREPARE,
+			Payload: payload,
 		}
 		msg := consensusMsgHelper(consensusMsg, pbft.id)
 		return pbft.helper.InnerBroadcast(msg)
@@ -1065,8 +1061,8 @@
 			return nil
 		}
 		consensusMsg := &ConsensusMessage{
-			Type:		ConsensusMessage_COMMIT,
-			Payload:	payload,
+			Type:    ConsensusMessage_COMMIT,
+			Payload: payload,
 		}
 		msg := consensusMsgHelper(consensusMsg, pbft.id)
 		return pbft.helper.InnerBroadcast(msg)
@@ -1178,14 +1174,15 @@
 		cert.sentExecute = true
 		pbft.execDoneSync(idx)
 	} else {
-<<<<<<< HEAD
-		logger.Noticef("--------Call execute--------view=%d/seqNo=%d--------", idx.v, idx.n)
-		exeBatch := exeBatchHelper(reqBatch, idx.n)
-		pbft.helper.Execute(exeBatch)
-=======
+		/*
+			<<<<<<< HEAD
+					logger.Noticef("--------Call execute--------view=%d/seqNo=%d--------", idx.v, idx.n)
+					exeBatch := exeBatchHelper(reqBatch, idx.n)
+					pbft.helper.Execute(exeBatch)
+			=======
+		*/
 		logger.Infof("--------call execute--------view=%d/seqNo=%d--------", idx.v, idx.n)
 		pbft.helper.Execute(idx.n, true)
->>>>>>> 351505fb
 		cert.sentExecute = true
 		pbft.execDoneSync(idx)
 	}
@@ -1199,14 +1196,14 @@
 		logger.Debugf("Replica %d finish execution %d, trying next", pbft.id, *pbft.currentExec)
 		pbft.lastExec = *pbft.currentExec
 		delete(pbft.committedCert, idx)
-		if pbft.lastExec % pbft.K == 0 {
+		if pbft.lastExec%pbft.K == 0 {
 			bcInfo := getBlockchainInfo()
 			height := bcInfo.Height
 			if height == pbft.lastExec {
 				logger.Debugf("Call the checkpoint, seqNo=%d, block height=%d", pbft.lastExec, height)
 				//time.Sleep(3*time.Millisecond)
 				pbft.checkpoint(pbft.lastExec, bcInfo)
-			} else  {
+			} else {
 				// reqBatch call execute but have not done with execute
 				logger.Errorf("Fail to call the checkpoint, seqNo=%d, block height=%d", pbft.lastExec, height)
 				//pbft.retryCheckpoint(pbft.lastExec)
@@ -1224,7 +1221,7 @@
 
 func (pbft *pbftProtocal) checkpoint(n uint64, info *protos.BlockchainInfo) {
 
-	if n % pbft.K != 0 {
+	if n%pbft.K != 0 {
 		logger.Errorf("Attempted to checkpoint a sequence number (%d) which is not a multiple of the checkpoint interval (%d)", n, pbft.K)
 		return
 	}
@@ -1251,8 +1248,8 @@
 		return
 	}
 	consensusMsg := &ConsensusMessage{
-		Type:		ConsensusMessage_CHECKPOINT,
-		Payload:	payload,
+		Type:    ConsensusMessage_CHECKPOINT,
+		Payload: payload,
 	}
 	msg := consensusMsgHelper(consensusMsg, pbft.id)
 	pbft.helper.InnerBroadcast(msg)
@@ -1355,8 +1352,8 @@
 			return nil
 		}
 		consensusMsg := &ConsensusMessage{
-			Type:		ConsensusMessage_FRTCH_REQUEST_BATCH,
-			Payload:	payload,
+			Type:    ConsensusMessage_FRTCH_REQUEST_BATCH,
+			Payload: payload,
 		}
 		msg := consensusMsgHelper(consensusMsg, pbft.id)
 		pbft.helper.InnerBroadcast(msg)
@@ -1378,14 +1375,13 @@
 		return nil
 	}
 	consensusMsg := &ConsensusMessage{
-		Type:		ConsensusMessage_RETURN_REQUEST_BATCH,
-		Payload:	payload,
+		Type:    ConsensusMessage_RETURN_REQUEST_BATCH,
+		Payload: payload,
 	}
 	msg := consensusMsgHelper(consensusMsg, pbft.id)
 
 	receiver := fr.ReplicaId
 	err = pbft.helper.InnerUnicast(msg, receiver)
-
 
 	return
 }
@@ -1488,11 +1484,11 @@
 	}
 
 	target := &stateUpdateTarget{
-		checkpointMessage:	checkpointMessage{
-			seqNo:	chkpt.SequenceNumber,
-			id:	snapshotID,
+		checkpointMessage: checkpointMessage{
+			seqNo: chkpt.SequenceNumber,
+			id:    snapshotID,
 		},
-		replicas: 		checkpointMembers,
+		replicas: checkpointMembers,
 	}
 	pbft.updateHighStateTarget(target)
 
@@ -1612,7 +1608,6 @@
 
 	pbft.skipTo(target.seqNo, target.id, target.replicas)
 
-
 }
 
 func (pbft *pbftProtocal) resubmitRequestBatches() {
@@ -1622,7 +1617,7 @@
 
 	var submissionOrder []*TransactionBatch
 
-	outer:
+outer:
 	for d, reqBatch := range pbft.outstandingReqBatches {
 		for _, cert := range pbft.certStore {
 			if cert.digest == d {
@@ -1674,5 +1669,4 @@
 	// Ensure the view change always occurs at a checkpoint boundary
 	pbft.viewChangeSeqNo = pbft.seqNo + pbft.viewChangePeriod*pbft.K - pbft.seqNo%pbft.K
 	logger.Debugf("Replica %d updating view change sequence number to %d", pbft.id, pbft.viewChangeSeqNo)
-}
-
+}