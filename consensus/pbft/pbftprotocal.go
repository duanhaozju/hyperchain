--- conflicted
+++ resolved
@@ -425,7 +425,7 @@
 	msg := &protos.Message{}
 	err := proto.Unmarshal(e, msg)
 	if err != nil {
-		logger.Error("Inner RecvMsg Unmarshal error: can not unmarshal pb.Message: ", err, "msg: ", e)
+		logger.Errorf("Inner RecvMsg Unmarshal error: can not unmarshal pb.Message", err)
 		return err
 	}
 
@@ -475,22 +475,6 @@
 			logger.Debugf("Replica %d received local remove cached batch %d, but can not find mapping batch", pbft.id, vid)
 		}
 		return nil
-<<<<<<< HEAD
-	case *types.Transaction:
-		tx := e
-		return pbft.processTxEvent(tx)
-	case viewChangedEvent:
-		pbft.updateViewChangeSeqNo()
-		pbft.startTimerIfOutstandingRequests()
-		pbft.vcResendCount = 0
-		primary := pbft.primary(pbft.view)
-		pbft.helper.InformPrimary(primary)
-		pbft.persistView(pbft.view)
-		atomic.StoreUint32(&pbft.activeView, 1)
-		pbft.processRequestsDuringViewChange()
-		logger.Criticalf("======== Replica %d finished viewChange, primary=%d, view=%d/h=%d", pbft.id, primary, pbft.view, pbft.h)
-=======
->>>>>>> 84e0ea46
 	case batchTimerEvent:
 		logger.Debugf("Replica %d batch timer expired", pbft.id)
 		if active := atomic.LoadUint32(&pbft.activeView); active == 1 && (len(pbft.batchStore) > 0) {
@@ -2260,7 +2244,7 @@
 		return nil
 	}
 
-	logger.Errorf("Replica %d now negotiate view...", pbft.id)
+	logger.Debugf("Replica %d now negotiate view...", pbft.id)
 
 	pbft.negoViewRspTimer.Reset(pbft.negoViewRspTimeout, negoViewRspTimerEvent{})
 	pbft.negoViewRspStore = make(map[uint64]uint64)
