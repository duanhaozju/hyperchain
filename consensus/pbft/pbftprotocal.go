package pbft

import (
	"encoding/base64"
	"fmt"
	"sort"
	"sync"
	"time"

	"hyperchain/consensus/events"
	"hyperchain/consensus/helper"
	"hyperchain/core/types"
	"hyperchain/event"
	"hyperchain/protos"

	"github.com/golang/protobuf/proto"
	"github.com/op/go-logging"
	"github.com/spf13/viper"
)

var logger *logging.Logger // package-level logger

func init() {
	logger = logging.MustGetLogger("consensus/pbft")
}

// batch is used to construct reqbatch, the middle layer between outer to pbft
type pbftProtocal struct {
	batchTimer       	events.Timer
	batchTimerActive 	bool
	batchTimeout     	time.Duration
	batchSize        	int
	batchStore       	[]*types.Transaction //ordered message batch
	helper           	helper.Stack
	batchManager     	events.Manager
	pbftManager      	events.Manager
	muxBatch			sync.Mutex
	muxPbft				sync.Mutex
	reqStore         	*requestStore //received messages

	// PBFT data
	activeView     bool   // view change happening
	byzantine      bool   // whether this node is intentionally acting as Byzantine; useful for debugging on the testnet
	f              int    // max. number of faults we can tolerate
	N              int    // max.number of validators in the network
	h              uint64 // low watermark
	id             uint64 // replica ID; PBFT `i`
	K              uint64 // checkpoint period
	logMultiplier  uint64 // use this value to calculate log size : k*logMultiplier
	L              uint64 // log size
	lastExec       uint64 // last request we executed
	replicaCount   int    // number of replicas; PBFT `|R|`
	seqNo          uint64 // PBFT "n", strictly monotonic increasing sequence number
	view           uint64 // current view
	nvInitialSeqNo uint64 // initial seqNo in a new view
	valid          bool   // whether we believe the state is up to date

	chkpts map[uint64]string         // state checkpoints; map lastExec to global hash
	pset   map[uint64]*ViewChange_PQ // state checkpoints; map lastExec to global hash
	qset   map[qidx]*ViewChange_PQ   // state checkpoints; map lastExec to global hash

	skipInProgress    bool               // Set when we have detected a fall behind scenario until we pick a new starting point
	stateTransferring bool               // Set when state transfer is executing
	highStateTarget   *stateUpdateTarget // Set to the highest weak checkpoint cert we have observed
	hChkpts           map[uint64]uint64  // highest checkpoint sequence number observed for each replica

	currentExec           *uint64                      // currently executing request
	timerActive           bool                         // is the timer running?
	vcResendTimer         events.Timer                 // timer triggering resend of a view change
	vcResendTimeout       time.Duration                // timeout before resending view change
	requestTimeout        time.Duration                // progress timeout for requests
	lastNewViewTimeout    time.Duration                // last timeout we used during this view change
	outstandingReqBatches map[string]*TransactionBatch // track whether we are waiting for request batches to execute
	newViewTimeout        time.Duration                // progress timeout for new views
	newViewTimer          events.Timer                 // track the timeout for each requestBatch
	newViewTimerReason    string                       // what triggered the timer
	nullRequestTimer      events.Timer                 // timeout triggering a null request
	nullRequestTimeout    time.Duration                // duration for this timeout

	viewChangePeriod  uint64          // period between automatic view changes
	viewChangeSeqNo   uint64          // next seqNo to perform view change
	missingReqBatches map[string]bool // for all the assigned, non-checkpointed request batches we might be missing during view-change

	// implementation of PBFT `in`
	//reqBatchStore   map[string]*TransactionBatch // track request batches
	certStore       map[msgID]*msgCert           // track quorum certificates for requests
	checkpointStore map[Checkpoint]bool          // track checkpoints as set
	committedCert   map[msgID]string             // track the committed cert to help excute
	chkptCertStore  map[chkptID]*chkptCert       // track quorum certificates for checkpoints
	newViewStore    map[uint64]*NewView          // track last new-view we received or sent
	viewChangeStore map[vcidx]*ViewChange        // track view-change messages

	// implement the validate transaction batch process
	vid                 	uint64				// track the validate squence number
	lastVid             	uint64                       	// track the last validate batch seqNo
	currentVid          	*uint64                      	// track the current validate batch seqNo
	validatedBatchStore 	map[string]*TransactionBatch 	// track the validated transaction rnnbatch
	cacheValidatedBatch 	map[string]*cacheBatch       	// track the cached validated batch
	validateTimer		events.Timer
	validateTimeout		time.Duration

	// negotiate view
	inNegoView bool
	negoViewRspStore 	map[uint64]uint64       // track replicaId, viewNo.
	negoViewRspTimer 	events.Timer		// track timeout for N-f nego-view responses
	negoViewRspTimeout	time.Duration           // time limit for N-f nego-view responses

}

type qidx struct {
	d string
	n uint64
}

type msgID struct { // our index through certStore
	v uint64
	n uint64
}

type msgCert struct {
	digest       	string
	prePrepare   	*PrePrepare
	sentPrepare  	bool
	prepare      	map[Prepare]bool
	prepareCount 	int
	sentValidate	bool
	validated		bool
	sentCommit   	bool
	commit       	map[Commit]bool
	commitCount  	int
	sentExecute  	bool
}

type chkptID struct {
	n  uint64
	id string
}

type chkptCert struct {
	chkpts     map[Checkpoint]bool
	chkptCount int
}

type vcidx struct {
	v  uint64
	id uint64
}

type cacheBatch struct {
	batch     *TransactionBatch
	vid       uint64
}

// newBatch initializes a batch
func newPbft(id uint64, config *viper.Viper, h helper.Stack) *pbftProtocal {
	var err error
	pbft := &pbftProtocal{}

	pbft.helper = h
	pbft.id = id

	// pbftManager is used to solve pbft message
	pbft.pbftManager = events.NewManagerImpl()
	pbft.pbftManager.SetReceiver(pbft)
	pbftTimerFactory := events.NewTimerFactoryImpl(pbft.pbftManager)

	pbft.vcResendTimer = pbftTimerFactory.CreateTimer()
	pbft.nullRequestTimer = pbftTimerFactory.CreateTimer()
	pbft.newViewTimer = pbftTimerFactory.CreateTimer()
	pbft.N = config.GetInt("general.N")
	pbft.f = config.GetInt("general.f")

	if pbft.f*3+1 > pbft.N {
		panic(fmt.Sprintf("need at least %d enough replicas to tolerate %d byzantine faults, but only %d replicas configured", pbft.f*3+1, pbft.f, pbft.N))
	}

	pbft.K = uint64(config.GetInt("general.K"))

	pbft.logMultiplier = uint64(config.GetInt("general.logmultiplier"))
	if pbft.logMultiplier < 2 {
		panic("Log multiplier must be greater than or equal to 2")
	}

	pbft.L = pbft.logMultiplier * pbft.K // log size
	pbft.viewChangePeriod = uint64(config.GetInt("general.viewchangeperiod"))
	pbft.byzantine = config.GetBool("general.byzantine")

	pbft.vcResendTimeout, err = time.ParseDuration(config.GetString("timeout.resendviewchange"))
	if err != nil {
		panic(fmt.Errorf("Cannot parse resendviewchange timeout: %s", err))
	}

	pbft.newViewTimeout, err = time.ParseDuration(config.GetString("timeout.viewchange"))
	if err != nil {
		panic(fmt.Errorf("Cannot parse viewchange timeout: %s", err))
	}

	pbft.requestTimeout, err = time.ParseDuration(config.GetString("timeout.request"))
	if err != nil {
		panic(fmt.Errorf("Cannot parse request timeout: %s", err))
	}

	pbft.nullRequestTimeout, err = time.ParseDuration(config.GetString("timeout.nullrequest"))
	if err != nil {
		pbft.nullRequestTimeout = 0
	}

	pbft.activeView = true
	pbft.replicaCount = pbft.N

	logger.Infof("PBFT Max number of validating peers (N) = %v", pbft.N)
	logger.Infof("PBFT Max number of failing peers (f) = %v", pbft.f)
	logger.Infof("PBFT byzantine flag = %v", pbft.byzantine)
	logger.Infof("PBFT request timeout = %v", pbft.requestTimeout)
	logger.Infof("PBFT Checkpoint period (K) = %v", pbft.K)
	logger.Infof("PBFT Log multiplier = %v", pbft.logMultiplier)
	logger.Infof("PBFT log size (L) = %v", pbft.L)

	if pbft.nullRequestTimeout > 0 {
		logger.Infof("PBFT null requests timeout = %v", pbft.nullRequestTimeout)
	} else {
		logger.Infof("PBFT null requests disabled")
	}

	if pbft.viewChangePeriod > 0 {
		logger.Infof("PBFT view change period = %v", pbft.viewChangePeriod)
	} else {
		logger.Infof("PBFT automatic view change disabled")
	}

	// init the logs
	pbft.certStore = make(map[msgID]*msgCert)
	//pbft.reqBatchStore = make(map[string]*TransactionBatch)
	pbft.checkpointStore = make(map[Checkpoint]bool)
	pbft.chkpts = make(map[uint64]string)
	pbft.pset = make(map[uint64]*ViewChange_PQ)
	pbft.qset = make(map[qidx]*ViewChange_PQ)
	pbft.committedCert = make(map[msgID]string)
	pbft.chkptCertStore = make(map[chkptID]*chkptCert)
	pbft.newViewStore = make(map[uint64]*NewView)
	pbft.viewChangeStore = make(map[vcidx]*ViewChange)
	pbft.missingReqBatches = make(map[string]bool)

	// initialize state transfer
	pbft.hChkpts = make(map[uint64]uint64)

	pbft.chkpts[0] = "XXX GENESIS"

	pbft.lastNewViewTimeout = pbft.newViewTimeout
	pbft.outstandingReqBatches = make(map[string]*TransactionBatch)
	pbft.validatedBatchStore = make(map[string]*TransactionBatch)
	pbft.cacheValidatedBatch = make(map[string]*cacheBatch)

	pbft.restoreState()

	pbft.viewChangeSeqNo = ^uint64(0) // infinity
	pbft.updateViewChangeSeqNo()

	pbft.pbftManager.Start()

	// negotiate view
	//if pbft.id == uint64(2) {
	//	pbft.view = 2
	//}

	pbft.inNegoView = true
	pbft.negoViewRspTimeout, err = time.ParseDuration(config.GetString("timeout.negoView"))
	if err != nil {
		panic(fmt.Errorf("Cannot parse negotiate view timeout: %s", err))
	}
	pbft.negoViewRspTimer = pbftTimerFactory.CreateTimer()

	// batchManager is used to solve batch message, like *Request
	pbft.batchManager = events.NewManagerImpl()
	pbft.batchManager.SetReceiver(pbft)
	etf := events.NewTimerFactoryImpl(pbft.batchManager)
	pbft.batchManager.Start()

	// initialize the batchTimeout
	pbft.batchTimer = etf.CreateTimer()
	pbft.batchSize = config.GetInt("general.batchsize")
	pbft.batchStore = nil
	pbft.batchTimeout, err = time.ParseDuration(config.GetString("timeout.batch"))
	if err != nil {
		panic(fmt.Errorf("Cannot parse batch timeout: %s", err))
	}

	if pbft.batchTimeout >= pbft.requestTimeout {
		pbft.requestTimeout = 3 * pbft.batchTimeout / 2
		logger.Warningf("Configured request timeout must be greater than batch timeout, setting to %v", pbft.requestTimeout)
	}

	if pbft.requestTimeout >= pbft.nullRequestTimeout && pbft.nullRequestTimeout != 0 {
		pbft.nullRequestTimeout = 3 * pbft.requestTimeout / 2
		logger.Warningf("Configured null request timeout must be greater than request timeout, setting to %v", pbft.nullRequestTimeout)
	}

	pbft.validateTimer = etf.CreateTimer()
	pbft.validateTimeout, err = time.ParseDuration(config.GetString("timeout.validate"))
	if err != nil {
		panic(fmt.Errorf("Cannot parse validate timeout: %s", err))
	}

	logger.Infof("PBFT Batch size = %d", pbft.batchSize)
	logger.Infof("PBFT Batch timeout = %v", pbft.batchTimeout)
	pbft.reqStore = newRequestStore()

	logger.Noticef("--------PBFT finish start, nodeID: %d--------", pbft.id)

	return pbft
}

// Close tells us to release resources we are holding
func (pbft *pbftProtocal) Close() {
	pbft.batchTimer.Halt()
	pbft.newViewTimer.Halt()
	pbft.nullRequestTimer.Halt()
}

// RecvMsg is used by outer to send message to consensus
func (pbft *pbftProtocal) RecvMsg(e []byte) error {

	msg := &protos.Message{}
	err := proto.Unmarshal(e, msg)
	if err != nil {
		logger.Errorf("Inner RecvMsg Unmarshal error: can not unmarshal pb.Message", err)
		return err
	}

	if msg.Type == protos.Message_TRANSACTION {
		return pbft.processTransaction(msg)
	} else if msg.Type == protos.Message_CONSENSUS {
		return pbft.processConsensus(msg)
	} else if msg.Type == protos.Message_STATE_UPDATED {
		return pbft.processStateUpdated(msg)
	} else if msg.Type == protos.Message_NULL_REQUEST {
		return pbft.processNullRequest(msg)
	} else if msg.Type == protos.Message_NEGOTIATE_VIEW {
		return pbft.negotiateView()
	}
		logger.Errorf("Unknown recvMsg: %+v", msg)

	return nil
}

func (pbft *pbftProtocal) RecvValidatedResult(result event.ValidatedTxs) error {

	primary := pbft.primary(pbft.view)
	if primary == pbft.id {
		logger.Debugf("Primary %d recived validated batch for sqeNo=%d, batch is: %s", pbft.id, result.SeqNo, result.Hash)

		batch := &TransactionBatch{
			Batch:     result.Transactions,
			Timestamp: result.Timestamp,
		}
		digest := result.Hash
		pbft.validatedBatchStore[digest] = batch
		pbft.outstandingReqBatches[digest] = batch
		cache := &cacheBatch{
			batch:     batch,
			vid:       result.SeqNo,
		}
		pbft.cacheValidatedBatch[digest] = cache

		pbft.trySendPrePrepare()
	} else {
		logger.Debugf("Replica %d recived validated batch for sqeNo=%d, batch is: %s", pbft.id, result.SeqNo, result.Hash)

		if !pbft.inWV(result.View, result.SeqNo) {
			logger.Debugf("Replica %d receives validated result %s that is out of sequence numbers", pbft.id, result.Hash)
			return nil
		}

		cert := pbft.getCert(result.View, result.SeqNo)
		cert.validated = true

		//logger.Notice("Replica  recived seqNo is sqeNo=%d, module digest is: %s,cert digest is: %s",result.SeqNo, result.Digest,cert.digest)

		digest := result.Hash
		if digest == cert.digest {
			pbft.sendCommit(digest, result.View, result.SeqNo)
		} else {
			pbft.sendViewChange()
		}
	}

	return nil
}

func (pbft *pbftProtocal) ProcessEvent(ee events.Event) events.Event {

	logger.Debugf("Replica %d start solve event", pbft.id)

	switch e := ee.(type) {

	case *types.Transaction:
		tx := e
		return pbft.processTxEvent(tx)
	case viewChangedEvent:
		pbft.processRequestsDuringViewChange()
	case batchTimerEvent:
		logger.Debugf("Replica %d batch timer expired", pbft.id)
		if pbft.activeView && (len(pbft.batchStore) > 0) {
			return pbft.sendBatch()
		}
	default:
		logger.Debugf("batch processEvent, default: %+v", e)
		return pbft.processPbftEvent(e)
	}
	return nil
}

// allow the view-change protocol to kick-off when the timer expires
func (pbft *pbftProtocal) processPbftEvent(e events.Event) events.Event {

	var err error
	logger.Debugf("Replica %d processing event", pbft.id)

	switch et := e.(type) {
	case viewChangeTimerEvent:
		logger.Infof("Replica %d view change timer expired, sending view change: %s", pbft.id, pbft.newViewTimerReason)
		pbft.timerActive = false
		pbft.sendViewChange()
	case *ConsensusMessage:
		next, err := pbft.eventToMsg(et)
		if err != nil {
			break
		}
		return next
	case *TransactionBatch:
		err = pbft.recvRequestBatch(et)
	case *PrePrepare:
		err = pbft.recvPrePrepare(et)
	case *Prepare:
		err = pbft.recvPrepare(et)
	case *Commit:
		err = pbft.recvCommit(et)
	case *Checkpoint:
		return pbft.recvCheckpoint(et)
	case *stateUpdatedEvent:
		//pbft.batch.reqStore = newRequestStore()
		err = pbft.recvStateUpdatedEvent(et)
	case *ViewChange:
		return pbft.recvViewChange(et)
	case *NewView:
		return pbft.recvNewView(et)
	case *FetchRequestBatch:
		err = pbft.recvFetchRequestBatch(et)
	case returnRequestBatchEvent:
		return pbft.recvReturnRequestBatch(et)
	case viewChangeQuorumEvent:
		logger.Debugf("Replica %d received view change quorum, processing new view", pbft.id)
		if pbft.inNegoView {
			logger.Debugf("Replica %d try to process viewChangeQuorumEvent, but it's in nego-view", pbft.id)
			return nil
		}
		if pbft.primary(pbft.view) == pbft.id {
			return pbft.sendNewView()
		}
		return pbft.processNewView()
	case nullRequestEvent:
		pbft.nullRequestHandler()
	case viewChangeResendTimerEvent:
		if pbft.activeView {
			logger.Warningf("Replica %d had its view change resend timer expire but it's in an active view, this is benign but may indicate a bug", pbft.id)
			return nil
		}
		logger.Debugf("Replica %d view change resend timer expired before view change quorum was reached, resending", pbft.id)
		pbft.view-- // sending the view change increments this
		return pbft.sendViewChange()
	case *NegotiateView:
		err = pbft.recvNegoView(et)
	case *NegotiateViewResponse:
		err = pbft.recvNegoViewRsp(et)
	case negoViewRspTimerEvent:
		if !pbft.inNegoView {
			logger.Warningf("Replica %d had its nego-view response timer expire but it's not in nego-view, this is benign but may indicate a bug", pbft.id)
			return nil
		}
		logger.Debugf("Replica %d nego-view response timer expired before N-f was reached, resending", pbft.id)
		pbft.restartNegoView()

	default:
		logger.Warningf("Replica %d received an unknown message type %T", pbft.id, et)
	}

	if err != nil {
		logger.Warning(err.Error())
	}

	return nil
}

// =============================================================================
// batch related methods
// =============================================================================

// process the trasaction message
func (pbft *pbftProtocal) processTransaction(msg *protos.Message) error {

	// Parse the transaction payload to transaction
	tx := &types.Transaction{}
	err := proto.Unmarshal(msg.Payload, tx)
	if err != nil {
		logger.Errorf("processTransaction Unmarshal error: can not unmarshal protos.Message", err)
		return err
	}

	// Post a requestEvent
	go pbft.postRequestEvent(tx)

	return nil
}

// process the consensus message
func (pbft *pbftProtocal) processConsensus(msg *protos.Message) error {

	consensus := &ConsensusMessage{}
	err := proto.Unmarshal(msg.Payload, consensus)
	if err != nil {
		logger.Errorf("processConsensus, unmarshal error: can not unmarshal ConsensusMessage", err)
		return err
	}

	if consensus.Type == ConsensusMessage_TRANSACTION {
		tx := &types.Transaction{}
		err := proto.Unmarshal(consensus.Payload, tx)
		if err != nil {
			logger.Errorf("processConsensus, unmarshal error: can not unmarshal ConsensusMessage", err)
			return err
		}
		go pbft.postRequestEvent(tx)
		return nil
	} else {
		go pbft.postPbftEvent(consensus)
		return nil
	}

}

// process the state update message
func (pbft *pbftProtocal) processStateUpdated(msg *protos.Message) error {

	stateUpdatedMsg := &protos.StateUpdatedMessage{}
	err := proto.Unmarshal(msg.Payload, stateUpdatedMsg)

	if err != nil {
		logger.Errorf("processStateUpdate, unmarshal error: can not unmarshal UpdateStateMessage", err)
		return err
	}

	e := &stateUpdatedEvent{
		seqNo: stateUpdatedMsg.SeqNo,
	}
	go pbft.postPbftEvent(e)
	return nil
}

// processNullRequest process when a null request come
func (pbft *pbftProtocal) processNullRequest(msg *protos.Message) error {
	if pbft.inNegoView {
		return nil
	}
	pbft.nullReqTimerReset()
	return nil
}

func (pbft *pbftProtocal) processTxEvent(tx *types.Transaction) error {

	primary := pbft.primary(pbft.view)
	if !pbft.activeView || pbft.inNegoView {
		pbft.reqStore.storeOutstanding(tx)
	} else if primary != pbft.id {
		//Broadcast request to primary
		payload, err := proto.Marshal(tx)
		if err != nil {
			logger.Errorf("CConsensusMessage_TRANSACTION Marshal Error", err)
			return nil
		}
		consensusMsg := &ConsensusMessage{
			Type:    ConsensusMessage_TRANSACTION,
			Payload: payload,
		}
		pbMsg := consensusMsgHelper(consensusMsg, pbft.id)
		pbft.helper.InnerUnicast(pbMsg, primary)
	} else {
		return pbft.leaderProcReq(tx)
	}

	return nil
}

func (pbft *pbftProtocal) processRequestsDuringViewChange() error {
	if pbft.activeView {
		pbft.processCachedTransactions()
	} else {
		logger.Critical("peer try to processReqDuringViewChange but view change is not finished")
	}
	return nil
}

func (pbft *pbftProtocal) processCachedTransactions() {
	for pbft.reqStore.outstandingRequests.Len() != 0 {
		temp := pbft.reqStore.outstandingRequests.order.Front().Value
		reqc, ok := interface{}(temp).(requestContainer)
		if !ok {
			logger.Error("type assert error:", temp)
			return
		}
		req := reqc.req
		if req != nil {
			pbft.processTxEvent(req)
		}
		pbft.reqStore.remove(req)
	}
}

func (pbft *pbftProtocal) leaderProcReq(tx *types.Transaction) error {

	logger.Debugf("Batch primary %d queueing new request", pbft.id)
	pbft.batchStore = append(pbft.batchStore, tx)

	if !pbft.batchTimerActive {
		pbft.startBatchTimer()
	}

	if len(pbft.batchStore) >= pbft.batchSize {
		return pbft.sendBatch()
	}

	return nil
}

func (pbft *pbftProtocal) sendBatch() error {

	pbft.stopBatchTimer()

	if len(pbft.batchStore) == 0 {
		logger.Error("Told to send an empty batch store for ordering, ignoring")
		return nil
	}

	reqBatch := &TransactionBatch{
		Batch:     pbft.batchStore,
		Timestamp: time.Now().UnixNano(),
	}
	pbft.batchStore = nil
	logger.Infof("Creating batch with %d requests", len(reqBatch.Batch))

	pbft.pbftManager.Queue() <- reqBatch

	return nil
}

// =============================================================================
// receive methods
// =============================================================================

func (pbft *pbftProtocal) nullRequestHandler() {

	if pbft.inNegoView {
		logger.Debugf("Replica %d try to nullRequestHandler, but it's in nego-view", pbft.id)
		return
	}

	if !pbft.activeView {
		return
	}

	if pbft.primary(pbft.view) != pbft.id {
		// backup expected a null request, but primary never sent one
		logger.Infof("Replica %d null request timer expired, sending view change", pbft.id)

		pbft.sendViewChange()
	} else {
		// time for the primary to send a null request
		// pre-prepare with null digest
		//todo test
		//if pbft.logstatic.Blockbool{
		//	pbft.logstatic.RecordCount("block_SendNullRequest_nullRequestHandler","currentView")
		//	return
		//}
		logger.Infof("Primary %d null request timer expired, sending null request", pbft.id)
		pbft.sendNullRequest()
	}
}

func (pbft *pbftProtocal) eventToMsg(msg *ConsensusMessage) (interface{}, error) {

	switch msg.Type {
	case ConsensusMessage_TRANSACTION:
		tx := &types.Transaction{}
		err := proto.Unmarshal(msg.Payload, tx)
		if err != nil {
			logger.Error("Unmarshal error, can not unmarshal ConsensusMessage_TRANSACTION:", err)
			return nil, err
		} else {
			return nil, fmt.Errorf("Unresolved ConsensusMessage_Transaction: %+v", tx)
		}
	case ConsensusMessage_TRANSATION_BATCH:
		txBatch := &TransactionBatch{}
		err := proto.Unmarshal(msg.Payload, txBatch)
		if err != nil {
			logger.Error("Unmarshal error, can not unmarshal ConsensusMessage_TRANSATION_BATCH:", err)
			return nil, err
		}
		return txBatch, nil
	case ConsensusMessage_PRE_PREPARE:
		preprep := &PrePrepare{}
		err := proto.Unmarshal(msg.Payload, preprep)
		if err != nil {
			logger.Error("Unmarshal error, can not unmarshal ConsensusMessage_PRE_PREPARE:", err)
			return nil, err
		}
		return preprep, nil
	case ConsensusMessage_PREPARE:
		prep := &Prepare{}
		err := proto.Unmarshal(msg.Payload, prep)
		if err != nil {
			logger.Error("Unmarshal error, can not unmarshal ConsensusMessage_PREPARE:", err)
			return nil, err
		}
		return prep, nil
	case ConsensusMessage_COMMIT:
		commit := &Commit{}
		err := proto.Unmarshal(msg.Payload, commit)
		if err != nil {
			logger.Error("Unmarshal error, can not unmarshal ConsensusMessage_COMMIT:", err)
			return nil, err
		}
		return commit, nil
	case ConsensusMessage_CHECKPOINT:
		chkpt := &Checkpoint{}
		err := proto.Unmarshal(msg.Payload, chkpt)
		if err != nil {
			logger.Error("Unmarshal error, can not unmarshal ConsensusMessage_CHECKPOINT:", err)
			return nil, err
		}
		return chkpt, nil
	case ConsensusMessage_VIEW_CHANGE:
		vc := &ViewChange{}
		err := proto.Unmarshal(msg.Payload, vc)
		if err != nil {
			logger.Error("Unmarshal error, can not unmarshal ConsensusMessage_VIEW_CHANGE:", err)
			return nil, err
		}
		return vc, nil
	case ConsensusMessage_NEW_VIEW:
		nv := &NewView{}
		err := proto.Unmarshal(msg.Payload, nv)
		if err != nil {
			logger.Error("Unmarshal error, can not unmarshal ConsensusMessage_NEW_VIEW:", err)
			return nil, err
		}
		return nv, nil
	case ConsensusMessage_FRTCH_REQUEST_BATCH:
		frb := &FetchRequestBatch{}
		err := proto.Unmarshal(msg.Payload, frb)
		if err != nil {
			logger.Error("Unmarshal error, can not unmarshal ConsensusMessage_FRTCH_REQUEST_BATCH:", err)
			return nil, err
		}
		return frb, nil
	case ConsensusMessage_RETURN_REQUEST_BATCH:
		rrb := &TransactionBatch{}
		err := proto.Unmarshal(msg.Payload, rrb)
		if err != nil {
			logger.Error("Unmarshal error, can not unmarshal ConsensusMessage_RETURN_REQUEST_BATCH:", err)
			return nil, err
		}
		return returnRequestBatchEvent(rrb), nil
	case ConsensusMessage_NEGOTIATE_VIEW:
		nv := &NegotiateView{}
		err := proto.Unmarshal(msg.Payload, nv)
		if err != nil {
			logger.Error("Unmarshal error, can not unmarshal ConsensusMessage_NEGOTIATE_VIEW:", err)
			return nil, err
		}
		return nv, nil
	case ConsensusMessage_NEGOTIATE_VIEW_RESPONSE:
		nvr := &NegotiateViewResponse{}
		err := proto.Unmarshal(msg.Payload, nvr)
		if err != nil {
			logger.Error("Unmarshal error, can not unmarshal ConsensusMessage_NEGOTIATE_VIEW_RESPONSE:", err)
			return nil, err
		}
		return nvr, nil

	default:
		return nil, fmt.Errorf("Invalid message: %v", msg)
	}

}

func (pbft *pbftProtocal) recvStateUpdatedEvent(et *stateUpdatedEvent) error {

	if pbft.inNegoView {
		logger.Debugf("Replica %d try to recvStateUpdatedEvent, but it's in nego-view", pbft.id)
		return nil
	}

	pbft.stateTransferring = false
	// If state transfer did not complete successfully, or if it did not reach our low watermark, do it again
	if et.seqNo < pbft.h {
		logger.Warningf("Replica %d recovered to seqNo %d but our low watermark has moved to %d", pbft.id, et.seqNo, pbft.h)
		if pbft.highStateTarget == nil {
			logger.Debugf("Replica %d has no state targets, cannot resume state transfer yet", pbft.id)
		} else if et.seqNo < pbft.highStateTarget.seqNo {
			logger.Debugf("Replica %d has state target for %d, transferring", pbft.id, pbft.highStateTarget.seqNo)
			pbft.retryStateTransfer(nil)
		} else {
			logger.Debugf("Replica %d has no state target above %d, highest is %d", pbft.id, et.seqNo, pbft.highStateTarget.seqNo)
		}
		return nil
	}

	logger.Infof("Replica %d application caught up via state transfer, lastExec now %d", pbft.id, et.seqNo)
	// XXX create checkpoint
	pbft.lastExec = et.seqNo
	pbft.vid = et.seqNo
	pbft.lastVid = et.seqNo
	pbft.moveWatermarks(pbft.lastExec) // The watermark movement handles moving this to a checkpoint boundary
	pbft.skipInProgress = false
	pbft.validateState()
	pbft.executeAfterStateUpdate()

	return nil
}

func (pbft *pbftProtocal) recvRequestBatch(reqBatch *TransactionBatch) error {

	if pbft.inNegoView {
		logger.Debugf("Replica %d try to recvRequestBatch, but it's in nego-view", pbft.id)
		return nil
	}

	digest := hash(reqBatch)
	logger.Debugf("Replica %d received request batch %s", pbft.id, digest)

	//pbft.reqBatchStore[digest] = reqBatch
	//pbft.persistRequestBatch(digest)
	if pbft.activeView {
		pbft.softStartTimer(pbft.requestTimeout, fmt.Sprintf("new request batch %s", digest))
	}
	if pbft.primary(pbft.view) == pbft.id && pbft.activeView {
		//pbft.nullRequestTimer.Stop()
		pbft.validateBatch(reqBatch, 0, 0)
	} else {
		logger.Debugf("Replica %d is backup, not sending pre-prepare for request batch %s", pbft.id, digest)
	}

	return nil
}

// sendNullRequest is for primary peer to send null when nullRequestTimer booms
func (pbft *pbftProtocal) sendNullRequest() {
	nullRequest := nullRequestMsgHelper(pbft.id)
	pbft.helper.InnerBroadcast(nullRequest)
	pbft.nullReqTimerReset()
}

func (pbft *pbftProtocal) validateBatch(txBatch *TransactionBatch, vid uint64, view uint64) {

	primary := pbft.primary(pbft.view)
	if primary == pbft.id {
		logger.Debugf("Primary %d try to validate batch %s", pbft.id, hash(txBatch))

		n := pbft.vid + 1

		pbft.vid = n
		pbft.helper.ValidateBatch(txBatch.Batch, txBatch.Timestamp, n, pbft.view, true)
	} else {
		logger.Debugf("Replica %d try to validate batch", pbft.id)

		if !pbft.inWV(pbft.view, vid) {
			logger.Debugf("Replica %d not validating for transaction batch because it is out of sequence numbers", pbft.id)
			return
		}
		pbft.helper.ValidateBatch(txBatch.Batch, txBatch.Timestamp, vid, view, false)
	}

}

func (pbft *pbftProtocal) trySendPrePrepare() {


	if pbft.currentVid != nil {
		logger.Debugf("Replica %d not attempting to send pre-prepare bacause it is currently send %d, retry.", pbft.id, pbft.currentVid)
		//TODO: zarc
	}

	logger.Debugf("Replica %d attempting to call sendPrePrepare", pbft.id)

	for digest := range pbft.cacheValidatedBatch {
		if pbft.callSendPrePrepare(digest) {
			break
		}
	}
}

func (pbft *pbftProtocal) callSendPrePrepare(digest string) bool {

	cache := pbft.cacheValidatedBatch[digest]

	if cache == nil {
		logger.Debugf("Primary %d already call sendPrePrepare for batch: %d", pbft.id, digest)
		return false
	}

	if cache.vid != pbft.lastVid+1 {
		logger.Debugf("Primary %d hasn't done with last send pre-prepare, vid=%d", pbft.id, pbft.lastVid)
		return false
	}

	currentVid := cache.vid
	pbft.currentVid = &currentVid

	if len(cache.batch.Batch) == 0 {
		logger.Infof("Replica %d is primary, receives validated result %s that is empty", pbft.id, digest)
		pbft.lastVid = *pbft.currentVid
		pbft.currentVid = nil
		delete(pbft.cacheValidatedBatch, digest)
		delete(pbft.validatedBatchStore, digest)
		delete(pbft.outstandingReqBatches, digest)
		pbft.stopTimer()
		return true
	}

	pbft.nullRequestTimer.Stop()
	pbft.sendPrePrepare(cache.batch, digest)

	return true
}

func (pbft *pbftProtocal) sendPrePrepare(reqBatch *TransactionBatch, digest string) {

	logger.Debugf("Replica %d is primary, issuing pre-prepare for request batch %s", pbft.id, digest)

	n := pbft.seqNo + 1

	for _, cert := range pbft.certStore { // check for other PRE-PREPARE for same digest, but different seqNo
		if p := cert.prePrepare; p != nil {
			if p.View == pbft.view && p.SequenceNumber != n && p.BatchDigest == digest && digest != "" {
				logger.Infof("Other pre-prepare found with same digest but different seqNo: %d instead of %d", p.SequenceNumber, n)
				return
			}
		}
	}

	if !pbft.inWV(pbft.view, n) {
		logger.Debugf("Replica %d is primary, not sending pre-prepare for request batch %s because it is out of sequence numbers", pbft.id, digest)
		return
	}

	logger.Debugf("Primary %d broadcasting pre-prepare for view=%d/seqNo=%d", pbft.id, pbft.view, n)
	pbft.seqNo = n
	preprep := &PrePrepare{
		View:             pbft.view,
		SequenceNumber:   n,
		BatchDigest:      digest,
		TransactionBatch: reqBatch,
		ReplicaId:        pbft.id,
	}
	cert := pbft.getCert(pbft.view, n)
	cert.prePrepare = preprep
	cert.digest = digest
	cert.sentValidate = true
	cert.validated = true
	delete(pbft.cacheValidatedBatch, digest)
	//pbft.persistQSet()
	payload, err := proto.Marshal(preprep)
	logger.Debug("call---send pre-pare Replica %d received pre-prepare from replica %d for view=%d/seqNo=%d, digest: ",
		pbft.id, preprep.ReplicaId, preprep.View, preprep.SequenceNumber, preprep.BatchDigest)

	if err != nil {
		logger.Errorf("ConsensusMessage_PRE_PREPARE Marshal Error", err)
		return
	}
	consensusMsg := &ConsensusMessage{
		Type:    ConsensusMessage_PRE_PREPARE,
		Payload: payload,
	}
	msg := consensusMsgHelper(consensusMsg, pbft.id)
	pbft.helper.InnerBroadcast(msg)

	pbft.lastVid = *pbft.currentVid
	pbft.currentVid = nil

	pbft.maybeSendCommit(digest, pbft.view, n)
}

func (pbft *pbftProtocal) recvPrePrepare(preprep *PrePrepare) error {

	if pbft.inNegoView {
		logger.Debugf("Replica %d try recvPrePrepare, but it's in nego-view", pbft.id)
		return nil
	}

	//
	//logger.Notice("receive  pre-prepare first seq is:",preprep.SequenceNumber)

	logger.Debug("Replica %d received pre-prepare from replica %d for view=%d/seqNo=%d, digest: ",
		pbft.id, preprep.ReplicaId, preprep.View, preprep.SequenceNumber, preprep.BatchDigest)

	if !pbft.activeView {
		logger.Debugf("Replica %d ignoring pre-prepare as we sre in view change", pbft.id)
		return nil
	}

	if pbft.primary(pbft.view) != preprep.ReplicaId {
		logger.Warningf("Pre-prepare from other than primary: got %d, should be %d", preprep.ReplicaId, pbft.primary(pbft.view))
		return nil
	}

	if !pbft.inWV(preprep.View, preprep.SequenceNumber) {
		if preprep.SequenceNumber != pbft.h && !pbft.skipInProgress {
			logger.Warningf("Replica %d pre-prepare view different, or sequence number outside watermarks: preprep.View %d, expected.View %d, seqNo %d, low-mark %d", pbft.id, preprep.View, pbft.primary(pbft.view), preprep.SequenceNumber, pbft.h)
		} else {
			// This is perfectly normal
			logger.Debugf("Replica %d pre-prepare view different, or sequence number outside watermarks: preprep.View %d, expected.View %d, seqNo %d, low-mark %d", pbft.id, preprep.View, pbft.primary(pbft.view), preprep.SequenceNumber, pbft.h)
		}

		return nil
	}

	cert := pbft.getCert(preprep.View, preprep.SequenceNumber)

	if cert.digest != "" && cert.digest != preprep.BatchDigest {
		logger.Warningf("Pre-prepare found for same view/seqNo but different digest: received %s, stored %s", preprep.BatchDigest, cert.digest)
		return nil
	}

	cert.prePrepare = preprep
	cert.digest = preprep.BatchDigest

	// Store the request batch if, for whatever reason, we haven't received it from an earlier broadcast
	if _, ok := pbft.validatedBatchStore[preprep.BatchDigest]; !ok && preprep.BatchDigest != "" {
		digest := preprep.BatchDigest
		pbft.validatedBatchStore[digest] = preprep.GetTransactionBatch()
		logger.Debugf("Replica %d storing request batch %s in outstanding request batch store", pbft.id, digest)
		pbft.outstandingReqBatches[digest] = preprep.GetTransactionBatch()
		pbft.persistRequestBatch(digest)
	}

	if !pbft.skipInProgress {
		pbft.softStartTimer(pbft.requestTimeout, fmt.Sprintf("new pre-prepare for request batch %s", preprep.BatchDigest))
	}
	
	pbft.nullRequestTimer.Stop()
	logger.Debug("receive  pre-prepare first seq is:",preprep.SequenceNumber)
	if pbft.primary(pbft.view) != pbft.id && pbft.prePrepared(preprep.BatchDigest, preprep.View, preprep.SequenceNumber) && !cert.sentPrepare {
		logger.Debugf("Backup %d broadcasting prepare for view=%d/seqNo=%d", pbft.id, preprep.View, preprep.SequenceNumber)
		prep := &Prepare{
			View:           preprep.View,
			SequenceNumber: preprep.SequenceNumber,
			BatchDigest:    preprep.BatchDigest,
			ReplicaId:      pbft.id,
		}
		cert.sentPrepare = true
		//pbft.persistQSet()
		pbft.recvPrepare(prep)
		payload, err := proto.Marshal(prep)
		if err != nil {
			logger.Errorf("ConsensusMessage_PREPARE Marshal Error", err)
			return nil
		}
		consensusMsg := &ConsensusMessage{
			Type:    ConsensusMessage_PREPARE,
			Payload: payload,
		}
		msg := consensusMsgHelper(consensusMsg, pbft.id)
		logger.Debug("after pre-prepare seq is:",prep.SequenceNumber)
		logger.Debug("after pre-prepare seq is:",prep.BatchDigest)

		return pbft.helper.InnerBroadcast(msg)
	}

	return nil
}

func (pbft *pbftProtocal) recvPrepare(prep *Prepare) error {

	logger.Debugf("Replica %d received prepare from replica %d for view=%d/seqNo=%d",
		pbft.id, prep.ReplicaId, prep.View, prep.SequenceNumber)

	if pbft.inNegoView {
		logger.Debugf("Replica %d try to recvPrepare, but it's in nego-view", pbft.id)
		return nil
	}

	if pbft.primary(prep.View) == prep.ReplicaId {
		logger.Warningf("Replica %d received prepare from primary, ignoring", pbft.id)
		return nil
	}

	if !pbft.inWV(prep.View, prep.SequenceNumber) {
		if prep.SequenceNumber != pbft.h && !pbft.skipInProgress {
			logger.Warningf("Replica %d ignoring prepare for view=%d/seqNo=%d: not in-wv, in view %d, low water mark %d", pbft.id, prep.View, prep.SequenceNumber, pbft.view, pbft.h)
		} else {
			// This is perfectly normal
			logger.Debugf("Replica %d ignoring prepare for view=%d/seqNo=%d: not in-wv, in view %d, low water mark %d", pbft.id, prep.View, prep.SequenceNumber, pbft.view, pbft.h)
		}

		return nil
	}

	cert := pbft.getCert(prep.View, prep.SequenceNumber)

	ok := cert.prepare[*prep]

	if ok {
		logger.Warningf("Ignoring duplicate prepare from %d, --------view=%d/seqNo=%d--------", prep.ReplicaId, prep.View, prep.SequenceNumber)
		return nil
	}

	cert.prepare[*prep] = true
	cert.prepareCount++

	return pbft.maybeSendCommit(prep.BatchDigest, prep.View, prep.SequenceNumber)
}

//
func (pbft *pbftProtocal) maybeSendCommit(digest string, v uint64, n uint64) error {

	cert := pbft.getCert(v, n)

	if cert == nil {
		logger.Errorf("Replica %d can't get the cert for the view=%d/seqNo=%d", pbft.id, v, n)
		return nil
	}

	if !pbft.prepared(digest, v, n) {
		return nil
	}

	if pbft.skipInProgress {
		logger.Debugf("Replica %d do not try to validate batch because it's in state update", pbft.id)
		return nil
	}

	if pbft.primary(pbft.view) == pbft.id {

		return pbft.sendCommit(digest, v, n)
	} else {
		if !cert.sentValidate {
			pbft.validateBatch(cert.prePrepare.TransactionBatch, n, v)
			cert.sentValidate = true
		}

		return nil
	}

}

func (pbft *pbftProtocal) sendCommit(digest string, v uint64, n uint64) error {


	cert := pbft.getCert(v, n)

	if cert == nil {
		logger.Errorf("Replica %d can't get the cert for the view=%d/seqNo=%d", pbft.id, v, n)
		return nil
	}

	if !cert.sentCommit {
		logger.Debugf("Replica %d broadcasting commit for view=%d/seqNo=%d",
			pbft.id, v, n)
		commit := &Commit{
			View:           v,
			SequenceNumber: n,
			BatchDigest:    digest,
			ReplicaId:      pbft.id,
		}
		cert.sentCommit = true

		payload, err := proto.Marshal(commit)
		if err != nil {
			logger.Errorf("ConsensusMessage_COMMIT Marshal Error", err)
			return nil
		}
		consensusMsg := &ConsensusMessage{
			Type:    ConsensusMessage_COMMIT,
			Payload: payload,
		}
		pbft.postPbftEvent(consensusMsg)
		msg := consensusMsgHelper(consensusMsg, pbft.id)
		return pbft.helper.InnerBroadcast(msg)
	}

	return nil
}

func (pbft *pbftProtocal) recvCommit(commit *Commit) error {

	logger.Debugf("Replica %d received commit from replica %d for view=%d/seqNo=%d",
		pbft.id, commit.ReplicaId, commit.View, commit.SequenceNumber)

	if pbft.inNegoView {
		logger.Debugf("Replica %d try to recvCommit, but it's in nego-view", pbft.id)
		return nil
	}

	if !pbft.inWV(commit.View, commit.SequenceNumber) {
		if commit.SequenceNumber != pbft.h && !pbft.skipInProgress {
			logger.Warningf("Replica %d ignoring commit for view=%d/seqNo=%d: not in-wv, in view %d, high water mark %d", pbft.id, commit.View, commit.SequenceNumber, pbft.view, pbft.h)
		} else {
			// This is perfectly normal
			logger.Debugf("Replica %d ignoring commit for view=%d/seqNo=%d: not in-wv, in view %d, high water mark %d", pbft.id, commit.View, commit.SequenceNumber, pbft.view, pbft.h)
		}
		return nil
	}

	cert := pbft.getCert(commit.View, commit.SequenceNumber)

	ok := cert.commit[*commit]

	if ok {
		logger.Warningf("Ignoring duplicate commit from %d, --------view=%d/seqNo=%d--------", commit.ReplicaId, commit.View, commit.SequenceNumber)
		return nil
	}

	cert.commit[*commit] = true
	cert.commitCount++

	if pbft.committed(commit.BatchDigest, commit.View, commit.SequenceNumber) {
		pbft.stopTimer()
		if !cert.sentExecute && cert.validated {
			pbft.lastNewViewTimeout = pbft.newViewTimeout
			delete(pbft.outstandingReqBatches, commit.BatchDigest)
			idx := msgID{v: commit.View, n: commit.SequenceNumber}
			pbft.committedCert[idx] = cert.digest
			pbft.executeOutstanding()
			if commit.SequenceNumber == pbft.viewChangeSeqNo {
				logger.Infof("Replica %d cycling view for seqNo=%d", pbft.id, commit.SequenceNumber)
				pbft.sendViewChange()
			}
		}
	}

	return nil
}

func (pbft *pbftProtocal) executeAfterStateUpdate() {

	logger.Debugf("Replica %d try to execute after state update", pbft.id)

	for idx, cert := range pbft.certStore {
		if idx.n > pbft.seqNo && pbft.prepared(cert.digest, idx.v, idx.n) && !cert.validated {
			logger.Debugf("Replica %d try to vaidate batch %s", pbft.id, cert.digest)
			pbft.validateBatch(cert.prePrepare.TransactionBatch, idx.n, idx.v)
<<<<<<< HEAD
=======
			cert.sentValidate = true
>>>>>>> fa76c26d
		}
	}

}

func (pbft *pbftProtocal) executeOutstanding() {

	if pbft.currentExec != nil {
		logger.Debugf("Replica %d not attempting to executeOutstanding bacause it is currently executing %d", pbft.id, pbft.currentExec)
	}

	logger.Debugf("Replica %d attempting to executeOutstanding", pbft.id)

	for idx := range pbft.committedCert {
		if pbft.executeOne(idx) {
			break
		}
	}

	pbft.startTimerIfOutstandingRequests()

}

func (pbft *pbftProtocal) executeOne(idx msgID) bool {

	cert := pbft.certStore[idx]

	if cert == nil || cert.prePrepare == nil {
		logger.Debugf("Replica %d already checkpoint for view=%d/seqNo=%d", pbft.id, idx.v, idx.n)
		return false
	}

	// check if already executed
	if cert.sentExecute == true {
		logger.Debugf("Replica %d already execute for view=%d/seqNo=%d", pbft.id, idx.v, idx.n)
		return false
	}

	if idx.n != pbft.lastExec+1 {
		logger.Debugf("Replica %d hasn't done with last execute %d, seq=%d", pbft.id, pbft.lastExec, idx.n)
		return false
	}

	// skipInProgress == true, then this replica is in viewchange, not reply or execute
	if pbft.skipInProgress {
		logger.Warningf("Replica %d currently picking a starting point to resume, will not execute", pbft.id)
		return false
	}

	digest := cert.digest

	// check if committed
	if !pbft.committed(digest, idx.v, idx.n) {
		return false
	}

	currentExec := idx.n
	pbft.currentExec = &currentExec

	if digest == "" {
		logger.Infof("Replica %d executing null request for view=%d/seqNo=%d", pbft.id, idx.v, idx.n)
		cert.sentExecute = true
		pbft.execDoneSync(idx)
	} else {
		logger.Noticef("--------Replica %d Call execute, view=%d/seqNo=%d--------", pbft.id, idx.v, idx.n)
		var isPrimary bool
		if pbft.primary(pbft.view) == pbft.id {
			isPrimary = true
		} else {
			isPrimary = false
		}

		pbft.helper.Execute(idx.n, digest, true, isPrimary, cert.prePrepare.TransactionBatch.Timestamp)
		cert.sentExecute = true
		pbft.execDoneSync(idx)
	}

	return true
}

func (pbft *pbftProtocal) execDoneSync(idx msgID) {

	if pbft.currentExec != nil {
		logger.Debugf("Replica %d finish execution %d, trying next", pbft.id, *pbft.currentExec)
		pbft.lastExec = *pbft.currentExec
		delete(pbft.committedCert, idx)
		if pbft.lastExec%pbft.K == 0 {
			bcInfo := getBlockchainInfo()
			height := bcInfo.Height
			if height == pbft.lastExec {
				logger.Debugf("Call the checkpoint, seqNo=%d, block height=%d", pbft.lastExec, height)
				//time.Sleep(3*time.Millisecond)
				pbft.checkpoint(pbft.lastExec, bcInfo)
			} else {
				// reqBatch call execute but have not done with execute
				logger.Errorf("Fail to call the checkpoint, seqNo=%d, block height=%d", pbft.lastExec, height)
				//pbft.retryCheckpoint(pbft.lastExec)
			}
		}
	} else {
		logger.Warningf("Replica %d had execDoneSync called, flagging ourselves as out of data", pbft.id)
		pbft.skipInProgress = true
	}

	pbft.currentExec = nil
	pbft.executeOutstanding()

}

func (pbft *pbftProtocal) checkpoint(n uint64, info *protos.BlockchainInfo) {

	if n%pbft.K != 0 {
		logger.Errorf("Attempted to checkpoint a sequence number (%d) which is not a multiple of the checkpoint interval (%d)", n, pbft.K)
		return
	}

	id, _ := proto.Marshal(info)
	idAsString := byteToString(id)
	seqNo := n

	logger.Infof("Replica %d preparing checkpoint for view=%d/seqNo=%d and b64 id of %s",
		pbft.id, pbft.view, seqNo, idAsString)

	chkpt := &Checkpoint{
		SequenceNumber: seqNo,
		ReplicaId:      pbft.id,
		Id:             idAsString,
	}
	pbft.chkpts[seqNo] = idAsString

	pbft.persistCheckpoint(seqNo, id)
	pbft.recvCheckpoint(chkpt)
	payload, err := proto.Marshal(chkpt)
	if err != nil {
		logger.Errorf("ConsensusMessage_CHECKPOINT Marshal Error", err)
		return
	}
	consensusMsg := &ConsensusMessage{
		Type:    ConsensusMessage_CHECKPOINT,
		Payload: payload,
	}
	msg := consensusMsgHelper(consensusMsg, pbft.id)
	pbft.helper.InnerBroadcast(msg)
}

func (pbft *pbftProtocal) recvCheckpoint(chkpt *Checkpoint) events.Event {

	logger.Infof("Replica %d received checkpoint from replica %d, seqNo %d, digest %s",
		pbft.id, chkpt.ReplicaId, chkpt.SequenceNumber, chkpt.Id)

	if pbft.inNegoView {
		logger.Debugf("Replica %d try to recvCheckpoint, but it's in nego-view", pbft.id)
		return nil
	}

	if pbft.weakCheckpointSetOutOfRange(chkpt) {
		return nil
	}

	if !pbft.inW(chkpt.SequenceNumber) {
		if chkpt.SequenceNumber != pbft.h && !pbft.skipInProgress {
			// It is perfectly normal that we receive checkpoints for the watermark we just raised, as we raise it after 2f+1, leaving f replies left
			logger.Warningf("Checkpoint sequence number outside watermarks: seqNo %d, low-mark %d", chkpt.SequenceNumber, pbft.h)
		} else {
			logger.Debugf("Checkpoint sequence number outside watermarks: seqNo %d, low-mark %d", chkpt.SequenceNumber, pbft.h)
		}
		return nil
	}

	cert := pbft.getChkptCert(chkpt.SequenceNumber, chkpt.Id)
	ok := cert.chkpts[*chkpt]

	if ok {
		logger.Warningf("Ignoring duplicate checkpoint from %d, --------seqNo=%d--------", chkpt.ReplicaId, chkpt.SequenceNumber)
		return nil
	}

	cert.chkpts[*chkpt] = true
	cert.chkptCount++
	pbft.checkpointStore[*chkpt] = true

	logger.Debugf("Replica %d found %d matching checkpoints for seqNo %d, digest %s",
		pbft.id, cert.chkptCount, chkpt.SequenceNumber, chkpt.Id)

	if cert.chkptCount == pbft.f+1 {
		// We do have a weak cert
		pbft.witnessCheckpointWeakCert(chkpt)
	}

	if cert.chkptCount < pbft.intersectionQuorum() {
		// We do not have a quorum yet
		return nil
	}

	// It is actually just fine if we do not have this checkpoint
	// and should not trigger a state transfer
	// Imagine we are executing sequence number k-1 and we are slow for some reason
	// then everyone else finishes executing k, and we receive a checkpoint quorum
	// which we will agree with very shortly, but do not move our watermarks until
	// we have reached this checkpoint
	// Note, this is not divergent from the paper, as the paper requires that
	// the quorum certificate must contain 2f+1 messages, including its own

	chkptID, ok := pbft.chkpts[chkpt.SequenceNumber]
	if !ok {
		logger.Debugf("Replica %d found checkpoint quorum for seqNo %d, digest %s, but it has not reached this checkpoint itself yet",
			pbft.id, chkpt.SequenceNumber, chkpt.Id)
		if pbft.skipInProgress {
			logSafetyBound := pbft.h + pbft.L/2
			// As an optimization, if we are more than half way out of our log and in state transfer, move our watermarks so we don't lose track of the network
			// if needed, state transfer will restart on completion to a more recent point in time
			if chkpt.SequenceNumber >= logSafetyBound {
				logger.Debugf("Replica %d is in state transfer, but, the network seems to be moving on past %d, moving our watermarks to stay with it", pbft.id, logSafetyBound)
				pbft.moveWatermarks(chkpt.SequenceNumber)
			}
		}
		return nil
	}

	logger.Infof("Replica %d found checkpoint quorum for seqNo %d, digest %s",
		pbft.id, chkpt.SequenceNumber, chkpt.Id)

	if chkptID != chkpt.Id {
		logger.Criticalf("Replica %d generated a checkpoint of %s, but a quorum of the network agrees on %s. This is almost definitely non-deterministic chaincode.",
			pbft.id, chkptID, chkpt.Id)
		pbft.stateTransfer(nil)
	}

	pbft.moveWatermarks(chkpt.SequenceNumber)

	return nil
}

// used in view-change to fetch missing assigned, non-checkpointed requests
func (pbft *pbftProtocal) fetchRequestBatches() (err error) {

	for digest := range pbft.missingReqBatches {
		frb := &FetchRequestBatch{
			BatchDigest: digest,
			ReplicaId:   pbft.id,
		}
		payload, err := proto.Marshal(frb)
		if err != nil {
			logger.Errorf("ConsensusMessage_FRTCH_REQUEST_BATCH Marshal Error", err)
			return nil
		}
		consensusMsg := &ConsensusMessage{
			Type:    ConsensusMessage_FRTCH_REQUEST_BATCH,
			Payload: payload,
		}
		msg := consensusMsgHelper(consensusMsg, pbft.id)
		pbft.helper.InnerBroadcast(msg)
	}

	return
}

func (pbft *pbftProtocal) recvFetchRequestBatch(fr *FetchRequestBatch) (err error) {

	if pbft.inNegoView {
		logger.Debugf("Replica %d try to recvFetchRequestBatch, but it's in nego-view", pbft.id)
		return nil
	}

	digest := fr.BatchDigest
	if _, ok := pbft.validatedBatchStore[digest]; !ok {
		return nil // we don't have it either
	}

	reqBatch := pbft.validatedBatchStore[digest]
	payload, err := proto.Marshal(reqBatch)
	if err != nil {
		logger.Errorf("ConsensusMessage_RETURN_REQUEST_BATCH Marshal Error", err)
		return nil
	}
	consensusMsg := &ConsensusMessage{
		Type:    ConsensusMessage_RETURN_REQUEST_BATCH,
		Payload: payload,
	}
	msg := consensusMsgHelper(consensusMsg, pbft.id)

	receiver := fr.ReplicaId
	err = pbft.helper.InnerUnicast(msg, receiver)

	return
}

func (pbft *pbftProtocal) recvReturnRequestBatch(reqBatch *TransactionBatch) events.Event {

	if pbft.inNegoView {
		logger.Debugf("Replica %d try to recvReturnRequestBatch, but it's in nego-view", pbft.id)
		return nil
	}

	digest := hash(reqBatch)
	if _, ok := pbft.missingReqBatches[digest]; !ok {
		return nil // either the wrong digest, or we got it already from someone else
	}
	pbft.validatedBatchStore[digest] = reqBatch
	delete(pbft.missingReqBatches, digest)
	//pbft.persistRequestBatch(digest)

	if len(pbft.missingReqBatches) == 0 {
		//return pbft.processNewView()
		nv, ok := pbft.newViewStore[pbft.view]
		if !ok {
			logger.Debugf("Replica %d ignoring processNewView as it could not find view %d in its newViewStore", pbft.id, pbft.view)
			return nil
		}
		if pbft.activeView {
			logger.Infof("Replica %d ignoring new-view from %d, v:%d: we are active in view %d",
				pbft.id, nv.ReplicaId, nv.View, pbft.view)
			return nil
		}
		return pbft.processReqInNewView(nv)
	}
	return nil

}

func (pbft *pbftProtocal) weakCheckpointSetOutOfRange(chkpt *Checkpoint) bool {
	H := pbft.h + pbft.L

	// Track the last observed checkpoint sequence number if it exceeds our high watermark, keyed by replica to prevent unbounded growth
	if chkpt.SequenceNumber < H {
		// For non-byzantine nodes, the checkpoint sequence number increases monotonically
		delete(pbft.hChkpts, chkpt.ReplicaId)
	} else {
		// We do not track the highest one, as a byzantine node could pick an arbitrarilly high sequence number
		// and even if it recovered to be non-byzantine, we would still believe it to be far ahead
		pbft.hChkpts[chkpt.ReplicaId] = chkpt.SequenceNumber

		// If f+1 other replicas have reported checkpoints that were (at one time) outside our watermarks
		// we need to check to see if we have fallen behind.
		if len(pbft.hChkpts) >= pbft.f+1 {
			chkptSeqNumArray := make([]uint64, len(pbft.hChkpts))
			index := 0
			for replicaID, hChkpt := range pbft.hChkpts {
				chkptSeqNumArray[index] = hChkpt
				index++
				if hChkpt < H {
					delete(pbft.hChkpts, replicaID)
				}
			}
			sort.Sort(sortableUint64Slice(chkptSeqNumArray))

			// If f+1 nodes have issued checkpoints above our high water mark, then
			// we will never record 2f+1 checkpoints for that sequence number, we are out of date
			// (This is because all_replicas - missed - me = 3f+1 - f - 1 = 2f)
			if m := chkptSeqNumArray[len(chkptSeqNumArray)-(pbft.f+1)]; m > H {
				logger.Warningf("Replica %d is out of date, f+1 nodes agree checkpoint with seqNo %d exists but our high water mark is %d", pbft.id, chkpt.SequenceNumber, H)
				pbft.validatedBatchStore = make(map[string]*TransactionBatch) // Discard all our requests, as we will never know which were executed, to be addressed in #394
				pbft.persistDelAllRequestBatches()
				pbft.moveWatermarks(m)
				pbft.outstandingReqBatches = make(map[string]*TransactionBatch)
				pbft.skipInProgress = true
				pbft.invalidateState()
				pbft.stopTimer()

				// TODO, reprocess the already gathered checkpoints, this will make recovery faster, though it is presently correct

				return true
			}
		}
	}

	return false
}

func (pbft *pbftProtocal) witnessCheckpointWeakCert(chkpt *Checkpoint) {

	// Only ever invoked for the first weak cert, so guaranteed to be f+1
	checkpointMembers := make([]uint64, pbft.f+1)
	i := 0
	for testChkpt := range pbft.checkpointStore {
		if testChkpt.SequenceNumber == chkpt.SequenceNumber && testChkpt.Id == chkpt.Id {
			checkpointMembers[i] = testChkpt.ReplicaId
			logger.Debugf("Replica %d adding replica %d (handle %v) to weak cert", pbft.id, testChkpt.ReplicaId, checkpointMembers[i])
			i++
		}
	}

	snapshotID, err := base64.StdEncoding.DecodeString(chkpt.Id)
	if err != nil {
		err = fmt.Errorf("Replica %d received a weak checkpoint cert which could not be decoded (%s)", pbft.id, chkpt.Id)
		logger.Error(err.Error())
		return
	}

	target := &stateUpdateTarget{
		checkpointMessage: checkpointMessage{
			seqNo: chkpt.SequenceNumber,
			id:    snapshotID,
		},
		replicas: checkpointMembers,
	}
	pbft.updateHighStateTarget(target)

	if pbft.skipInProgress {
		logger.Infof("Replica %d is catching up and witnessed a weak certificate for checkpoint %d, weak cert attested to by %d of %d (%v)",
			pbft.id, chkpt.SequenceNumber, i, pbft.replicaCount, checkpointMembers)
		// The view should not be set to active, this should be handled by the yet unimplemented SUSPECT, see https://github.com/hyperledger/fabric/issues/1120
		pbft.retryStateTransfer(target)
	}
}

func (pbft *pbftProtocal) moveWatermarks(n uint64) {

	// round down n to previous low watermark
	h := n / pbft.K * pbft.K

	if pbft.h > n {
		logger.Critical("Replica %d movewatermark but pbft.h>n", pbft.id)
		return
	}

	for idx, cert := range pbft.certStore {
		if idx.n <= h {
			logger.Debugf("Replica %d cleaning quorum certificate for view=%d/seqNo=%d",
				pbft.id, idx.v, idx.n)
			pbft.persistDelRequestBatch(cert.digest)
			delete(pbft.validatedBatchStore, cert.digest)
			delete(pbft.certStore, idx)
		}
	}

	for testChkpt := range pbft.checkpointStore {
		if testChkpt.SequenceNumber <= h {
			logger.Debugf("Replica %d cleaning checkpoint message from replica %d, seqNo %d, b64 snapshot id %s",
				pbft.id, testChkpt.ReplicaId, testChkpt.SequenceNumber, testChkpt.Id)
			delete(pbft.checkpointStore, testChkpt)
		}
	}

	for cid := range pbft.chkptCertStore {
		if cid.n <= h {
			logger.Debugf("Replica %d cleaning checkpoint message, seqNo %d, b64 snapshot id %s",
				pbft.id, cid.n, cid.id)
			delete(pbft.chkptCertStore, cid)
		}
	}

	for n := range pbft.pset {
		if n <= h {
			delete(pbft.pset, n)
			//pbft.persistDelPSet(n)
		}
	}

	for idx := range pbft.qset {
		if idx.n <= h {
			delete(pbft.qset, idx)
			//pbft.persistDelQSet(idx)
		}
	}

	for n := range pbft.chkpts {
		if n < h {
			delete(pbft.chkpts, n)
			pbft.persistDelCheckpoint(n)
		}
	}

	pbft.h = h

	logger.Infof("Replica %d updated low watermark to %d",
		pbft.id, pbft.h)

	pbft.resubmitRequestBatches()
}

func (pbft *pbftProtocal) updateHighStateTarget(target *stateUpdateTarget) {
	if pbft.highStateTarget != nil && pbft.highStateTarget.seqNo >= target.seqNo {
		logger.Infof("Replica %d not updating state target to seqNo %d, has target for seqNo %d", pbft.id, target.seqNo, pbft.highStateTarget.seqNo)
		return
	}

	pbft.highStateTarget = target
}

func (pbft *pbftProtocal) stateTransfer(optional *stateUpdateTarget) {

	if !pbft.skipInProgress {
		logger.Debugf("Replica %d is out of sync, pending state transfer", pbft.id)
		pbft.skipInProgress = true
		pbft.invalidateState()
	}

	pbft.retryStateTransfer(optional)
}

func (pbft *pbftProtocal) retryStateTransfer(optional *stateUpdateTarget) {

	if pbft.stateTransferring {
		logger.Debugf("Replica %d is currently mid state transfer, it must wait for this state transfer to complete before initiating a new one", pbft.id)
		return
	}

	target := optional
	if target == nil {
		if pbft.highStateTarget == nil {
			logger.Debugf("Replica %d has no targets to attempt state transfer to, delaying", pbft.id)
			return
		}
		target = pbft.highStateTarget
	}

	pbft.stateTransferring = true

	logger.Debugf("Replica %d is initiating state transfer to seqNo %d", pbft.id, target.seqNo)

	//pbft.batch.pbftManager.Queue() <- stateUpdateEvent // Todo for stateupdate
	//pbft.consumer.skipTo(target.seqNo, target.id, target.replicas)

	pbft.skipTo(target.seqNo, target.id, target.replicas)

}

func (pbft *pbftProtocal) resubmitRequestBatches() {
	if pbft.primary(pbft.view) != pbft.id {
		return
	}

	var submissionOrder []*TransactionBatch

outer:
	for d, reqBatch := range pbft.outstandingReqBatches {
		for _, cert := range pbft.certStore {
			if cert.digest == d {
				logger.Debugf("Replica %d already has certificate for request batch %s - not going to resubmit", pbft.id, d)
				continue outer
			}
		}
		logger.Infof("Replica %d has detected request batch %s must be resubmitted", pbft.id, d)
		submissionOrder = append(submissionOrder, reqBatch)
	}

	if len(submissionOrder) == 0 {
		return
	}

	for _, reqBatch := range submissionOrder {
		// This is a request batch that has not been pre-prepared yet
		// Trigger request batch processing again
		pbft.recvRequestBatch(reqBatch)
	}
}

func (pbft *pbftProtocal) skipTo(seqNo uint64, id []byte, replicas []uint64) {
	info := &protos.BlockchainInfo{}
	err := proto.Unmarshal(id, info)
	if err != nil {
		logger.Error(fmt.Sprintf("Error unmarshaling: %s", err))
		return
	}
	//pbft.UpdateState(&checkpointMessage{seqNo, id}, info, replicas)
	pbft.updateState(seqNo, id, replicas)
}

// UpdateState attempts to synchronize state to a particular target, implicitly calls rollback if needed
func (pbft *pbftProtocal) updateState(seqNo uint64, targetId []byte, replicaId []uint64) {
	//if pbft.valid {
	//	logger.Warning("State transfer is being called for, but the state has not been invalidated")
	//}

	updateStateMsg := stateUpdateHelper(pbft.id, seqNo, targetId, replicaId)
	pbft.helper.UpdateState(updateStateMsg) // TODO: stateUpdateEvent

}

func (pbft *pbftProtocal) updateViewChangeSeqNo() {
	if pbft.viewChangePeriod <= 0 {
		return
	}
	// Ensure the view change always occurs at a checkpoint boundary
	pbft.viewChangeSeqNo = pbft.seqNo + pbft.viewChangePeriod*pbft.K - pbft.seqNo%pbft.K
	logger.Debugf("Replica %d updating view change sequence number to %d", pbft.id, pbft.viewChangeSeqNo)
}

func (pbft *pbftProtocal) negotiateView() error {
	if !pbft.inNegoView {
		logger.Critical("Replica %d try to negotiateView, but it's not inNegoView. This indicates a bug")
		return nil
	}

	logger.Debugf("Replica %d now negotiate view", pbft.id)

	pbft.negoViewRspTimer.Reset(pbft.negoViewRspTimeout, negoViewRspTimerEvent{})
	pbft.negoViewRspStore = make(map[uint64]uint64)

	negoViewMsg := &NegotiateView{
		ReplicaId:pbft.id,
	}
	payload, err := proto.Marshal(negoViewMsg)
	if err!=nil {
		logger.Errorf("Marshal NegotiateView Error!")
		return nil
	}
	consensusMsg := &ConsensusMessage{
		Type: ConsensusMessage_NEGOTIATE_VIEW,
		Payload: payload,
	}
	msg := consensusMsgHelper(consensusMsg, pbft.id)
	pbft.helper.InnerBroadcast(msg)

	nvr := &NegotiateViewResponse{
		ReplicaId:pbft.id,
		View:pbft.view,
	}
	pbft.recvNegoViewRsp(nvr)
	return nil
}

func (pbft *pbftProtocal) recvNegoView(nv *NegotiateView) error {
	if !pbft.activeView {
		return nil
	}

	sender := nv.ReplicaId
	logger.Debugf("Replica %d receive negotiate view from %d", pbft.id, sender)
	negoViewRsp := &NegotiateViewResponse{
		ReplicaId:pbft.id,
		View:pbft.view,
	}
	payload, err := proto.Marshal(negoViewRsp)
	if err!=nil {
		logger.Errorf("Marshal NegotiateViewResponse Error!")
		return nil
	}
	consensusMsg := &ConsensusMessage{
		Type: ConsensusMessage_NEGOTIATE_VIEW_RESPONSE,
		Payload: payload,
	}
	msg := consensusMsgHelper(consensusMsg, pbft.id)
	pbft.helper.InnerUnicast(msg, sender)
	return nil
}

func (pbft *pbftProtocal) recvNegoViewRsp(nvr *NegotiateViewResponse) error {
	if !pbft.inNegoView {
		logger.Debugf("Replica %d already finished nego-view, ignore incoming nego-view response", pbft.id)
		return nil
	}

	rspId, rspView := nvr.ReplicaId, nvr.View
	if _, ok := pbft.negoViewRspStore[rspId]; ok {
		logger.Warningf("Already recv view number from %d, ignore it", rspId)
		return nil
	}

	logger.Debugf("Replica %d receive nego-view response from %d, view: %d", pbft.id, rspId, rspView)

	pbft.negoViewRspStore[rspId] = rspView

	if len(pbft.negoViewRspStore) >= pbft.N-pbft.f {

		// can we find same view from 2f+1 peers?
		viewCount := make(map[uint64]uint64)
		var theView uint64
		canFind := false
		for _, view := range pbft.negoViewRspStore {
			if _, ok := viewCount[view]; ok {
				viewCount[view]++
			} else {
				viewCount[view] = uint64(1)
			}
			if viewCount[view] >= uint64(2*pbft.f+1) {
				// yes we find the view
				theView = view
				canFind = true
				break
			}
		}
		if canFind {
			pbft.negoViewRspTimer.Stop()
			pbft.view = theView
			pbft.inNegoView = false
			logger.Notice("################################################")
			logger.Noticef("#   Replica %d finished negotiating view: %d", pbft.id, pbft.view)
			logger.Notice("################################################")
			pbft.processRequestsDuringNegoView()
		} else {
			pbft.negoViewRspTimer.Reset(pbft.negoViewRspTimeout, negoViewRspTimerEvent{})
			logger.Errorf("pbft recv at least N-f nego-view responses, but cannot find same view from 2f+1.")
		}
	}
	return nil
}

func (pbft *pbftProtocal) restartNegoView() {
	logger.Noticef("Replica %d restart negotiate view", pbft.id)
	pbft.negotiateView()
}

func (pbft *pbftProtocal) processRequestsDuringNegoView() {
	if !pbft.inNegoView {
		pbft.processCachedTransactions()
	} else {
		logger.Critical("peer try to processRequestsDuringNegoView but nego-view is not finished")
	}
}<|MERGE_RESOLUTION|>--- conflicted
+++ resolved
@@ -1248,10 +1248,7 @@
 		if idx.n > pbft.seqNo && pbft.prepared(cert.digest, idx.v, idx.n) && !cert.validated {
 			logger.Debugf("Replica %d try to vaidate batch %s", pbft.id, cert.digest)
 			pbft.validateBatch(cert.prePrepare.TransactionBatch, idx.n, idx.v)
-<<<<<<< HEAD
-=======
 			cert.sentValidate = true
->>>>>>> fa76c26d
 		}
 	}
 
