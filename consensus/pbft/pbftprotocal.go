--- conflicted
+++ resolved
@@ -110,7 +110,6 @@
 	negoViewRspTimeout	time.Duration		// time limit for N-f nego-view responses
 
 								 // recovery
-<<<<<<< HEAD
 	inRecovery             bool                             // inRecovery indicate if replica is in proactive recovery process
 	recoveryToSeqNo	       uint64							// recoveryToSeqNo is the target seqNo we want to recovery to
 	recoveryRestartTimer   events.Timer                     // recoveryRestartTimer track how long a recovery is finished and fires if needed
@@ -140,18 +139,6 @@
 	delNodeTimeout		time.Duration           	// time limit for del node responses
 	inDeletingNode		bool						// track if replica is in adding node
 	delNodeCertStore	map[delID]*delNodeCert		// track the received add node agree message
-=======
-	inRecovery             bool                              // inRecovery indicate if replica is in proactive recovery process
-	recoveryToSeqNo	       uint64				 // recoveryToSeqNo is the target seqNo expected to recover to
-	recoveryRestartTimer   events.Timer                      // recoveryRestartTimer track how long a recovery is finished and fires if needed
-	recoveryRestartTimeout time.Duration                     // time limit for recovery process
-	rcRspStore             map[uint64]*RecoveryResponse      // rcRspStore store recovery responses from replicas
-	rcPQCSenderStore       map[uint64]bool			 // rcPQCSenderStore store those who sent PQC info to self
-	recvNewViewInRecovery  bool				 // recvNewViewInRecovery record whether receive new view during recovery
-
-	vcResendLimit	       	int				// vcResendLimit indicates a replica's view change resending upbound.
-	vcResendCount	       	int				// vcResendCount represent times of same view change info resend
->>>>>>> a9e32cd0
 }
 
 type qidx struct {
