--- conflicted
+++ resolved
@@ -5,8 +5,8 @@
 
 import (
 	"hyperchain/consensus/events"
+	"time"
 	"hyperchain/core/types"
-	"time"
 
 	"hyperchain/common"
 	"fmt"
@@ -25,18 +25,18 @@
 
 //batchValidator used to manager batch validate issues.
 type batchValidator struct {
-	vid        uint64  // track the validate sequence number
-	lastVid    uint64  // track the last validate batch seqNo
-	currentVid *uint64 // track the current validate batch seqNo
-
-	validatedBatchStore map[string]*TransactionBatch // track the validated transaction batch
-	cacheValidatedBatch map[string]*cacheBatch       // track the cached validated batch
-
-	validateTimer   events.Timer
-	validateTimeout time.Duration
-	preparedCert    map[msgID]string // track the prepared cert to help validate
-
-	pbftId uint64
+	vid                 	uint64                       // track the validate sequence number
+	lastVid             	uint64                       // track the last validate batch seqNo
+	currentVid          	*uint64                      // track the current validate batch seqNo
+
+	validatedBatchStore 	map[string]*TransactionBatch // track the validated transaction batch
+	cacheValidatedBatch 	map[string]*cacheBatch       // track the cached validated batch
+
+	validateTimer		events.Timer
+	validateTimeout		time.Duration
+	preparedCert            map[msgID]string             // track the prepared cert to help validate
+
+	pbftId                  uint64
 }
 
 func (bv *batchValidator) setVid(vid uint64) {
@@ -146,15 +146,9 @@
 		pbft.logger.Criticalf("Cannot parse batch timeout: %s", err)
 	}
 
-<<<<<<< HEAD
-	if batchTimeout >= pbft.pbftTimerMgr.requestTimeout { //TODO: change the pbftTimerMgr to batchTimerMgr
-		pbft.pbftTimerMgr.requestTimeout = 3 * batchTimeout / 2
-		pbft.logger.Warningf("Configured request timeout must be greater than batch timeout, setting to %v", pbft.pbftTimerMgr.requestTimeout)
-=======
 	if batchTimeout >= pbft.timerMgr.requestTimeout {//TODO: change the pbftTimerMgr to batchTimerMgr
 		pbft.timerMgr.requestTimeout = 3 * batchTimeout / 2
 		pbft.logger.Warningf("Configured request timeout must be greater than batch timeout, setting to %v", pbft.timerMgr.requestTimeout)
->>>>>>> 58add872
 	}
 
 	pbft.logger.Infof("PBFT Batch size = %d", bm.batchSize)
