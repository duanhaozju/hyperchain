--- conflicted
+++ resolved
@@ -8,11 +8,8 @@
 	"hyperchain/core/types"
 	"time"
 
-<<<<<<< HEAD
 	"fmt"
 	"github.com/golang/protobuf/proto"
-=======
->>>>>>> 0f66c9d4
 	"hyperchain/common"
 )
 
