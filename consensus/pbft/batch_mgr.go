--- conflicted
+++ resolved
@@ -6,6 +6,8 @@
 import (
 	"fmt"
 	"time"
+
+	"hyperchain/common"
 	"hyperchain/consensus/events"
 	"hyperchain/consensus/txpool"
 	"hyperchain/manager/event"
@@ -102,27 +104,13 @@
 	bm.batchSub = bm.eventMux.Subscribe(txpool.TxHashBatch{})
 	bm.close = make(chan bool)
 
-<<<<<<< HEAD
-	batchSize := conf.GetInt(PBFT_BATCH_SIZE)
-	poolSize := conf.GetInt(PBFT_POOL_SIZE)
-
-	batchTimeout, err := time.ParseDuration(conf.GetString(PBFT_BATCH_TIMEOUT))
-	if err != nil {
-		pbft.logger.Criticalf("Cannot parse batch timeout: %s", err)
-	}
-=======
 	batchSize := pbft.config.GetInt(PBFT_BATCH_SIZE)
 	poolSize := pbft.config.GetInt(PBFT_POOL_SIZE)
+
 	batchTimeout, err := time.ParseDuration(pbft.config.GetString(PBFT_BATCH_TIMEOUT))
 	if err != nil {
 		pbft.logger.Criticalf("Cannot parse batch timeout: %s", err)
 	}
-	bm.txPool, err = txpool.NewTxPool(pbft.namespace, poolSize, bm.eventMux, batchTimeout, batchSize)
-	if err != nil {
-		panic(fmt.Errorf("Cannot create txpool: %s", err))
-	}
-
->>>>>>> 573e63e8
 	if batchTimeout >= pbft.timerMgr.requestTimeout { //TODO: change the pbftTimerMgr to batchTimerMgr
 		pbft.timerMgr.requestTimeout = 3 * batchTimeout / 2
 		pbft.logger.Warningf("Configured request timeout must be greater than batch timeout, setting to %v", pbft.timerMgr.requestTimeout)
