//Hyperchain License
//Copyright (C) 2016 The Hyperchain Authors.
package pbft

import (
	"fmt"
	"time"

	"hyperchain/consensus/helper/persist"
	"hyperchain/manager/protos"

	"github.com/golang/protobuf/proto"
	"sync/atomic"
	"math"
)

// =============================================================================
// helper functions for sort
// =============================================================================
type sortableUint64Slice []uint64

func (a sortableUint64Slice) Len() int {
	return len(a)
}
func (a sortableUint64Slice) Swap(i, j int) {
	a[i], a[j] = a[j], a[i]
}
func (a sortableUint64Slice) Less(i, j int) bool {
	return a[i] < a[j]
}

// =============================================================================
// helper functions for PBFT
// =============================================================================

// Given a certain view v and replicaCount n, what is the expected primary?
func (pbft *pbftImpl) primary(v uint64) uint64 {
	return (v % uint64(pbft.N)) + 1
}

//isPrimary is current PBFT node the primary?
func (pbft *pbftImpl) isPrimary() (bool, uint64) {
	primary := pbft.primary(pbft.view)
	return primary == pbft.id, primary
}

// Is the sequence number between watermarks?
func (pbft *pbftImpl) inW(n uint64) bool {
	return n > pbft.h
}

// Is the view right?
func (pbft *pbftImpl) inV(v uint64) bool {
	return pbft.view == v
}

// Is the view right? And is the sequence number between watermarks?
func (pbft *pbftImpl) inWV(v uint64, n uint64) bool {
	return pbft.view == v && pbft.inW(n)
}

// Given a ip/digest get the addnode Cert
func (pbft *pbftImpl) getAddNodeCert(addHash string) (cert *addNodeCert) {

	cert, ok := pbft.nodeMgr.addNodeCertStore[addHash]

	if ok {
		return
	}

	adds := make(map[AddNode]bool)
	cert = &addNodeCert{
		addNodes: adds,
	}
	pbft.nodeMgr.addNodeCertStore[addHash] = cert

	return
}

// Given a ip/digest get the addnode Cert
func (pbft *pbftImpl) getDelNodeCert(delHash string) (cert *delNodeCert) {

	cert, ok := pbft.nodeMgr.delNodeCertStore[delHash]

	if ok {
		return
	}

	dels := make(map[DelNode]bool)
	cert = &delNodeCert{
		delNodes: dels,
	}
	pbft.nodeMgr.delNodeCertStore[delHash] = cert

	return
}

func (pbft *pbftImpl) getAddNV() (n int64, v uint64) {

	n = int64(pbft.N) + 1
	if pbft.view < uint64(pbft.N) {
		v = pbft.view + uint64(n)
	} else {
		v = pbft.view/uint64(pbft.N)*uint64(pbft.N+1) + pbft.view%uint64(pbft.N)
	}

	return
}

func (pbft *pbftImpl) getDelNV(del uint64) (n int64, v uint64) {

	n = int64(pbft.N) - 1
	if pbft.primary(pbft.view) > del {
		v = pbft.view%uint64(pbft.N) - 1 + (uint64(pbft.N)-1)*(pbft.view/uint64(pbft.N)+1)
	} else {
		pbft.logger.Debug("N: ", pbft.N, " view: ", pbft.view, " del: ", del)
		v = pbft.view%uint64(pbft.N) + (uint64(pbft.N)-1)*(pbft.view/uint64(pbft.N)+1)
	}

	return
}

func (pbft *pbftImpl) handleCachedTxs(cache map[uint64]*transactionStore) {
	for vid, batch := range cache {
		if vid < pbft.h {
			continue
		}
		for batch.Len() != 0 {
			temp := batch.order.Front().Value
			txc, ok := interface{}(temp).(transactionContainer)
			if !ok {
				pbft.logger.Error("type assert error:", temp)
				return
			}
			tx := txc.tx
			if tx != nil {
				pbft.reqStore.storeOutstanding(tx)
			}
			batch.remove(tx)
		}
	}
}

func (pbft *pbftImpl) cleanAllCache() {

	for idx := range pbft.storeMgr.certStore {
		if idx.n > pbft.exec.lastExec {
			delete(pbft.storeMgr.certStore, idx)
			pbft.persistDelQPCSet(idx.v, idx.n)
		}
	}

	pbft.vcMgr.viewChangeStore = make(map[vcidx]*ViewChange)
	pbft.vcMgr.newViewStore = make(map[uint64]*NewView)
	pbft.vcMgr.vcResetStore = make(map[FinishVcReset]bool)
	pbft.storeMgr.outstandingReqBatches = make(map[string]*TransactionBatch)

}

// When N=3F+1, this should be 2F+1 (N-F)
// More generally, we need every two common case quorum of size X to intersect in at least F+1
// hence 2X>=N+F+1
func (pbft *pbftImpl) commonCaseQuorum() int {
	return int(math.Ceil(float64(pbft.N+pbft.f+1)/float64(2)))
}

func (pbft *pbftImpl) allCorrectReplicasQuorum() int {
	return (pbft.N - pbft.f)
}

func (pbft *pbftImpl) oneCorrectQuorum() int {
	return pbft.f + 1
}

// =============================================================================
// pre-prepare/prepare/commit check helper
// =============================================================================

func (pbft *pbftImpl) prePrepared(digest string, v uint64, n uint64) bool {

	if digest != "" && !pbft.batchVdr.containsInVBS(digest) {
		pbft.logger.Debugf("Replica %d havan't store the reqBatch", pbft.id)
		return false
	}

	cert := pbft.storeMgr.certStore[msgID{v, n}]

	if cert != nil {
		p := cert.prePrepare
		if p != nil && p.View == v && p.SequenceNumber == n && p.BatchDigest == digest && cert.digest == digest {
			return true
		}
	}

	pbft.logger.Debugf("Replica %d does not have view=%d/seqNo=%d pre-prepared",
		pbft.id, v, n)

	return false
}

//prepared judge whether collect enough prepare messages.
func (pbft *pbftImpl) prepared(digest string, v uint64, n uint64) bool {

	if !pbft.prePrepared(digest, v, n) {
		return false
	}

	cert := pbft.storeMgr.certStore[msgID{v, n}]

	if cert == nil {
		return false
	}

	prepCount := len(cert.prepare)

	pbft.logger.Debugf("Replica %d prepare count for view=%d/seqNo=%d: %d",
		pbft.id, v, n, prepCount)

	return prepCount >= pbft.commonCaseQuorum()-1
}

func (pbft *pbftImpl) onlyPrepared(digest string, v uint64, n uint64) bool {

	cert := pbft.storeMgr.certStore[msgID{v, n}]

	if cert == nil {
		return false
	}

	prepCount := len(cert.prepare)

	return prepCount >= pbft.commonCaseQuorum()-1
}

func (pbft *pbftImpl) committed(digest string, v uint64, n uint64) bool {

	if !pbft.prepared(digest, v, n) {
		return false
	}

	cert := pbft.storeMgr.certStore[msgID{v, n}]

	if cert == nil {
		return false
	}

	cmtCount := len(cert.commit)

	pbft.logger.Debugf("Replica %d commit count for view=%d/seqNo=%d: %d",
		pbft.id, v, n, cmtCount)

	return cmtCount >= pbft.commonCaseQuorum()
}

func (pbft *pbftImpl) onlyCommitted(digest string, v uint64, n uint64) bool {

	cert := pbft.storeMgr.certStore[msgID{v, n}]

	if cert == nil {
		return false
	}

	cmtCount := len(cert.commit)

	pbft.logger.Debugf("Replica %d commit count for view=%d/seqNo=%d: %d",
		pbft.id, v, n, cmtCount)

	return cmtCount >= pbft.commonCaseQuorum()
}

// =============================================================================
// helper functions for transfer message
// =============================================================================
// consensusMsgHelper help convert the ConsensusMessage to pb.Message
func cMsgToPbMsg(msg *ConsensusMessage, id uint64) *protos.Message {

	msgPayload, err := proto.Marshal(msg)

	if err != nil {
		return nil
	}

	pbMsg := &protos.Message{
		Type:      protos.Message_CONSENSUS,
		Payload:   msgPayload,
		Timestamp: time.Now().UnixNano(),
		Id:        id,
	}

	return pbMsg
}

// nullRequestMsgToPbMsg help convert the nullRequestMessage to pb.Message.
func nullRequestMsgToPbMsg(id uint64) *protos.Message {
	pbMsg := &protos.Message{
		Type:      protos.Message_NULL_REQUEST,
		Payload:   nil,
		Timestamp: time.Now().UnixNano(),
		Id:        id,
	}

	return pbMsg
}

func (pbft *pbftImpl) getBlockchainInfo() *protos.BlockchainInfo {

	bcInfo := persist.GetBlockchainInfo(pbft.namespace)

	height := bcInfo.Height
	curBlkHash := bcInfo.LatestBlockHash
	preBlkHash := bcInfo.ParentBlockHash

	return &protos.BlockchainInfo{
		Height:            height,
		CurrentBlockHash:  curBlkHash,
		PreviousBlockHash: preBlkHash,
	}
}

func (pbft *pbftImpl) getCurrentBlockInfo() *protos.BlockchainInfo {
	height, curHash, prevHash := persist.GetCurrentBlockInfo(pbft.namespace)
	return &protos.BlockchainInfo{
		Height:            height,
		CurrentBlockHash:  curHash,
		PreviousBlockHash: prevHash,
	}
}

func (pbft *pbftImpl) getGenesisInfo() uint64 {
	_, genesis := persist.GetGenesisOfChain(pbft.namespace)
	return genesis
}

// =============================================================================
// helper functions for timer
// =============================================================================

func (pbft *pbftImpl) startTimerIfOutstandingRequests() {
	if pbft.status.getState(&pbft.status.skipInProgress) || pbft.exec.currentExec != nil {
		// Do not start the view change timer if we are executing or state transferring, these take arbitrarilly long amounts of time
		return
	}

	if len(pbft.storeMgr.outstandingReqBatches) > 0 {
		getOutstandingDigests := func() []string {
			var digests []string
			for digest := range pbft.storeMgr.outstandingReqBatches {
				digests = append(digests, digest)
			}
			return digests
		}()
		pbft.softStartNewViewTimer(pbft.timerMgr.requestTimeout, fmt.Sprintf("outstanding request batches num=%v", len(getOutstandingDigests)))
	} else if pbft.timerMgr.getTimeoutValue(NULL_REQUEST_TIMER) > 0 {
		pbft.nullReqTimerReset()
	}
}

func (pbft *pbftImpl) nullReqTimerReset() {
	timeout := pbft.timerMgr.getTimeoutValue(NULL_REQUEST_TIMER)
	if pbft.primary(pbft.view) != pbft.id {
		// we're waiting for the primary to deliver a null request - give it a bit more time
<<<<<<< HEAD
		timeout = 3*timeout + pbft.pbftTimerMgr.requestTimeout
=======
		timeout = 3 * timeout + pbft.timerMgr.requestTimeout
>>>>>>> 58add872
	}

	event := &LocalEvent{
		Service:   CORE_PBFT_SERVICE,
		EventType: CORE_NULL_REQUEST_TIMER_EVENT,
	}

	//pbft.logger.Errorf("replica: %d, primary: %d, reset null request timeout to %v", pbft.id, pbft.primary(pbft.view), timeout)

	pbft.timerMgr.startTimerWithNewTT(NULL_REQUEST_TIMER, timeout, event, pbft.pbftEventQueue)
}

//stopFirstRequestTimer
func (pbft *pbftImpl) stopFirstRequestTimer() {
	if ok, _ := pbft.isPrimary(); !ok {
		pbft.timerMgr.stopTimer(FIRST_REQUEST_TIMER)
	}
}

// =============================================================================
// helper functions for validateState
// =============================================================================
// invalidateState is invoked to tell us that consensus realizes the ledger is out of sync
func (pbft *pbftImpl) invalidateState() {
	pbft.logger.Debug("Invalidating the current state")
	pbft.status.inActiveState(&pbft.status.valid)
}

// validateState is invoked to tell us that consensus has the ledger back in sync
func (pbft *pbftImpl) validateState() {
	pbft.logger.Debug("Validating the current state")
	pbft.status.activeState(&pbft.status.valid)
}

//deleteExistedTx delete existed transaction.
func (pbft *pbftImpl) deleteExistedTx(digest string) {
	pbft.batchVdr.updateLCVid()
	pbft.batchVdr.deleteCacheFromCVB(digest)
	pbft.batchVdr.deleteTxFromVBS(digest)
	delete(pbft.storeMgr.outstandingReqBatches, digest)
}

//isPrePrepareLegal both PBFT state PrePrepare message are legal.
func (pbft *pbftImpl) isPrePrepareLegal(preprep *PrePrepare) bool {
	if pbft.status.getState(&pbft.status.inNegoView) {
		pbft.logger.Debugf("Replica %d try recvPrePrepare, but it's in nego-view", pbft.id)
		return false
	}

	if atomic.LoadUint32(&pbft.activeView) == 0 {
		pbft.logger.Debugf("Replica %d ignoring pre-prepare as we are in view change", pbft.id)
		return false
	}

	if pbft.primary(pbft.view) != preprep.ReplicaId {
		pbft.logger.Warningf("Pre-prepare from other than primary: got %d, should be %d",
			preprep.ReplicaId, pbft.primary(pbft.view))
		return false
	}

	if !pbft.inWV(preprep.View, preprep.SequenceNumber) {
		if preprep.SequenceNumber != pbft.h && !pbft.status.getState(&pbft.status.skipInProgress) {
			pbft.logger.Warningf("Replica %d pre-prepare view different, or sequence number outside "+
				"watermarks: preprep.View %d, expected.View %d, seqNo %d, low-mark %d",
				pbft.id, preprep.View, pbft.view, preprep.SequenceNumber, pbft.h)
		} else {
			// This is perfectly normal
			pbft.logger.Debugf("Replica %d pre-prepare view different, or sequence number outside watermarks: "+
				"preprep.View %d, expected.View %d, seqNo %d, low-mark %d",
				pbft.id, preprep.View, pbft.view, preprep.SequenceNumber, pbft.h)
		}
		return false
	}
	return true
}

//isPrepareLegal both PBFT state Prepare message are legal.
func (pbft *pbftImpl) isPrepareLegal(prep *Prepare) bool {
	if pbft.status.getState(&pbft.status.inNegoView) {
		pbft.logger.Debugf("Replica %d try to recvPrepare, but it's in nego-view", pbft.id)
		return false
	}
	//TODO: need !pbft.status[IN_RECOVERY] ?
	if pbft.primary(prep.View) == prep.ReplicaId && !pbft.status.getState(&pbft.status.inRecovery) {
		pbft.logger.Warningf("Replica %d received prepare from primary, ignoring", pbft.id)
		return false
	}

	if !pbft.inWV(prep.View, prep.SequenceNumber) {
		if prep.SequenceNumber != pbft.h && !pbft.status.getState(&pbft.status.skipInProgress) {
			pbft.logger.Warningf("Replica %d ignoring prepare from replica %d for view=%d/seqNo=%d: not in-wv, in view %d, low water mark %d",
				pbft.id, prep.ReplicaId, prep.View, prep.SequenceNumber, pbft.view, pbft.h)
		} else {
			// This is perfectly normal
			pbft.logger.Debugf("Replica %d ignoring prepare from replica %d for view=%d/seqNo=%d: not in-wv, in view %d, low water mark %d",
				pbft.id, prep.ReplicaId, prep.View, prep.SequenceNumber, pbft.view, pbft.h)
		}

		return false
	}
	return true
}

//isPrepareLegal both PBFT state Commit message are legal.
func (pbft *pbftImpl) isCommitLegal(commit *Commit) bool {
	if pbft.status.getState(&pbft.status.inNegoView) {
		pbft.logger.Debugf("Replica %d try to recvCommit, but it's in nego-view", pbft.id)
		return false
	}

	if !pbft.inWV(commit.View, commit.SequenceNumber) {
		if commit.SequenceNumber != pbft.h && !pbft.status.getState(&pbft.status.skipInProgress) {
			pbft.logger.Warningf("Replica %d ignoring commit from replica %d for view=%d/seqNo=%d: not in-wv, in view %d, low water mark %d", pbft.id, commit.ReplicaId, commit.View, commit.SequenceNumber, pbft.view, pbft.h)
		} else {
			// This is perfectly normal
			pbft.logger.Debugf("Replica %d ignoring commit from replica %d for view=%d/seqNo=%d: not in-wv, in view %d, low water mark %d", pbft.id, commit.ReplicaId, commit.View, commit.SequenceNumber, pbft.view, pbft.h)
		}
		return false
	}
	return true
}

func (pbft *pbftImpl) parseCertStore() {
	tmpStore := make(map[msgID]*msgCert)
	for idx := range pbft.storeMgr.certStore {
		cert := pbft.storeMgr.getCert(idx.v, idx.n)
		if cert.prePrepare != nil {
			cert.prePrepare.View = pbft.view
		}
		for prep := range cert.prepare {
			prep.View = pbft.view
		}
		for cmt := range cert.commit {
			cmt.View = pbft.view
		}
		idx.v = pbft.view
		tmpStore[msgID{pbft.view, idx.n}] = cert
	}
	pbft.storeMgr.certStore = tmpStore
}<|MERGE_RESOLUTION|>--- conflicted
+++ resolved
@@ -3,11 +3,11 @@
 package pbft
 
 import (
+	"time"
 	"fmt"
-	"time"
-
+
+	"hyperchain/manager/protos"
 	"hyperchain/consensus/helper/persist"
-	"hyperchain/manager/protos"
 
 	"github.com/golang/protobuf/proto"
 	"sync/atomic"
@@ -359,11 +359,7 @@
 	timeout := pbft.timerMgr.getTimeoutValue(NULL_REQUEST_TIMER)
 	if pbft.primary(pbft.view) != pbft.id {
 		// we're waiting for the primary to deliver a null request - give it a bit more time
-<<<<<<< HEAD
-		timeout = 3*timeout + pbft.pbftTimerMgr.requestTimeout
-=======
-		timeout = 3 * timeout + pbft.timerMgr.requestTimeout
->>>>>>> 58add872
+		timeout = 3*timeout + pbft.timerMgr.requestTimeout
 	}
 
 	event := &LocalEvent{
