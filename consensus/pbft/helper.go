package pbft
<<<<<<< HEAD
=======

import (
	"time"

	pb "hyperchain/protos"
	"github.com/golang/protobuf/proto"
)

func batchMsgHelper(msg *BatchMessage, id uint64) *pb.Message {
	msgPayload, _ := proto.Marshal(msg)
	pbMsg := &pb.Message{
		Type:		pb.Message_CONSENSUS,
		Payload:	msgPayload,
		Timestamp:	time.Now().Unix(),
		Id:		id,
	}
	return pbMsg
}

func pbftMsgHelper(msg *Message, id uint64) *pb.Message {
	pbftPayload, _ := proto.Marshal(msg)
	batchMsg := &BatchMessage{Payload: &BatchMessage_PbftMessage{PbftMessage: pbftPayload}}
	pbMsg := batchMsgHelper(batchMsg, id)
	return pbMsg
}
>>>>>>> 126544e0
<|MERGE_RESOLUTION|>--- conflicted
+++ resolved
@@ -1,6 +1,4 @@
 package pbft
-<<<<<<< HEAD
-=======
 
 import (
 	"time"
@@ -26,4 +24,3 @@
 	pbMsg := batchMsgHelper(batchMsg, id)
 	return pbMsg
 }
->>>>>>> 126544e0
