--- conflicted
+++ resolved
@@ -330,24 +330,14 @@
 // =============================================================================
 // invalidateState is invoked to tell us that consensus realizes the ledger is out of sync
 func (pbft *pbftImpl) invalidateState() {
-<<<<<<< HEAD
-	logger.Debug("Invalidating the current state")
+	pbft.logger.Debug("Invalidating the current state")
 	pbft.status.inActiveState(&pbft.status.valid)
-=======
-	pbft.logger.Debug("Invalidating the current state")
-	pbft.status.inActiveState(VALID)
->>>>>>> ea768b78
 }
 
 // validateState is invoked to tell us that consensus has the ledger back in sync
 func (pbft *pbftImpl) validateState() {
-<<<<<<< HEAD
-	logger.Debug("Validating the current state")
+	pbft.logger.Debug("Validating the current state")
 	pbft.status.activeState(&pbft.status.valid)
-=======
-	pbft.logger.Debug("Validating the current state")
-	pbft.status.activeState(VALID)
->>>>>>> ea768b78
 }
 
 //deleteExistedTx delete existed transaction.
@@ -360,13 +350,8 @@
 
 //isPrePrepareLegal both PBFT state PrePrepare message are legal.
 func (pbft *pbftImpl) isPrePrepareLegal(preprep *PrePrepare) bool {
-<<<<<<< HEAD
 	if pbft.status.getState(&pbft.status.inNegoView) {
-		logger.Debugf("Replica %d try recvPrePrepare, but it's in nego-view", pbft.id)
-=======
-	if pbft.status[IN_NEGO_VIEW] {
 		pbft.logger.Debugf("Replica %d try recvPrePrepare, but it's in nego-view", pbft.id)
->>>>>>> ea768b78
 		return false
 	}
 
@@ -382,13 +367,8 @@
 	}
 
 	if !pbft.inWV(preprep.View, preprep.SequenceNumber) {
-<<<<<<< HEAD
 		if preprep.SequenceNumber != pbft.h && !pbft.status.getState(&pbft.status.skipInProgress) {
-			logger.Warningf("Replica %d pre-prepare view different, or sequence number outside " +
-=======
-		if preprep.SequenceNumber != pbft.h && !pbft.status[SKIP_IN_PROGRESS] {
 			pbft.logger.Warningf("Replica %d pre-prepare view different, or sequence number outside " +
->>>>>>> ea768b78
 				"watermarks: preprep.View %d, expected.View %d, seqNo %d, low-mark %d",
 				pbft.id, preprep.View, pbft.view, preprep.SequenceNumber, pbft.h)
 		} else {
@@ -404,34 +384,19 @@
 
 //isPrepareLegal both PBFT state Prepare message are legal.
 func (pbft *pbftImpl) isPrepareLegal(prep *Prepare) bool  {
-<<<<<<< HEAD
 	if pbft.status.getState(&pbft.status.inNegoView) {
-		logger.Debugf("Replica %d try to recvPrepare, but it's in nego-view", pbft.id)
+		pbft.logger.Debugf("Replica %d try to recvPrepare, but it's in nego-view", pbft.id)
 		return false
 	}
 	//TODO: need !pbft.status[IN_RECOVERY] ?
 	if pbft.primary(prep.View) == prep.ReplicaId && !pbft.status.getState(&pbft.status.inRecovery) {
-		logger.Warningf("Replica %d received prepare from primary, ignoring", pbft.id)
-=======
-	if pbft.status[IN_NEGO_VIEW] {
-		pbft.logger.Debugf("Replica %d try to recvPrepare, but it's in nego-view", pbft.id)
-		return false
-	}
-	//TODO: need !pbft.status[IN_RECOVERY] ?
-	if pbft.primary(prep.View) == prep.ReplicaId && !pbft.status[IN_RECOVERY] {
 		pbft.logger.Warningf("Replica %d received prepare from primary, ignoring", pbft.id)
->>>>>>> ea768b78
 		return false
 	}
 
 	if !pbft.inWV(prep.View, prep.SequenceNumber) {
-<<<<<<< HEAD
 		if prep.SequenceNumber != pbft.h && !pbft.status.getState(&pbft.status.skipInProgress) {
-			logger.Warningf("Replica %d ignoring prepare for view=%d/seqNo=%d: not in-wv, in view %d, low water mark %d",
-=======
-		if prep.SequenceNumber != pbft.h && !pbft.status[SKIP_IN_PROGRESS] {
 			pbft.logger.Warningf("Replica %d ignoring prepare for view=%d/seqNo=%d: not in-wv, in view %d, low water mark %d",
->>>>>>> ea768b78
 				pbft.id, prep.View, prep.SequenceNumber, pbft.view, pbft.h)
 		} else {
 			// This is perfectly normal
@@ -446,24 +411,14 @@
 
 //isPrepareLegal both PBFT state Commit message are legal.
 func (pbft *pbftImpl) isCommitLegal(commit *Commit) bool  {
-<<<<<<< HEAD
 	if pbft.status.getState(&pbft.status.inNegoView) {
-		logger.Debugf("Replica %d try to recvCommit, but it's in nego-view", pbft.id)
-=======
-	if pbft.status[IN_NEGO_VIEW] {
 		pbft.logger.Debugf("Replica %d try to recvCommit, but it's in nego-view", pbft.id)
->>>>>>> ea768b78
 		return false
 	}
 
 	if !pbft.inWV(commit.View, commit.SequenceNumber) {
-<<<<<<< HEAD
 		if commit.SequenceNumber != pbft.h && !pbft.status.getState(&pbft.status.skipInProgress) {
-			logger.Warningf("Replica %d ignoring commit from replica %d for view=%d/seqNo=%d: not in-wv, in view %d, low water mark %d", pbft.id, commit.ReplicaId, commit.View, commit.SequenceNumber, pbft.view, pbft.h)
-=======
-		if commit.SequenceNumber != pbft.h && !pbft.status[SKIP_IN_PROGRESS] {
 			pbft.logger.Warningf("Replica %d ignoring commit from replica %d for view=%d/seqNo=%d: not in-wv, in view %d, low water mark %d", pbft.id, commit.ReplicaId, commit.View, commit.SequenceNumber, pbft.view, pbft.h)
->>>>>>> ea768b78
 		} else {
 			// This is perfectly normal
 			pbft.logger.Debugf("Replica %d ignoring commit for view=%d/seqNo=%d: not in-wv, in view %d, low water mark %d", pbft.id, commit.View, commit.SequenceNumber, pbft.view, pbft.h)
