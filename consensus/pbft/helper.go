package pbft

import (
	"time"

	pb "hyperchain/protos"
	"github.com/golang/protobuf/proto"
)

<<<<<<< HEAD
func batchMsgHelper(msg *BatchMessage, id uint64) *pb.Message {
	msgPayload, _ := proto.Marshal(msg)
	pbMsg := &pb.Message{
=======
func qMsgHelper(prePrepare *PrePrepare, id uint64) *pb.Message {
	timestamp := time.Now().Unix()
	msg := BatchMessage_PbftMessage{
			PbftMessage:&Message{
				Payload:&Message_PrePrepare{PrePrepare: prePrepare},
			},
		}

	payload, err := proto.Marshal(msg)
	if err != nil {
		logger.Errorf("qMsg marshal error")
		return nil
	}
	qMsg := &pb.Message{
>>>>>>> 59dbd1cd
		Type:		pb.Message_CONSENSUS,
		Payload:	msgPayload,
		Timestamp:	time.Now().Unix(),
		Id:		id,
	}
	return pbMsg
}

<<<<<<< HEAD
func pbftMsgHelper(msg *Message, id uint64) *pb.Message {
	pbftPayload, _ := proto.Marshal(msg)
	batchMsg := &BatchMessage{Payload: &BatchMessage_PbftMessage{PbftMessage: pbftPayload}}
	pbMsg := batchMsgHelper(batchMsg, id)
	return pbMsg
}
=======

func pMsgHelper(prepare *Prepare, id uint64) *Message {
	msg := &Message{Payload:&Message_Prepare{Prepare: prepare}}

	payload, err := proto.Marshal(msg)
	if err != nil {
		logger.Errorf("pMsg marshal error")
		return nil
	}

	return pMsg
}

func cMsgHelper(commit *Commit, id uint64) *pb.Message {
	timestamp := time.Now().Unix()
	msg := BatchMessage_PbftMessage{
		PbftMessage:&Message{
			Payload:&Message_Commit{Commit: commit},
		},
	}
	payload, err := proto.Marshal(msg)
	if err != nil {
		logger.Errorf("cMsg marshal error")
		return nil
	}
	cMsg := &pb.Message{
		Type:		pb.Message_CONSENSUS,
		Timestamp: 	timestamp,
		Payload:	payload,
		Id:		id,
	}
	return cMsg
}
>>>>>>> 59dbd1cd
<|MERGE_RESOLUTION|>--- conflicted
+++ resolved
@@ -7,26 +7,9 @@
 	"github.com/golang/protobuf/proto"
 )
 
-<<<<<<< HEAD
 func batchMsgHelper(msg *BatchMessage, id uint64) *pb.Message {
 	msgPayload, _ := proto.Marshal(msg)
 	pbMsg := &pb.Message{
-=======
-func qMsgHelper(prePrepare *PrePrepare, id uint64) *pb.Message {
-	timestamp := time.Now().Unix()
-	msg := BatchMessage_PbftMessage{
-			PbftMessage:&Message{
-				Payload:&Message_PrePrepare{PrePrepare: prePrepare},
-			},
-		}
-
-	payload, err := proto.Marshal(msg)
-	if err != nil {
-		logger.Errorf("qMsg marshal error")
-		return nil
-	}
-	qMsg := &pb.Message{
->>>>>>> 59dbd1cd
 		Type:		pb.Message_CONSENSUS,
 		Payload:	msgPayload,
 		Timestamp:	time.Now().Unix(),
@@ -35,45 +18,9 @@
 	return pbMsg
 }
 
-<<<<<<< HEAD
 func pbftMsgHelper(msg *Message, id uint64) *pb.Message {
 	pbftPayload, _ := proto.Marshal(msg)
 	batchMsg := &BatchMessage{Payload: &BatchMessage_PbftMessage{PbftMessage: pbftPayload}}
 	pbMsg := batchMsgHelper(batchMsg, id)
 	return pbMsg
-}
-=======
-
-func pMsgHelper(prepare *Prepare, id uint64) *Message {
-	msg := &Message{Payload:&Message_Prepare{Prepare: prepare}}
-
-	payload, err := proto.Marshal(msg)
-	if err != nil {
-		logger.Errorf("pMsg marshal error")
-		return nil
-	}
-
-	return pMsg
-}
-
-func cMsgHelper(commit *Commit, id uint64) *pb.Message {
-	timestamp := time.Now().Unix()
-	msg := BatchMessage_PbftMessage{
-		PbftMessage:&Message{
-			Payload:&Message_Commit{Commit: commit},
-		},
-	}
-	payload, err := proto.Marshal(msg)
-	if err != nil {
-		logger.Errorf("cMsg marshal error")
-		return nil
-	}
-	cMsg := &pb.Message{
-		Type:		pb.Message_CONSENSUS,
-		Timestamp: 	timestamp,
-		Payload:	payload,
-		Id:		id,
-	}
-	return cMsg
-}
->>>>>>> 59dbd1cd
+}