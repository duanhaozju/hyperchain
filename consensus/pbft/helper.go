--- conflicted
+++ resolved
@@ -65,11 +65,6 @@
 	return pbft.view == v && n > pbft.h && n <= pbft.h+pbft.L
 }
 
-// allCorrectQuorum returns number if all consensus nodes
-func (pbft *pbftImpl) allCorrectQuorum() int {
-	return pbft.N
-}
-
 // getAddNodeCert returns the addnode Cert with the given addHash
 func (pbft *pbftImpl) getAddNodeCert(addHash string) (cert *addNodeCert) {
 	cert, ok := pbft.nodeMgr.addNodeCertStore[addHash]
@@ -87,16 +82,7 @@
 	return
 }
 
-<<<<<<< HEAD
-// Is the view right? And is the sequence number between low watermark and high watermark?
-func (pbft *pbftImpl) sendInWV(v uint64, n uint64) bool {
-	return pbft.view == v && n > pbft.h && n <= pbft.h+pbft.L
-}
-
-// Given a ip/digest get the addnode Cert
-=======
 // getDelNodeCert returns the delnode Cert with the given delHash
->>>>>>> 866e3878
 func (pbft *pbftImpl) getDelNodeCert(delHash string) (cert *delNodeCert) {
 	cert, ok := pbft.nodeMgr.delNodeCertStore[delHash]
 
@@ -140,12 +126,7 @@
 
 // cleanAllCache cleans some old certs of previous view in certStore whose seqNo > lastExec
 func (pbft *pbftImpl) cleanAllCache() {
-<<<<<<< HEAD
-
 	for idx := range pbft.storeMgr.certStore {
-=======
-	for idx, cert := range pbft.storeMgr.certStore {
->>>>>>> 866e3878
 		if idx.n > pbft.exec.lastExec {
 			delete(pbft.storeMgr.certStore, idx)
 			pbft.persistDelQPCSet(idx.v, idx.n, idx.d)
@@ -181,6 +162,7 @@
 	return pbft.f + 1
 }
 
+// allCorrectQuorum returns number if all consensus nodes
 func (pbft *pbftImpl) allCorrectQuorum() int {
 	return pbft.N
 }
@@ -363,7 +345,7 @@
 
 // stopFirstRequestTimer stops the first request timer event if current node is not primary
 func (pbft *pbftImpl) stopFirstRequestTimer() {
-	if ok := pbft.isPrimary(); !ok {
+	if !pbft.isPrimary() {
 		pbft.timerMgr.stopTimer(FIRST_REQUEST_TIMER)
 	}
 }
