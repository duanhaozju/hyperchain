/*
Copyright Hyperchain Corp. 2016 All Rights Reserved.
*/

syntax = "proto3";

import "hyperchain/core/types/transaction.proto";

package pbft;
/*
 * mapping to PBFT paper names
 *
 * PBFT name: local name
 *
 * o: transaction
 * t: timestamp
 * c: client
 * v: view
 * n: sequenceNumber
 * D(m): requestDigest
 * i: replicaId
 */

message consensus_message {
    enum Type {
        TRANSACTION = 0;
        PRE_PREPARE = 1;
        PREPARE = 2;
        COMMIT = 3;
        CHECKPOINT = 4;
        VIEW_CHANGE = 5;
        NEW_VIEW = 6;
        FINISH_VCRESET = 7;
        FRTCH_REQUEST_BATCH = 8;
        RETURN_REQUEST_BATCH = 9;
        NEGOTIATE_VIEW = 10;
        NEGOTIATE_VIEW_RESPONSE = 11;
        RECOVERY_INIT = 12;
        RECOVERY_RESPONSE = 13;
        RECOVERY_FETCH_QPC = 14;
        RECOVERY_RETURN_QPC = 15;
        ADD_NODE = 16;
        DEL_NODE = 17;
        READY_FOR_N = 18;
        AGREE_UPDATE_N = 19;
        UPDATE_N = 20;
        FINISH_UPDATE = 21;
    }
    Type type = 1;
    bytes payload = 2;
}

message transaction_batch {
    repeated types.Transaction batch = 1;
    int64 timestamp = 2;
}

message return_request_batch {
    transaction_batch batch = 1;
    string digest = 2;
}

message pre_prepare {
    uint64 view = 1;
    uint64 sequence_number = 2;
    string batch_digest = 3;
    transaction_batch transaction_batch = 4;
    uint64 replica_id = 5;
}

message prepare {
    uint64 view = 1;
    uint64 sequence_number = 2;
    string batch_digest = 3;
    uint64 replica_id = 4;
}

message commit {
    uint64 view = 1;
    uint64 sequence_number = 2;
    string batch_digest = 3;
    uint64 replica_id = 4;
}

message block_info {
    uint64 block_number = 1;
    bytes block_hash = 2;
}

message checkpoint {
    uint64 sequence_number = 1;
    uint64 replica_id = 2;
    string id = 3;
    uint64 genesis = 4;
}

message view_change {
    /* This message should go away and become a checkpoint once replica_id is removed */
    message C {
        uint64 sequence_number = 1;
        string id = 3;
    }
    message PQ {
        uint64 sequence_number = 1;
        string batch_digest = 2;
        uint64 view = 3;
    }

    uint64 view = 1;
    uint64 h = 2;
    repeated C cset = 3;
    repeated PQ pset = 4;
    repeated PQ qset = 5;
    uint64 replica_id = 6;
    bytes signature = 7;
<<<<<<< HEAD
    uint64 genesis = 8;
=======
    int64 timestamp = 8;
>>>>>>> 0f66c9d4
}

message new_view {
    uint64 view = 1;
    repeated view_change vset = 2;
    map<uint64, string> xset = 3;
    uint64 replica_id = 4;
}

message finish_vcReset {
    uint64 replica_id = 1;
    uint64 view = 2;
    uint64 low_h = 3;
}

message fetch_request_batch {
    string batch_digest = 1;
    uint64 replica_id = 2;
}

message negotiate_view {
    uint64 replica_id = 1;
}

message negotiate_view_response {
    uint64 replica_id = 1;
    uint64 view = 2;
    uint64 n = 3;
    bytes routers = 4;
}

message recovery_init {
    uint64 replica_id = 1;
}

message recovery_response {
    uint64               replica_id    = 1;
    map<uint64, string>  chkpts        = 2;
    uint64               blockHeight   = 3;
    string               lastBlockHash = 4;
    uint64               genesis       = 5;
}

message recovery_fetchPQC {
    uint64 replica_id = 1;
    uint64 h          = 2;
}

message recovery_returnPQC {
    uint64                  replica_id = 1;
    repeated pre_prepare    prepre_set = 2;
    repeated bool           pre_sent   = 3;
    repeated bool           cmt_sent   = 4;
}

message Pset {
    repeated prepare set = 1;
}

message Cset {
    repeated commit set = 1;
}

message add_node {
    uint64 replica_id = 1;
    string key = 2;
}

message del_node {
    uint64 replica_id = 1;
    string key = 2;
    string router_hash = 3;
}

message ready_for_n {
    uint64 replica_id = 2;
    string key = 3;
}

message agree_update_n {
    bool flag = 1;
    uint64 replica_id = 2;
    string key = 3;
    string routerHash = 4;
    int64 n = 5;
    uint64 view = 6;
    uint64 h = 7;
    repeated view_change.C cset = 8;
    repeated view_change.PQ pset = 9;
    repeated view_change.PQ qset = 10;
    uint64 genesis =11;
}

message update_n {
    bool flag = 1;
    uint64 replica_id = 2;
    string key = 3;
    int64 n = 4;
    uint64 view = 5;
    repeated agree_update_n aset = 6;
    map<uint64, string> xset = 7;
}

message finish_update {
    uint64 replica_id = 1;
    uint64 view = 2;
    uint64 low_h = 3;
}<|MERGE_RESOLUTION|>--- conflicted
+++ resolved
@@ -113,11 +113,8 @@
     repeated PQ qset = 5;
     uint64 replica_id = 6;
     bytes signature = 7;
-<<<<<<< HEAD
     uint64 genesis = 8;
-=======
     int64 timestamp = 8;
->>>>>>> 0f66c9d4
 }
 
 message new_view {
