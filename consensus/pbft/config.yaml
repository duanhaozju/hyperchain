--- conflicted
+++ resolved
@@ -53,11 +53,7 @@
     viewchange: 2s
 
     # How long to wait for a view change quorum before resending (the same) view change
-<<<<<<< HEAD
-    resendviewchange: 5s
-=======
     resendviewchange: 10s
->>>>>>> 5c9ce96c
 
     # Interval to send "keep-alive" null requests.  Set to 0 to disable. If enabled, must be greater than request timeout
     nullrequest: 2s
