package pbft

import (
	"hyperchain/manager/protos"

	"github.com/golang/protobuf/proto"
	"hyperchain/consensus/events"
	"time"
	"sync/atomic"
	"fmt"
	"encoding/base64"
	"reflect"
	ndb "hyperchain/core/db_utils"
	"sort"
)

/**
	Node control issues
 */

// nodeManager add node or delete node.
type nodeManager struct {
	localKey	  string				// track new node's local key (payload from local)
	addNodeCertStore  map[string]*addNodeCert	// track the received add node agree message
	delNodeCertStore  map[string]*delNodeCert	// track the received add node agree message

	routers		  []byte				// track the vp replicas' routers
	inUpdatingN	  uint32				// track if there are updating
	updateTimer 	  events.Timer
	updateTimeout	  time.Duration			// time limit for N-f agree on update n
	agreeUpdateStore  map[aidx]*AgreeUpdateN		// track agree-update-n message
	updateStore	  map[uidx]*UpdateN		// track last update-n we received or sent
	updateTarget	  uidx				// track the new view after update
	finishUpdateStore map[FinishUpdate]bool
}

func newNodeMgr() *nodeManager {
	nm := &nodeManager{}
	nm.addNodeCertStore = make(map[string]*addNodeCert)
	nm.delNodeCertStore = make(map[string]*delNodeCert)
	nm.agreeUpdateStore = make(map[aidx]*AgreeUpdateN)
	nm.updateStore = make(map[uidx]*UpdateN)
	nm.finishUpdateStore = make(map[FinishUpdate]bool)

	atomic.StoreUint32(&nm.inUpdatingN, 0)

	return nm
}

//dispatchNodeMgrMsg dispatch node manager service messages from other peers.
func (pbft *pbftImpl) dispatchNodeMgrMsg(e events.Event) events.Event {
	switch et := e.(type) {
	case *AddNode:
		return pbft.recvAgreeAddNode(et)
	case *DelNode:
		return pbft.recvAgreeDelNode(et)
	case *ReadyForN:
		return pbft.recvReadyforNforAdd(et)
	case *UpdateN:
		return pbft.recvUpdateN(et)
	case *AgreeUpdateN:
		return pbft.recvAgreeUpdateN(et)
	case *FinishUpdate:
		return pbft.recvFinishUpdate(et)
	}
	return nil
}

// New replica receive local NewNode message
func (pbft *pbftImpl) recvLocalNewNode(msg *protos.NewNodeMessage) error {

	pbft.logger.Debugf("New replica %d received local newNode message", pbft.id)

	if pbft.status.getState(&pbft.status.isNewNode) {
		pbft.logger.Warningf("New replica %d received duplicate local newNode message", pbft.id)
		return nil
	}

	if len(msg.Payload) == 0 {
		pbft.logger.Warningf("New replica %d received nil local newNode message", pbft.id)
		return nil
	}

	pbft.status.activeState(&pbft.status.isNewNode, &pbft.status.inAddingNode)
	pbft.persistNewNode(uint64(1))
	key := string(msg.Payload)
	pbft.nodeMgr.localKey = key
	pbft.persistLocalKey(msg.Payload)

	return nil
}

// Replica receive local message about new node and routing table
func (pbft *pbftImpl) recvLocalAddNode(msg *protos.AddNodeMessage) error {

	if pbft.status.getState(&pbft.status.isNewNode) {
		pbft.logger.Warningf("New replica received local addNode message, there may be something wrong")
		return nil
	}

	if len(msg.Payload) == 0 {
		pbft.logger.Warningf("New replica %d received nil local addNode message", pbft.id)
		return nil
	}

	key := string(msg.Payload)
	pbft.logger.Debugf("Replica %d received local addNode message for new node %v", pbft.id, key)

	pbft.status.activeState(&pbft.status.inAddingNode)
	pbft.sendAgreeAddNode(key)

	return nil
}

// Replica receive local message about new node and routing table
func (pbft *pbftImpl) recvLocalDelNode(msg *protos.DelNodeMessage) error {

	key := string(msg.DelPayload)
	pbft.logger.Debugf("Replica %d received local delnode message for newId: %d, del node: %d", pbft.id, msg.Id, msg.Del)

	if pbft.N == 4 {
		pbft.logger.Criticalf("Replica %d receive del msg, but we don't support delete as there're only 4 nodes", pbft.id)
		return nil
	}

	if len(msg.DelPayload) == 0 {
		pbft.logger.Warningf("Replica %d received invalid local delNode message", pbft.id)
		return nil
	}

	pbft.status.activeState(&pbft.status.inDeletingNode)
	pbft.sendAgreeDelNode(key, msg.RouterHash, msg.Id, msg.Del)

	return nil
}

func (pbft *pbftImpl) recvLocalRouters(routers []byte) {

	pbft.logger.Debugf("Replica %d received local routers: %v", pbft.id, routers)
	pbft.nodeMgr.routers = routers

}

// Repica broadcast addnode message for new node
func (pbft *pbftImpl) sendAgreeAddNode(key string) {

	pbft.logger.Debugf("Replica %d try to send addnode message for new node", pbft.id)

	if pbft.status.getState(&pbft.status.isNewNode) {
		pbft.logger.Warningf("New replica try to send addnode message, there may be something wrong")
		return
	}

	add := &AddNode{
		ReplicaId: pbft.id,
		Key:       key,
	}

	payload, err := proto.Marshal(add)
	if err != nil {
		pbft.logger.Errorf("Marshal AddNode Error!")
		return
	}
	msg := &ConsensusMessage{
		Type:    ConsensusMessage_ADD_NODE,
		Payload: payload,
	}

	broadcast := cMsgToPbMsg(msg, pbft.id)
	pbft.helper.BroadcastAddNode(broadcast)
	pbft.recvAgreeAddNode(add)

}

// Repica broadcast delnode message for quit node
func (pbft *pbftImpl) sendAgreeDelNode(key string, routerHash string, newId uint64, delId uint64) {

	pbft.logger.Debugf("Replica %d try to send delnode message for quit node", pbft.id)

	cert := pbft.getDelNodeCert(key)
	cert.newId = newId
	cert.delId = delId

	del := &DelNode{
		ReplicaId:  pbft.id,
		Key:        key,
	}

	payload, err := proto.Marshal(del)
	if err != nil {
		pbft.logger.Errorf("Marshal DelNode Error!")
		return
	}
	msg := &ConsensusMessage{
		Type:    ConsensusMessage_DEL_NODE,
		Payload: payload,
	}

	broadcast := cMsgToPbMsg(msg, pbft.id)
	pbft.helper.BroadcastDelNode(broadcast)
	pbft.recvAgreeDelNode(del)

}

// Replica received addnode for new node
func (pbft *pbftImpl) recvAgreeAddNode(add *AddNode) error {

	pbft.logger.Debugf("Replica %d received addnode from replica %d", pbft.id, add.ReplicaId)

	cert := pbft.getAddNodeCert(add.Key)

	ok := cert.addNodes[*add]
	if ok {
		pbft.logger.Warningf("Replica %d ignored duplicate addnode from %d", pbft.id, add.ReplicaId)
		return nil
	}

	cert.addNodes[*add] = true
	cert.addCount++

	return pbft.maybeUpdateTableForAdd(add.Key)
}

// Replica received delnode for quit node
func (pbft *pbftImpl) recvAgreeDelNode(del *DelNode) error {

	pbft.logger.Debugf("Replica %d received agree delnode from replica %d",
		pbft.id, del.ReplicaId)

	cert := pbft.getDelNodeCert(del.Key)

	ok := cert.delNodes[*del]
	if ok {
		pbft.logger.Warningf("Replica %d ignored duplicate agree delnode from %d", pbft.id, del.ReplicaId)
		return nil
	}

	cert.delNodes[*del] = true
	cert.delCount++

	return pbft.maybeUpdateTableForDel(del.Key)
}

// Check if replica prepared for update routing table after add node
func (pbft *pbftImpl) maybeUpdateTableForAdd(key string) error {

	if pbft.status.getState(&pbft.status.isNewNode) {
		pbft.logger.Debugf("Replica %d is new node, reject update routingTable", pbft.id)
		return nil
	}

	cert := pbft.getAddNodeCert(key)
	if cert.addCount < pbft.allCorrectQuorum() {
		return nil
	}

	if !pbft.status.getState(&pbft.status.inAddingNode) {
		if cert.finishAdd {
			if cert.addCount <= pbft.N {
				pbft.logger.Debugf("Replica %d has already finished adding node", pbft.id)
				return nil
			} else {
				pbft.logger.Warningf("Replica %d has already finished adding node, but still recevice add msg from someone else", pbft.id)
				return nil
			}
		} else {
			pbft.logger.Warningf("Replica %d has not locally ready for adding, have not received connect from new replica", pbft.id)
			return nil
		}
	}

	cert.finishAdd = true
	payload := []byte(key)
	pbft.logger.Debugf("Replica %d update routingTable for %v", pbft.id, key)
	pbft.helper.UpdateTable(payload, true)
	pbft.status.inActiveState(&pbft.status.inAddingNode)

	return nil
}

// Check if replica prepared for update routing table after del node
func (pbft *pbftImpl) maybeUpdateTableForDel(key string) error {

	cert := pbft.getDelNodeCert(key)

	if cert.delCount <  pbft.allCorrectQuorum() {
		return nil
	}

	if !pbft.status.getState(&pbft.status.inDeletingNode) {
		if cert.finishDel {
			if cert.delCount < pbft.N {
				pbft.logger.Debugf("Replica %d have already finished deleting node", pbft.id)
				return nil
			} else {
				pbft.logger.Warningf("Replica %d has already finished deleting node, but still recevice del msg from someone else", pbft.id)
				return nil
			}
		} else {
			pbft.logger.Debugf("Replica %d has not locally ready but still accept deleting", pbft.id)
		}
	}

	cert.finishDel = true
	payload := []byte(key)

	pbft.logger.Debugf("Replica %d update routingTable for %v", pbft.id, key)
	pbft.helper.UpdateTable(payload, false)
	time.Sleep(20 * time.Millisecond)
	pbft.status.inActiveState(&pbft.status.inDeletingNode)

	atomic.StoreUint32(&pbft.nodeMgr.inUpdatingN, 1)
	pbft.sendAgreeUpdateNforDel(key)

	return nil
}

// New replica send ready_for_n to all replicas after recovery
func (pbft *pbftImpl) sendReadyForN() error {

	if !pbft.status.getState(&pbft.status.isNewNode) {
		pbft.logger.Errorf("Replica %d is not new one, but try to send ready_for_n", pbft.id)
		return nil
	}

	if pbft.nodeMgr.localKey == "" {
		pbft.logger.Errorf("New replica %d doesn't have local key for ready_for_n", pbft.id)
		return nil
	}

	if atomic.LoadUint32(&pbft.activeView) == 0 {
		pbft.logger.Errorf("New replica %d finds itself in viewchange, not sending ready_for_n", pbft.id)
		return nil
	}

	for true {
		if pbft.exec.lastExec == ndb.GetHeightOfChain(pbft.namespace) {
			break
		} else {
			time.Sleep(5 * time.Millisecond)
			continue
		}
	}

	pbft.logger.Noticef("Replica %d send ready_for_n as it already finished recovery", pbft.id)
	atomic.StoreUint32(&pbft.nodeMgr.inUpdatingN, 1)

	ready := &ReadyForN{
		ReplicaId: pbft.id,
		Key:       pbft.nodeMgr.localKey,
	}

	payload, err := proto.Marshal(ready)
	if err != nil {
		pbft.logger.Errorf("Marshal ReadyForN Error!")
		return nil
	}
	msg := &ConsensusMessage{
		Type:    ConsensusMessage_READY_FOR_N,
		Payload: payload,
	}

	broadcast := cMsgToPbMsg(msg, pbft.id)
	pbft.helper.InnerBroadcast(broadcast)

	return nil
}

// Primary receive ready_for_n from new replica
func (pbft *pbftImpl) recvReadyforNforAdd(ready *ReadyForN) events.Event {

	pbft.logger.Debugf("Replica %d received ready_for_n from replica %d", pbft.id, ready.ReplicaId)

	if atomic.LoadUint32(&pbft.activeView) == 0 {
		pbft.logger.Warningf("Replica %d is in view change, reject the ready_for_n message", pbft.id)
		return nil
	}

	cert := pbft.getAddNodeCert(ready.Key)

	if !cert.finishAdd {
		pbft.logger.Debugf("Replica %d has not done with addnode for key=%s", pbft.id, ready.Key)
		return nil
	}

	// calculate the new N and view
	n, view := pbft.getAddNV()

	// broadcast the updateN message
	agree := &AgreeUpdateN{
		Flag:		true,
		ReplicaId:	pbft.id,
		Key:		ready.Key,
		N:		n,
		View:		view,
		H:		pbft.h,
	}

	return pbft.sendAgreeUpdateNForAdd(agree)
}

func (pbft *pbftImpl) sendAgreeUpdateNForAdd(agree *AgreeUpdateN) events.Event {

	if atomic.LoadUint32(&pbft.nodeMgr.inUpdatingN) == 1  {
		pbft.logger.Debugf("Replica %d already in updatingN, ignore send agree-update-n again")
		return nil
	}

	if int(agree.N) == pbft.N && agree.View == pbft.view {
		pbft.logger.Warningf("Replica %d alreay finish update for N=%d/view=%d", pbft.id, pbft.N, pbft.view)
		return nil
	}
	delete(pbft.nodeMgr.updateStore, pbft.nodeMgr.updateTarget)
	pbft.stopNewViewTimer()
	atomic.StoreUint32(&pbft.nodeMgr.inUpdatingN, 1)

	if pbft.status.getState(&pbft.status.isNewNode) {
		pbft.logger.Debugf("Replica %d does not need to send agree-update-n", pbft.id)
		return nil
	}

	pbft.agreeUpdateHelper(agree)
	pbft.logger.Infof("Replica %d sending agree-update-N, v:%d, h:%d, |C|:%d, |P|:%d, |Q|:%d",
		pbft.id, agree.View, agree.H, len(agree.Cset), len(agree.Pset), len(agree.Qset))

	payload, err := proto.Marshal(agree)
	if err != nil {
		pbft.logger.Errorf("ConsensusMessage_AGREE_UPDATE_N Marshal Error", err)
		return nil
	}
	consensusMsg := &ConsensusMessage{
		Type:		ConsensusMessage_AGREE_UPDATE_N,
		Payload:	payload,
	}
	msg := cMsgToPbMsg(consensusMsg, pbft.id)
	pbft.helper.InnerBroadcast(msg)
	return pbft.recvAgreeUpdateN(agree)
}

// Primary send update_n after finish del node
func (pbft *pbftImpl) sendAgreeUpdateNforDel(key string) error {

	pbft.logger.Debugf("Replica %d try to send update_n after finish del node", pbft.id)

	if atomic.LoadUint32(&pbft.activeView) == 0 {
		pbft.logger.Warningf("Primary %d is in view change, reject the ready_for_n message", pbft.id)
		return nil
	}

	cert := pbft.getDelNodeCert(key)

	if !cert.finishDel {
		pbft.logger.Errorf("Primary %d has not done with delnode for key=%s", pbft.id, key)
		return nil
	}
	delete(pbft.nodeMgr.updateStore, pbft.nodeMgr.updateTarget)
	pbft.stopNewViewTimer()
	atomic.StoreUint32(&pbft.nodeMgr.inUpdatingN, 1)

	// calculate the new N and view
	n, view := pbft.getDelNV(cert.delId)

	agree := &AgreeUpdateN{
		Flag:		false,
		ReplicaId:	pbft.id,
		Key:		key,
		N:		n,
		View:		view,
		H:		pbft.h,
	}

	pbft.agreeUpdateHelper(agree)
	pbft.logger.Infof("Replica %d sending agree-update-n, v:%d, h:%d, |C|:%d, |P|:%d, |Q|:%d",
		pbft.id, agree.View, agree.H, len(agree.Cset), len(agree.Pset), len(agree.Qset))

	payload, err := proto.Marshal(agree)
	if err != nil {
		pbft.logger.Errorf("ConsensusMessage_AGREE_UPDATE_N Marshal Error", err)
		return nil
	}
	consensusMsg := &ConsensusMessage{
		Type:		ConsensusMessage_AGREE_UPDATE_N,
		Payload:	payload,
	}
	msg := cMsgToPbMsg(consensusMsg, pbft.id)
	pbft.helper.InnerBroadcast(msg)
	pbft.recvAgreeUpdateN(agree)
	return nil
}

func (pbft *pbftImpl) recvAgreeUpdateN(agree *AgreeUpdateN) events.Event {

	pbft.logger.Debugf("Replica %d received agree-update-n from replica %d, v:%d, n:%d, flag:%v, h:%d, |C|:%d, |P|:%d, |Q|:%d",
		pbft.id, agree.ReplicaId, agree.View, agree.N, agree.Flag, agree.H, len(agree.Cset), len(agree.Pset), len(agree.Qset))

	if atomic.LoadUint32(&pbft.activeView) == 0 {
		pbft.logger.Warningf("Replica %d try to recvAgreeUpdateN, but it's in view-change", pbft.id)
		return nil
	}

	if pbft.status.getState(&pbft.status.inNegoView) {
		pbft.logger.Warningf("Replica %d try to recvAgreeUpdateN, but it's in nego-view", pbft.id)
		return nil
	}

	if pbft.status.getState(&pbft.status.inRecovery) {
		pbft.logger.Warningf("Replica %d try to recvAgreeUpdateN, but it's in recovery", pbft.id)
		return nil
	}

	if !pbft.checkAgreeUpdateN(agree) {
		pbft.logger.Debugf("Replica %d found agree-update-n message incorrect", pbft.id)
		return nil
	}

	key := aidx{
		v:	agree.View,
		n:	agree.N,
		id:	agree.ReplicaId,
		flag: agree.Flag,
	}
	if _, ok := pbft.nodeMgr.agreeUpdateStore[key]; ok {
		pbft.logger.Warningf("Replica %d already has a agree-update-n message"+
			" for view=%d/n=%d from replica %d", pbft.id, agree.View, agree.N, agree.ReplicaId)
		return nil
	}

	pbft.nodeMgr.agreeUpdateStore[key] = agree

	replicas := make(map[uint64]bool)
	for idx := range pbft.nodeMgr.agreeUpdateStore {
		if !(idx.v == agree.View && idx.n == agree.N && idx.flag == agree.Flag) {
			continue
		}
		replicas[idx.id] = true
	}

	// We only enter this if there are enough agree-update-n messages but locally not inUpdateN
	if agree.Flag && len(replicas) > pbft.oneCorrectQuorum() && atomic.LoadUint32(&pbft.nodeMgr.inUpdatingN) == 0 {
		pbft.logger.Warningf("Replica %d received f+1 agree-update-n messages, triggering sendAgreeUpdateNForAdd",
			pbft.id)
		pbft.timerMgr.stopTimer(FIRST_REQUEST_TIMER)
		agree.ReplicaId = pbft.id
		return pbft.sendAgreeUpdateNForAdd(agree)
	}

	// We only enter this if there are enough agree-update-n messages but locally not inUpdateN
	if !agree.Flag && len(replicas) >= pbft.oneCorrectQuorum() && atomic.LoadUint32(&pbft.nodeMgr.inUpdatingN) == 0 {
		pbft.logger.Warningf("Replica %d received f+1 agree-update-n messages, triggering sendAgreeUpdateNForDel",
			pbft.id)
		pbft.timerMgr.stopTimer(FIRST_REQUEST_TIMER)
		agree.ReplicaId = pbft.id
		return pbft.sendAgreeUpdateNforDel(agree.Key)
	}

	quorum := 0
	for idx := range pbft.nodeMgr.agreeUpdateStore {
		if idx.v == agree.View && idx.n == agree.N && idx.flag == agree.Flag {
			quorum++
		}
	}
	pbft.logger.Debugf("Replica %d now has %d agree-update requests for view=%d/n=%d", pbft.id, quorum, agree.View, agree.N)

	if quorum >= pbft.allCorrectReplicasQuorum() {
		pbft.nodeMgr.updateTarget = uidx{v: agree.View, n: agree.N, flag: agree.Flag, key: agree.Key}
		return &LocalEvent{
			Service:   NODE_MGR_SERVICE,
			EventType: NODE_MGR_AGREE_UPDATEN_QUORUM_EVENT,
		}
	}

	return nil
}

func (pbft *pbftImpl) sendUpdateN() events.Event {

	if pbft.status.getState(&pbft.status.inNegoView) {
		pbft.logger.Debugf("Replica %d try to sendUpdateN, but it's in nego-view", pbft.id)
		return nil
	}

	if _, ok := pbft.nodeMgr.updateStore[pbft.nodeMgr.updateTarget]; ok {
		pbft.logger.Debugf("Replica %d already has update in store for n=%d/view=%d, skipping", pbft.id, pbft.nodeMgr.updateTarget.n, pbft.nodeMgr.updateTarget.v)
		return nil
	}

	aset := pbft.getAgreeUpdates()

	cp, ok, replicas := pbft.selectInitialCheckpointForUpdate(aset)

	if !ok {
		pbft.logger.Infof("Replica %d could not find consistent checkpoint: %+v", pbft.id, pbft.vcMgr.viewChangeStore)
		return nil
	}

	msgList := pbft.assignSequenceNumbersForUpdate(aset, cp.SequenceNumber)
	if msgList == nil {
		pbft.logger.Infof("Replica %d could not assign sequence numbers for new view", pbft.id)
		return nil
	}

	update := &UpdateN{
		Flag:      pbft.nodeMgr.updateTarget.flag,
		N:         pbft.nodeMgr.updateTarget.n,
		View:      pbft.nodeMgr.updateTarget.v,
		Key:       pbft.nodeMgr.updateTarget.key,
		Aset:      aset,
		Xset:      msgList,
		ReplicaId: pbft.id,
	}

	pbft.logger.Infof("Replica %d is new primary, sending update-n, v:%d, X:%+v",
		pbft.id, update.View, update.Xset)
	payload, err := proto.Marshal(update)
	if err != nil {
		pbft.logger.Errorf("ConsensusMessage_UPDATE_N Marshal Error", err)
		return nil
	}
	consensusMsg := &ConsensusMessage{
		Type:    ConsensusMessage_UPDATE_N,
		Payload: payload,
	}
	msg := cMsgToPbMsg(consensusMsg, pbft.id)
	pbft.helper.InnerBroadcast(msg)
	pbft.nodeMgr.updateStore[pbft.nodeMgr.updateTarget] = update
	return pbft.primaryProcessUpdateN(cp, replicas, update)
}

func (pbft *pbftImpl) recvUpdateN(update *UpdateN) events.Event {

	pbft.logger.Infof("Replica %d received update-n from replica %d",
		pbft.id, update.ReplicaId)

	if atomic.LoadUint32(&pbft.activeView) == 0 {
		pbft.logger.Warningf("Replica %d try to recvUpdateN, but it's in view-change", pbft.id)
		return nil
	}

	if pbft.status.getState(&pbft.status.inNegoView) {
		pbft.logger.Debugf("Replica %d try to recvUpdateN, but it's in nego-view", pbft.id)
		return nil
	}

	if pbft.status.getState(&pbft.status.inRecovery) {
		pbft.logger.Noticef("Replica %d try to recvUpdateN, but it's in recovery", pbft.id)
		pbft.recoveryMgr.recvNewViewInRecovery = true
		return nil
	}

	if !(update.View >= 0 && pbft.primary(pbft.view) == update.ReplicaId) {
		pbft.logger.Infof("Replica %d rejecting invalid new-view from %d, v:%d",
			pbft.id, update.ReplicaId, update.View)
		return nil
	}

	key := uidx{
		flag: update.Flag,
		key:  update.Key,
		n:    update.N,
		v:    update.View,
	}
	pbft.nodeMgr.updateStore[key] = update

	quorum := 0
	for idx := range pbft.nodeMgr.agreeUpdateStore {
		if idx.v == update.View {
			quorum++
		}
	}

	if quorum < pbft.allCorrectReplicasQuorum() {
		pbft.logger.Warningf("Replica %d has not meet agreeUpdateNQuorum", pbft.id)
		return nil
	}

	return pbft.processUpdateN()
}

func (pbft *pbftImpl) primaryProcessUpdateN(initialCp ViewChange_C, replicas []replicaInfo, update *UpdateN) events.Event {
	var newReqBatchMissing bool

	speculativeLastExec := pbft.exec.lastExec
	if pbft.exec.currentExec != nil {
		speculativeLastExec = *pbft.exec.currentExec
	}


	if pbft.h < initialCp.SequenceNumber {
		pbft.moveWatermarks(initialCp.SequenceNumber)
	}

	// true means we can not execToTarget need state transfer
	if speculativeLastExec < initialCp.SequenceNumber {
		pbft.logger.Warningf("Replica %d missing base checkpoint %d (%s), our most recent execution %d", pbft.id, initialCp.SequenceNumber, initialCp.Id, speculativeLastExec)

		snapshotID, err := base64.StdEncoding.DecodeString(initialCp.Id)
		if nil != err {
			err = fmt.Errorf("Replica %d received a agree-update-n whose hash could not be decoded (%s)", pbft.id, initialCp.Id)
			pbft.logger.Error(err.Error())
			return nil
		}

		target := &stateUpdateTarget{
			checkpointMessage: checkpointMessage{
				seqNo: initialCp.SequenceNumber,
				id:    snapshotID,
			},
			replicas: replicas,
		}

		pbft.updateHighStateTarget(target)
		pbft.stateTransfer(target)
	}

	newReqBatchMissing = pbft.feedMissingReqBatchIfNeeded(update.Xset)

	if len(pbft.storeMgr.missingReqBatches) == 0 {
		return pbft.processReqInUpdate(update)
	} else if newReqBatchMissing {
		pbft.fetchRequestBatches()
	}

	return nil
}

func (pbft *pbftImpl) processUpdateN() events.Event {

	update, ok := pbft.nodeMgr.updateStore[pbft.nodeMgr.updateTarget]
	if !ok {
		pbft.logger.Debugf("Replica %d ignoring processUpdateN as it could not find n=%d/view=%d in its updateStore", pbft.id, pbft.nodeMgr.updateTarget.n, pbft.nodeMgr.updateTarget.v)
		return nil
	}

	if atomic.LoadUint32(&pbft.activeView) == 0 {
		pbft.logger.Infof("Replica %d ignoring update-n from %d, v:%d: we are in view change to view=%d",
			pbft.id, update.ReplicaId, update.View, pbft.view)
		return nil
	}

	if atomic.LoadUint32(&pbft.nodeMgr.inUpdatingN) == 0 {
		pbft.logger.Infof("Replica %d ignoring update-n from %d, v:%d: we are not in updatingN",
			pbft.id, update.ReplicaId, update.View)
		return nil
	}

	cp, ok, replicas := pbft.selectInitialCheckpointForUpdate(update.Aset)
	if !ok {
		pbft.logger.Warningf("Replica %d could not determine initial checkpoint: %+v",
			pbft.id, pbft.vcMgr.viewChangeStore)
		return pbft.sendViewChange()
	}
	// 以上 primary 不必做
	speculativeLastExec := pbft.exec.lastExec
	if pbft.exec.currentExec != nil {
		speculativeLastExec = *pbft.exec.currentExec
	}

	// --
	msgList := pbft.assignSequenceNumbersForUpdate(update.Aset, cp.SequenceNumber)

	if msgList == nil {
		pbft.logger.Warningf("Replica %d could not assign sequence numbers: %+v",
			pbft.id, pbft.vcMgr.viewChangeStore)
		return pbft.sendViewChange()
	}

	if !(len(msgList) == 0 && len(update.Xset) == 0) && !reflect.DeepEqual(msgList, update.Xset) {
		pbft.logger.Warningf("Replica %d failed to verify new-view Xset: computed %+v, received %+v",
			pbft.id, msgList, update.Xset)
		return pbft.sendViewChange()
	}
	// -- primary 不必做
	if pbft.h < cp.SequenceNumber {
		pbft.moveWatermarks(cp.SequenceNumber)
	}

	if speculativeLastExec < cp.SequenceNumber {
		pbft.logger.Warningf("Replica %d missing base checkpoint %d (%s), our most recent execution %d", pbft.id, cp.SequenceNumber, cp.Id, speculativeLastExec)

		snapshotID, err := base64.StdEncoding.DecodeString(cp.Id)
		if nil != err {
			err = fmt.Errorf("Replica %d received a view change whose hash could not be decoded (%s)", pbft.id, cp.Id)
			pbft.logger.Error(err.Error())
			return nil
		}

		target := &stateUpdateTarget{
			checkpointMessage: checkpointMessage{
				seqNo: cp.SequenceNumber,
				id:    snapshotID,
			},
			replicas: replicas,
		}

		pbft.updateHighStateTarget(target)
		pbft.stateTransfer(target)
	}

	return pbft.processReqInUpdate(update)

}

func (pbft *pbftImpl) processReqInUpdate(update *UpdateN) events.Event {
	pbft.logger.Debugf("Replica %d accepting update-n to target %v", pbft.id, pbft.nodeMgr.updateTarget)

	if pbft.status.getState(&pbft.status.updateHandled) {
		pbft.logger.Debugf("Replica %d repeated enter processReqInUpdate, ignore it")
		return nil
	}
	pbft.status.activeState(&pbft.status.updateHandled)

	pbft.stopNewViewTimer()
	pbft.timerMgr.stopTimer(NULL_REQUEST_TIMER)

	backenVid := pbft.exec.lastExec + 1
	pbft.seqNo = pbft.exec.lastExec
	pbft.batchVdr.vid = pbft.exec.lastExec
	pbft.batchVdr.lastVid = pbft.exec.lastExec

	pbft.view = update.View
	pbft.N = int(update.N)
	pbft.f = (pbft.N - 1) / 3

	if !update.Flag {
		cert := pbft.getDelNodeCert(update.Key)
		pbft.id = cert.newId
	}

	for idx := range pbft.nodeMgr.agreeUpdateStore {
		if idx.v == update.View && idx.n == update.N && idx.flag == update.Flag {
			delete(pbft.nodeMgr.agreeUpdateStore, idx)
		}
	}

	pbft.nodeMgr.addNodeCertStore = make(map[string]*addNodeCert)
	pbft.nodeMgr.delNodeCertStore = make(map[string]*delNodeCert)

	if !pbft.status.getState(&pbft.status.skipInProgress) &&
		!pbft.status.getState(&pbft.status.inVcReset) {
		pbft.helper.VcReset(backenVid)
		pbft.status.activeState(&pbft.status.inVcReset)
	} else if pbft.primary(pbft.view) == pbft.id {
		pbft.logger.Warningf("New primary %d need to catch up other, waiting", pbft.id)
	} else {
		pbft.logger.Warningf("Replica %d cannot process local vcReset, but also send finishVcReset", pbft.id)
		pbft.sendFinishUpdate()
	}

	return nil
}

func (pbft *pbftImpl) sendFinishUpdate() events.Event {

	finish := &FinishUpdate{
		ReplicaId: pbft.id,
		View:      pbft.view,
		LowH:      pbft.h,
	}

	payload, err := proto.Marshal(finish)
	if err != nil {
		pbft.logger.Errorf("Marshal FinishUpdate Error!")
		return nil
	}
	msg := &ConsensusMessage{
		Type:    ConsensusMessage_FINISH_UPDATE,
		Payload: payload,
	}

	broadcast := cMsgToPbMsg(msg, pbft.id)
	pbft.helper.InnerBroadcast(broadcast)
	pbft.logger.Debugf("Replica %d broadcast FinishUpdate for view=%d, h=%d", pbft.id, pbft.view, pbft.h)

	return pbft.recvFinishUpdate(finish)
}

func (pbft *pbftImpl) recvFinishUpdate(finish *FinishUpdate) events.Event {
	if atomic.LoadUint32(&pbft.nodeMgr.inUpdatingN) == 0 {
		pbft.logger.Debugf("Replica %d is not in updatingN, but received FinishUpdate from replica %d", pbft.id, finish.ReplicaId)
	}
	pbft.logger.Debugf("Replica %d received FinishUpdate from replica %d, view=%d/h=%d", pbft.id, finish.ReplicaId, finish.View, finish.LowH)

	if finish.View != pbft.view {
		pbft.logger.Warningf("Replica %d received FinishUpdate from replica %d, expect view=%d, but get view=%d", pbft.id, finish.ReplicaId, pbft.view, finish.View)
		// We don't ignore it as there may be delay during receiveUpdate from primary between new node and other non-primary old replicas
	}


	ok := pbft.nodeMgr.finishUpdateStore[*finish]
	if ok {
		pbft.logger.Warningf("Replica %d ignored duplicator agree FinishUpdate from %d", pbft.id, finish.ReplicaId)
		return nil
	}
	pbft.nodeMgr.finishUpdateStore[*finish] = true

	return pbft.handleTailAfterUpdate()
}

func (pbft *pbftImpl) handleTailAfterUpdate() events.Event {
	quorum := 0
	hasPrimary := false
	for finish := range pbft.nodeMgr.finishUpdateStore {
		if finish.View == pbft.view {
			quorum++
			if finish.ReplicaId == pbft.primary(pbft.view) {
				hasPrimary = true
			}
		}
	}

	if quorum < pbft.allCorrectReplicasQuorum() {
		pbft.logger.Debugf("Replica %d doesn't has arrive quorum FinishUpdate, expect=%d, got=%d",
			pbft.id, pbft.allCorrectReplicasQuorum(), quorum)
		return nil
	}
	if !hasPrimary {
		pbft.logger.Debugf("Replica %d doesn't receive FinishUpdate from primary %d",
			pbft.id, pbft.primary(pbft.view))
		return nil
	}

	if pbft.status.getState(&pbft.status.inVcReset) {
		pbft.logger.Warningf("Replica %d itself has not finished update", pbft.id)
		return nil
	}

	update, ok := pbft.nodeMgr.updateStore[pbft.nodeMgr.updateTarget]
	if !ok {
		pbft.logger.Debugf("Primary %d ignoring handleTailAfterUpdate as it could not find target %v in its updateStore", pbft.id, pbft.nodeMgr.updateTarget)
		return nil
	}

	pbft.stopNewViewTimer()

	pbft.seqNo = pbft.exec.lastExec
	pbft.batchVdr.vid = pbft.exec.lastExec
	pbft.batchVdr.lastVid = pbft.exec.lastExec

	if pbft.primary(pbft.view) == pbft.id {
		xSetLen := len(update.Xset)
		upper := uint64(xSetLen) + pbft.h + uint64(1)
		for i := pbft.h + uint64(1); i < upper; i++ {
			d, ok := update.Xset[i]
			if !ok {
				pbft.logger.Critical("update_n Xset miss batch number %d", i)
			} else if d == "" {
				// This should not happen
				pbft.logger.Critical("update_n Xset has null batch, kick it out")
			} else {
				batch, ok := pbft.storeMgr.txBatchStore[d]
				if !ok {
					pbft.logger.Criticalf("In Xset %s exists, but in Replica %d validatedBatchStore there is no such batch digest", d, pbft.id)
				} else if i > pbft.seqNo {
					pbft.primaryValidateBatch(d, batch, i)
				}
			}
		}
	}

	return &LocalEvent{
		Service:   NODE_MGR_SERVICE,
		EventType: NODE_MGR_UPDATEDN_EVENT,
	}
}

func (pbft *pbftImpl) rebuildCertStoreForUpdate() {

	update, ok  := pbft.nodeMgr.updateStore[pbft.nodeMgr.updateTarget]
	if !ok {
		pbft.logger.Debugf("Primary %d ignoring rebuildCertStore as it could not find target %v in its updateStore", pbft.id, pbft.nodeMgr.updateTarget)
		return
	}
	pbft.rebuildCertStore(update.Xset)

}

func (pbft *pbftImpl) agreeUpdateHelper(agree *AgreeUpdateN) {

	pset := pbft.calcPSet()
	qset := pbft.calcQSet()

	pbft.vcMgr.plist = pset
	pbft.vcMgr.qlist = qset

	for idx := range pbft.nodeMgr.agreeUpdateStore {
		if !(idx.v == agree.View && idx.n == agree.N && idx.flag == agree.Flag) {
			delete(pbft.nodeMgr.agreeUpdateStore, idx)
		}
	}

	for n, id := range pbft.storeMgr.chkpts {
		agree.Cset = append(agree.Cset, &ViewChange_C {
			SequenceNumber: n,
			Id:             id,
		})
	}

	for _, p := range pset {
		if p.SequenceNumber < pbft.h {
			pbft.logger.Errorf("BUG! Replica %d should not have anything in our pset less than h, found %+v", pbft.id, p)
		}
		agree.Pset = append(agree.Pset, p)
	}

	for _, q := range qset {
		if q.SequenceNumber < pbft.h {
			pbft.logger.Errorf("BUG! Replica %d should not have anything in our qset less than h, found %+v", pbft.id, q)
		}
		agree.Qset = append(agree.Qset, q)
	}
}

func (pbft *pbftImpl) checkAgreeUpdateN(agree *AgreeUpdateN) bool {

	if agree.Flag {
		cert := pbft.getAddNodeCert(agree.Key)
		if !pbft.status.getState(&pbft.status.isNewNode) && !cert.finishAdd {
			pbft.logger.Debugf("Replica %d has not complete add node", pbft.id)
			return false
		}
		n, view := pbft.getAddNV()
		if n != agree.N || view != agree.View {
			pbft.logger.Debugf("Replica %d invalid p entry in agree-update: expected n=%d/view=%d, get n=%d/view=%d", pbft.id, n, view, agree.N, agree.View)
			return false
		}

		for _, p := range append(agree.Pset, agree.Qset...) {
			if !(p.View <= agree.View && p.SequenceNumber > agree.H && p.SequenceNumber <= agree.H+pbft.L) {
				pbft.logger.Debugf("Replica %d invalid p entry in agree-update: agree(v:%d h:%d) p(v:%d n:%d)", pbft.id, agree.View, agree.H, p.View, p.SequenceNumber)
				return false
			}
		}

	} else {
		cert := pbft.getDelNodeCert(agree.Key)
		if !cert.finishDel {
			pbft.logger.Debugf("Replica %d has not complete del node", pbft.id)
			return false
		}
		n, view := pbft.getDelNV(cert.delId)
		if n != agree.N || view != agree.View {
			pbft.logger.Debugf("Replica %d invalid p entry in agree-update: expected n=%d/view=%d, get n=%d/view=%d", pbft.id, n, view, agree.N, agree.View)
			return false
		}

		for _, p := range append(agree.Pset, agree.Qset...) {
			if !(p.View <= agree.View+1 && p.SequenceNumber > agree.H && p.SequenceNumber <= agree.H+pbft.L) {
				pbft.logger.Debugf("Replica %d invalid p entry in agree-update: agree(v:%d h:%d) p(v:%d n:%d)", pbft.id, agree.View, agree.H, p.View, p.SequenceNumber)
				return false
			}
		}

	}

	for _, c := range agree.Cset {
		if !(c.SequenceNumber >= agree.H && c.SequenceNumber <= agree.H+pbft.L) {
			pbft.logger.Warningf("Replica %d invalid c entry in agree-update: agree(v:%d h:%d) c(n:%d)", pbft.id, agree.View, agree.H, c.SequenceNumber)
			return false
		}
	}

	return true
}

func (pbft *pbftImpl) getAgreeUpdates() (agrees []*AgreeUpdateN) {
	for _, agree := range pbft.nodeMgr.agreeUpdateStore {
		agrees = append(agrees, agree)
	}
	return
}

func (pbft *pbftImpl) selectInitialCheckpointForUpdate(aset []*AgreeUpdateN) (checkpoint ViewChange_C, ok bool, replicas []replicaInfo) {
	checkpoints := make(map[ViewChange_C][]*AgreeUpdateN)
	for _, agree := range aset {
		for _, c := range agree.Cset { // TODO, verify that we strip duplicate checkpoints from this set
			checkpoints[*c] = append(checkpoints[*c], agree)
			pbft.logger.Debugf("Replica %d appending checkpoint from replica %d with seqNo=%d, h=%d, and checkpoint digest %s", pbft.id, agree.ReplicaId, agree.H, c.SequenceNumber, c.Id)
		}
	}

	if len(checkpoints) == 0 {
		pbft.logger.Debugf("Replica %d has no checkpoints to select from: %d %s",
			pbft.id, len(pbft.vcMgr.viewChangeStore), checkpoints)
		return
	}

	for idx, vcList := range checkpoints {
		// need weak certificate for the checkpoint
		if len(vcList) < pbft.oneCorrectQuorum() { // type casting necessary to match types
			pbft.logger.Debugf("Replica %d has no weak certificate for n:%d, vcList was %d long",
				pbft.id, idx.SequenceNumber, len(vcList))
			continue
		}

		quorum := 0
		// Note, this is the whole vset (S) in the paper, not just this checkpoint set (S') (vcList)
		// We need 2f+1 low watermarks from S below this seqNo from all replicas
		// We need f+1 matching checkpoints at this seqNo (S')
		for _, vc := range aset {
			if vc.H <= idx.SequenceNumber {
				quorum++
			}
		}

		if quorum < pbft.commonCaseQuorum() {
			pbft.logger.Debugf("Replica %d has no quorum for n:%d", pbft.id, idx.SequenceNumber)
			continue
		}

		if checkpoint.SequenceNumber <= idx.SequenceNumber {
			replicas = make([]replicaInfo, len(vcList))
			for i, vc := range vcList {
				replicas[i] = replicaInfo{
					id:      vc.ReplicaId,
					height:  vc.H,
					genesis: vc.Genesis,
				}
			}

			checkpoint = idx
			ok = true
		}
	}

	return
}

func (pbft *pbftImpl) assignSequenceNumbersForUpdate(aset []*AgreeUpdateN, h uint64) (map[uint64]string) {
	msgList := make(map[uint64]string)

	maxN := h + 1

	// "for all n such that h < n <= h + L"
nLoop:
	for n := h + 1; n <= h+pbft.L; n++ {
		// "∃m ∈ S..."
		for _, m := range aset {
			// "...with <n,d,v> ∈ m.P"
			for _, em := range m.Pset {
				quorum := 0
				// "A1. ∃2f+1 messages m' ∈ S"
			mpLoop:
				for _, mp := range aset {
					if mp.H >= n {
						continue
					}
					// "∀<n,d',v'> ∈ m'.P"
					for _, emp := range mp.Pset {
						if n == emp.SequenceNumber && !(emp.View < em.View || (emp.View == em.View && emp.BatchDigest == em.BatchDigest)) {
							continue mpLoop
						}
					}
					quorum++
				}

				if quorum < pbft.commonCaseQuorum() {
					continue
				}

				quorum = 0
				// "A2. ∃f+1 messages m' ∈ S"
				for _, mp := range aset {
					// "∃<n,d',v'> ∈ m'.Q"
					for _, emp := range mp.Qset {
						if n == emp.SequenceNumber && emp.View >= em.View && emp.BatchDigest == em.BatchDigest {
							quorum++
						}
					}
				}

				if quorum < pbft.oneCorrectQuorum() {
					continue
				}

				// "then select the request with digest d for number n"
				msgList[n] = em.BatchDigest
				maxN = n

				continue nLoop
			}
		}

		quorum := 0
		// "else if ∃2f+1 messages m ∈ S"
	nullLoop:
		for _, m := range aset {
			// "m.P has no entry"
			for _, em := range m.Pset {
				if em.SequenceNumber == n {
					continue nullLoop
				}
			}
			quorum++
		}

		if quorum >= pbft.commonCaseQuorum() {
			// "then select the null request for number n"
			msgList[n] = ""

			continue nLoop
		}

		pbft.logger.Warningf("Replica %d could not assign value to contents of seqNo %d, found only %d missing P entries", pbft.id, n, quorum)
		return nil
	}

	// prune top null requests
	for n, msg := range msgList {
		if n > maxN || msg == "" {
			delete(msgList, n)
		}
	}
	keys := make([]uint64, len(msgList))
	i := 0;
	for n := range msgList {
		keys[i] = n
		i++
	}
	sort.Sort(sortableUint64Slice(keys))
	x := h + 1
	list := make(map[uint64]string)
	for _, n := range keys {
		list[x] = msgList[n]
		x++
	}
	return list
<<<<<<< HEAD
}
=======
}
>>>>>>> 07bf4191
<|MERGE_RESOLUTION|>--- conflicted
+++ resolved
@@ -1224,8 +1224,4 @@
 		x++
 	}
 	return list
-<<<<<<< HEAD
-}
-=======
-}
->>>>>>> 07bf4191
+}
