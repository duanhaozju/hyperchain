--- conflicted
+++ resolved
@@ -10,18 +10,17 @@
 	"github.com/golang/protobuf/proto"
 
 	"bytes"
-	"github.com/op/go-logging"
 	"hyperchain/common"
 	"hyperchain/consensus/events"
 	"hyperchain/consensus/helper"
 	"hyperchain/core/types"
 	"hyperchain/protos"
 	"sync/atomic"
+	"github.com/op/go-logging"
 )
 
 // batch is used to construct reqbatch, the middle layer between outer to pbft
 type pbftImpl struct {
-<<<<<<< HEAD
 	namespace	string
 	activeView     uint32                       // view change happening
 	f              int                          // max. number of faults we can tolerate
@@ -55,44 +54,8 @@
 	reqEventQueue  events.Queue                 // transfer request transactions
 	pbftEventQueue events.Queue                 // transfer PBFT related event
 
-	config         *common.Config
-=======
-	namespace      string
-	activeView     uint32 // view change happening
-	f              int    // max. number of faults we can tolerate
-	N              int    // max.number of validators in the network
-	h              uint64 // low watermark
-	id             uint64 // replica ID; PBFT `i`
-	K              uint64 // checkpoint period
-	logMultiplier  uint64 // use this value to calculate log size : k*logMultiplier
-	L              uint64 // log size
-	seqNo          uint64 // PBFT "n", strictly monotonic increasing sequence number
-	view           uint64 // current view
-	nvInitialSeqNo uint64 // initial seqNo in a new view
-
-	status status // basic status of pbft
-
-	batchMgr     *batchManager    // manage batch related issues
-	batchVdr     *batchValidator  // manage batch validate issues
-	pbftTimerMgr *timerManager    // manage pbft event timers
-	storeMgr     *storeManager    // manage storage
-	nodeMgr      *nodeManager     // manage node delete or add
-	recoveryMgr  *recoveryManager // manage recovery issues
-	vcMgr        *vcManager       // manage viewchange issues
-	exec         *executor        // manage transaction exec
-
-	helper     helper.Stack
-	reqStore   *requestStore                // received messages
-	duplicator map[uint64]*transactionStore // currently executing request
-
-	pbftManager events.Manager // manage pbft event
-
-	reqEventQueue  events.Queue // transfer request transactions
-	pbftEventQueue events.Queue // transfer PBFT related event
-
 	config *common.Config
-	logger *logging.Logger
->>>>>>> ea768b78
+	logger         *logging.Logger
 }
 
 //newPBFT init the PBFT instance
@@ -114,11 +77,11 @@
 	pbft.logMultiplier = uint64(4)
 	pbft.L = pbft.logMultiplier * pbft.K // log size
 
-	// pbftManage manage consensus events
+	//pbftManage manage consensus events
 	pbft.pbftManager = events.NewManagerImpl()
 	pbft.pbftManager.SetReceiver(pbft)
 	pbft.pbftManager.Start()
-	pbft.pbftEventQueue = events.GetQueue(pbft.pbftManager.Queue()) // init pbftEventQueue
+	pbft.pbftEventQueue = events.GetQueue(pbft.pbftManager.Queue())// init pbftEventQueue
 
 	pbft.pbftEventQueue = events.GetQueue(pbft.pbftManager.Queue())// init pbftEventQueue
 	pbft.initMsgEventMap()
@@ -143,35 +106,24 @@
 	pbft.storeMgr = newStoreMgr()
 	pbft.storeMgr.logger = pbft.logger
 
-	// new node manager
+	// initialize state transfer
 	pbft.nodeMgr = newNodeMgr()
 	pbft.duplicator = make(map[uint64]*transactionStore)
 	pbft.batchMgr = newBatchManager(config, pbft) // init after pbftEventQueue
 	// new batch manager
-	pbft.batchMgr = newBatchManager(config, pbft)
 	pbft.batchVdr = newBatchValidator(pbft)
 	pbft.reqStore = newRequestStore()
 	pbft.recoveryMgr = newRecoveryMgr()
 
 	atomic.StoreUint32(&pbft.activeView, 1)
 
-<<<<<<< HEAD
-	logger.Infof("PBFT Max number of validating peers (N) = %v", pbft.N)
-	logger.Infof("PBFT Max number of failing peers (f) = %v", pbft.f)
-	logger.Infof("PBFT byzantine flag = %v", pbft.status.getState(&pbft.status.byzantine))
-	logger.Infof("PBFT request timeout = %v", pbft.pbftTimerMgr.requestTimeout)
-	logger.Infof("PBFT Checkpoint period (K) = %v", pbft.K)
-	logger.Infof("PBFT Log multiplier = %v", pbft.logMultiplier)
-	logger.Infof("PBFT log size (L) = %v", pbft.L)
-=======
 	pbft.logger.Infof("PBFT Max number of validating peers (N) = %v", pbft.N)
 	pbft.logger.Infof("PBFT Max number of failing peers (f) = %v", pbft.f)
-	pbft.logger.Infof("PBFT byzantine flag = %v", pbft.status[BYZANTINE])
+	pbft.logger.Infof("PBFT byzantine flag = %v", pbft.status.getState(&pbft.status.byzantine))
 	pbft.logger.Infof("PBFT request timeout = %v", pbft.pbftTimerMgr.requestTimeout)
 	pbft.logger.Infof("PBFT Checkpoint period (K) = %v", pbft.K)
 	pbft.logger.Infof("PBFT Log multiplier = %v", pbft.logMultiplier)
 	pbft.logger.Infof("PBFT log size (L) = %v", pbft.L)
->>>>>>> ea768b78
 
 	return pbft, nil
 }
@@ -290,9 +242,9 @@
 		return err
 	}
 	e := &LocalEvent{
-		Service:   CORE_PBFT_SERVICE,
-		EventType: CORE_STATE_UPDATE_EVENT,
-		Event:     &stateUpdatedEvent{seqNo: stateUpdatedMsg.SeqNo},
+		Service:CORE_PBFT_SERVICE,
+		EventType:CORE_STATE_UPDATE_EVENT,
+		Event:&stateUpdatedEvent{seqNo:stateUpdatedMsg.SeqNo},
 	}
 	go pbft.pbftEventQueue.Push(e)
 	return nil
@@ -319,13 +271,8 @@
 //handleNullRequestEvent triggered by null request timer
 func (pbft *pbftImpl) handleNullRequestTimerEvent() {
 
-<<<<<<< HEAD
 	if pbft.status.getState(&pbft.status.inNegoView) {
-		logger.Debugf("Replica %d try to nullRequestHandler, but it's in nego-view", pbft.id)
-=======
-	if pbft.status[IN_NEGO_VIEW] {
 		pbft.logger.Debugf("Replica %d try to nullRequestHandler, but it's in nego-view", pbft.id)
->>>>>>> ea768b78
 		return
 	}
 
@@ -364,11 +311,11 @@
 
 	pbft.logger.Debugf("Replica %d attempting to call sendPrePrepare", pbft.id)
 
-	for stopTry := false; !stopTry; {
+	for stopTry := false; !stopTry;  {
 		if find, txBatch, digest := pbft.findNextPrePrepareBatch(); find {
 			pbft.sendPrePrepare(txBatch, digest)
 			pbft.maybeSendCommit(digest, pbft.view, pbft.seqNo)
-		} else {
+		}else {
 			stopTry = true
 		}
 	}
@@ -387,7 +334,7 @@
 			continue
 		}
 
-		if cache.vid != pbft.batchVdr.lastVid+1 {
+		if cache.vid != pbft.batchVdr.lastVid + 1 {
 			pbft.logger.Debugf("Primary %d hasn't done with last send pre-prepare, vid=%d",
 				pbft.batchVdr.pbftId, pbft.batchVdr.lastVid)
 			continue
@@ -412,7 +359,7 @@
 		}
 
 		if !pbft.inWV(pbft.view, n) {
-			pbft.logger.Debugf("Replica %d is primary, not sending pre-prepare for request batch %s because "+
+			pbft.logger.Debugf("Replica %d is primary, not sending pre-prepare for request batch %s because " +
 				"it is out of sequence numbers", pbft.id, digest)
 			continue
 		}
@@ -463,7 +410,7 @@
 	pbft.helper.InnerBroadcast(msg)
 	pbft.batchVdr.updateLCVid()
 
-	pbft.softStartNewViewTimer(pbft.pbftTimerMgr.requestTimeout, fmt.Sprintf("new request batch view=%d/seqNo=%d, hash=%s", pbft.view, n, digest))
+	pbft .softStartNewViewTimer(pbft.pbftTimerMgr.requestTimeout, fmt.Sprintf("new request batch view=%d/seqNo=%d, hash=%s", pbft.view, n, digest))
 
 }
 
@@ -582,13 +529,8 @@
 		return nil
 	}
 
-<<<<<<< HEAD
 	if pbft.status.getState(&pbft.status.skipInProgress) {
-		logger.Debugf("Replica %d do not try to validate batch because it's in state update", pbft.id)
-=======
-	if pbft.status[SKIP_IN_PROGRESS] {
 		pbft.logger.Debugf("Replica %d do not try to validate batch because it's in state update", pbft.id)
->>>>>>> ea768b78
 		return nil
 	}
 
@@ -710,7 +652,7 @@
 	pbft.logger.Debugf("Replica %d attempting to commitTransactions", pbft.id)
 
 	for hasTxToExec := true; hasTxToExec; {
-		if find, idx, cert := pbft.findNextCommitTx(); find {
+		if find, idx, cert := pbft.findNextCommitTx(); find{
 			digest := cert.digest
 			if digest == "" {
 				pbft.logger.Infof("Replica %d executing null request for view=%d/seqNo=%d", pbft.id, idx.v, idx.n)
@@ -722,7 +664,7 @@
 			}
 			cert.sentExecute = true
 			pbft.afterCommitTx(idx)
-		} else {
+		}else {
 			hasTxToExec = false
 		}
 	}
@@ -751,20 +693,15 @@
 			continue
 		}
 
-		if idx.n != pbft.exec.lastExec+1 {
+		if idx.n != pbft.exec.lastExec + 1 {
 			pbft.logger.Debugf("Replica %d hasn't done with last execute %d, seq=%d", pbft.id, pbft.exec.lastExec, idx.n)
 			//break
 			continue
 		}
 
 		// skipInProgress == true, then this replica is in viewchange, not reply or execute
-<<<<<<< HEAD
 		if pbft.status.getState(&pbft.status.skipInProgress) {
-			logger.Warningf("Replica %d currently picking a starting point to resume, will not execute", pbft.id)
-=======
-		if pbft.status[SKIP_IN_PROGRESS] {
 			pbft.logger.Warningf("Replica %d currently picking a starting point to resume, will not execute", pbft.id)
->>>>>>> ea768b78
 			//break
 			continue
 		}
@@ -805,12 +742,12 @@
 				pbft.recoveryMgr.recoveryToSeqNo = nil
 				pbft.pbftTimerMgr.stopTimer(RECOVERY_RESTART_TIMER)
 				go pbft.pbftEventQueue.Push(&LocalEvent{
-					Service:   RECOVERY_SERVICE,
-					EventType: RECOVERY_DONE_EVENT,
+					Service:RECOVERY_SERVICE,
+					EventType:RECOVERY_DONE_EVENT,
 				})
 			}
 		}
-		if pbft.exec.lastExec%pbft.K == 0 {
+		if pbft.exec.lastExec % pbft.K == 0 {
 			bcInfo := pbft.getBlockchainInfo()
 			height := bcInfo.Height
 			if height == pbft.exec.lastExec {
@@ -824,13 +761,8 @@
 			}
 		}
 	} else {
-<<<<<<< HEAD
-		logger.Warningf("Replica %d had execDoneSync called, flagging ourselves as out of data", pbft.id)
+		pbft.logger.Warningf("Replica %d had execDoneSync called, flagging ourselves as out of data", pbft.id)
 		pbft.status.activeState(&pbft.status.skipInProgress)
-=======
-		pbft.logger.Warningf("Replica %d had execDoneSync called, flagging ourselves as out of data", pbft.id)
-		pbft.status.activeState(SKIP_IN_PROGRESS)
->>>>>>> ea768b78
 	}
 
 	pbft.exec.currentExec = nil
@@ -848,14 +780,9 @@
 //processTxEvent process received transaction event
 func (pbft *pbftImpl) processTxEvent(tx *types.Transaction) error {
 
-<<<<<<< HEAD
 	if atomic.LoadUint32(&pbft.activeView) == 0 ||
 		atomic.LoadUint32(&pbft.nodeMgr.inUpdatingN) == 1 ||
 		pbft.status.checkStatesOr(pbft.status.getState(&pbft.status.inNegoView),pbft.status.getState(&pbft.status.inRecovery)){
-=======
-	if atomic.LoadUint32(&pbft.activeView) == 0 || atomic.LoadUint32(&pbft.nodeMgr.inUpdatingN) == 1 ||
-		pbft.status[IN_NEGO_VIEW] || pbft.status[IN_RECOVERY] {
->>>>>>> ea768b78
 		pbft.reqStore.storeOutstanding(tx)
 		return nil
 	}
@@ -925,13 +852,8 @@
 
 func (pbft *pbftImpl) recvStateUpdatedEvent(et *stateUpdatedEvent) error {
 
-<<<<<<< HEAD
 	if pbft.status.getState(&pbft.status.inNegoView) {
-		logger.Debugf("Replica %d try to recvStateUpdatedEvent, but it's in nego-view", pbft.id)
-=======
-	if pbft.status[IN_NEGO_VIEW] {
 		pbft.logger.Debugf("Replica %d try to recvStateUpdatedEvent, but it's in nego-view", pbft.id)
->>>>>>> ea768b78
 		return nil
 	}
 
@@ -975,8 +897,8 @@
 			pbft.recoveryMgr.recoveryToSeqNo = nil
 			pbft.pbftTimerMgr.stopTimer(RECOVERY_RESTART_TIMER)
 			go pbft.pbftEventQueue.Push(&LocalEvent{
-				Service:   RECOVERY_SERVICE,
-				EventType: RECOVERY_DONE_EVENT,
+				Service:RECOVERY_SERVICE,
+				EventType:RECOVERY_DONE_EVENT,
 			})
 			return nil
 		}
@@ -986,7 +908,7 @@
 			EventType: RECOVERY_RESTART_TIMER_EVENT,
 		}
 
-		af := func() {
+		af := func(){
 			pbft.pbftEventQueue.Push(event)
 		}
 
@@ -1003,7 +925,7 @@
 		pbft.storeMgr.certStore = make(map[msgID]*msgCert)
 		pbft.fetchRecoveryPQC(peers)
 		return nil
-	} else {
+	}else {
 		pbft.executeAfterStateUpdate()
 	}
 
@@ -1013,13 +935,8 @@
 //recvRequestBatch handle logic after receive request batch
 func (pbft *pbftImpl) recvRequestBatch(reqBatch *TransactionBatch) error {
 
-<<<<<<< HEAD
 	if pbft.status.getState(&pbft.status.inNegoView) {
-		logger.Debugf("Replica %d try to recvRequestBatch, but it's in nego-view", pbft.id)
-=======
-	if pbft.status[IN_NEGO_VIEW] {
 		pbft.logger.Debugf("Replica %d try to recvRequestBatch, but it's in nego-view", pbft.id)
->>>>>>> ea768b78
 		return nil
 	}
 
@@ -1051,7 +968,7 @@
 
 func (pbft *pbftImpl) checkpoint(n uint64, info *protos.BlockchainInfo) {
 
-	if n%pbft.K != 0 {
+	if n % pbft.K != 0 {
 		pbft.logger.Errorf("Attempted to checkpoint a sequence number (%d) which is not a multiple of the checkpoint interval (%d)", n, pbft.K)
 		return
 	}
@@ -1090,13 +1007,8 @@
 	pbft.logger.Debugf("Replica %d received checkpoint from replica %d, seqNo %d, digest %s",
 		pbft.id, chkpt.ReplicaId, chkpt.SequenceNumber, chkpt.Id)
 
-<<<<<<< HEAD
 	if pbft.status.getState(&pbft.status.inNegoView) {
-		logger.Debugf("Replica %d try to recvCheckpoint, but it's in nego-view", pbft.id)
-=======
-	if pbft.status[IN_NEGO_VIEW] {
 		pbft.logger.Debugf("Replica %d try to recvCheckpoint, but it's in nego-view", pbft.id)
->>>>>>> ea768b78
 		return nil
 	}
 
@@ -1129,7 +1041,7 @@
 	pbft.logger.Debugf("Replica %d found %d matching checkpoints for seqNo %d, digest %s",
 		pbft.id, cert.chkptCount, chkpt.SequenceNumber, chkpt.Id)
 
-	if cert.chkptCount == pbft.f+1 {
+	if cert.chkptCount == pbft.f + 1 {
 		// We do have a weak cert
 		pbft.witnessCheckpointWeakCert(chkpt)
 	}
@@ -1152,13 +1064,8 @@
 	if !ok {
 		pbft.logger.Debugf("Replica %d found checkpoint quorum for seqNo %d, digest %s, but it has not reached this checkpoint itself yet",
 			pbft.id, chkpt.SequenceNumber, chkpt.Id)
-<<<<<<< HEAD
 		if pbft.status.getState(&pbft.status.skipInProgress) {
 			logSafetyBound := pbft.h + pbft.L / 2
-=======
-		if pbft.status[SKIP_IN_PROGRESS] {
-			logSafetyBound := pbft.h + pbft.L/2
->>>>>>> ea768b78
 			// As an optimization, if we are more than half way out of our log and in state transfer, move our watermarks so we don't lose track of the network
 			// if needed, state transfer will restart on completion to a more recent point in time
 			if chkpt.SequenceNumber >= logSafetyBound {
@@ -1184,7 +1091,7 @@
 }
 
 // used in view-change to fetch missing assigned, non-checkpointed requests
-func (pbft *pbftImpl) fetchRequestBatches() error {
+func (pbft *pbftImpl) fetchRequestBatches() (error) {
 
 	for digest := range pbft.storeMgr.missingReqBatches {
 		frb := &FetchRequestBatch{
@@ -1221,7 +1128,7 @@
 
 		// If f+1 other replicas have reported checkpoints that were (at one time) outside our watermarks
 		// we need to check to see if we have fallen behind.
-		if len(pbft.storeMgr.hChkpts) >= pbft.f+1 {
+		if len(pbft.storeMgr.hChkpts) >= pbft.f + 1 {
 			chkptSeqNumArray := make([]uint64, len(pbft.storeMgr.hChkpts))
 			index := 0
 			for replicaID, hChkpt := range pbft.storeMgr.hChkpts {
@@ -1236,7 +1143,7 @@
 			// If f+1 nodes have issued checkpoints above our high water mark, then
 			// we will never record 2f+1 checkpoints for that sequence number, we are out of date
 			// (This is because all_replicas - missed - me = 3f+1 - f - 1 = 2f)
-			if m := chkptSeqNumArray[len(chkptSeqNumArray)-(pbft.f+1)]; m > H {
+			if m := chkptSeqNumArray[len(chkptSeqNumArray) - (pbft.f + 1)]; m > H {
 				pbft.logger.Warningf("Replica %d is out of date, f+1 nodes agree checkpoint with seqNo %d exists but our high water mark is %d", pbft.id, chkpt.SequenceNumber, H)
 				// Discard all our requests, as we will never know which were executed, to be addressed in #394
 				pbft.batchVdr.emptyVBS()
@@ -1258,7 +1165,7 @@
 func (pbft *pbftImpl) witnessCheckpointWeakCert(chkpt *Checkpoint) {
 
 	// Only ever invoked for the first weak cert, so guaranteed to be f+1
-	checkpointMembers := make([]uint64, pbft.f+1)
+	checkpointMembers := make([]uint64, pbft.f + 1)
 	i := 0
 	for testChkpt := range pbft.storeMgr.checkpointStore {
 		if testChkpt.SequenceNumber == chkpt.SequenceNumber && testChkpt.Id == chkpt.Id {
@@ -1284,13 +1191,8 @@
 	}
 	pbft.updateHighStateTarget(target)
 
-<<<<<<< HEAD
 	if pbft.status.getState(&pbft.status.skipInProgress) {
-		logger.Infof("Replica %d is catching up and witnessed a weak certificate for checkpoint %d, weak cert attested to by %d of %d (%v)",
-=======
-	if pbft.status[SKIP_IN_PROGRESS] {
 		pbft.logger.Infof("Replica %d is catching up and witnessed a weak certificate for checkpoint %d, weak cert attested to by %d of %d (%v)",
->>>>>>> ea768b78
 			pbft.id, chkpt.SequenceNumber, i, pbft.N, checkpointMembers)
 		// The view should not be set to active, this should be handled by the yet unimplemented SUSPECT, see https://github.com/hyperledger/fabric/issues/1120
 		pbft.retryStateTransfer(target)
@@ -1357,15 +1259,9 @@
 
 func (pbft *pbftImpl) stateTransfer(optional *stateUpdateTarget) {
 
-<<<<<<< HEAD
 	if !pbft.status.getState(&pbft.status.skipInProgress) {
-		logger.Debugf("Replica %d is out of sync, pending state transfer", pbft.id)
+		pbft.logger.Debugf("Replica %d is out of sync, pending state transfer", pbft.id)
 		pbft.status.activeState(&pbft.status.skipInProgress)
-=======
-	if !pbft.status[SKIP_IN_PROGRESS] {
-		pbft.logger.Debugf("Replica %d is out of sync, pending state transfer", pbft.id)
-		pbft.status.activeState(SKIP_IN_PROGRESS)
->>>>>>> ea768b78
 		pbft.invalidateState()
 	}
 
@@ -1374,13 +1270,8 @@
 
 func (pbft *pbftImpl) retryStateTransfer(optional *stateUpdateTarget) {
 
-<<<<<<< HEAD
 	if pbft.status.getState(&pbft.status.stateTransferring) {
-		logger.Debugf("Replica %d is currently mid state transfer, it must wait for this state transfer to complete before initiating a new one", pbft.id)
-=======
-	if pbft.status[STATE_TRANSFERRING] {
 		pbft.logger.Debugf("Replica %d is currently mid state transfer, it must wait for this state transfer to complete before initiating a new one", pbft.id)
->>>>>>> ea768b78
 		return
 	}
 
@@ -1411,7 +1302,7 @@
 
 	var submissionOrder []*TransactionBatch
 
-outer:
+	outer:
 	for d, reqBatch := range pbft.storeMgr.outstandingReqBatches {
 		for _, cert := range pbft.storeMgr.certStore {
 			if cert.digest == d {
@@ -1458,13 +1349,8 @@
 }
 
 func (pbft *pbftImpl) processNegotiateView() error {
-<<<<<<< HEAD
 	if !pbft.status.getState(&pbft.status.inNegoView) {
-		logger.Debugf("Replica %d try to negotiateView, but it's not inNegoView. This indicates a bug", pbft.id)
-=======
-	if !pbft.status[IN_NEGO_VIEW] {
 		pbft.logger.Debugf("Replica %d try to negotiateView, but it's not inNegoView. This indicates a bug", pbft.id)
->>>>>>> ea768b78
 		return nil
 	}
 
@@ -1475,7 +1361,7 @@
 		EventType: RECOVERY_NEGO_VIEW_RSP_TIMER_EVENT,
 	}
 
-	af := func() {
+	af := func(){
 		pbft.pbftEventQueue.Push(event)
 	}
 
@@ -1554,13 +1440,8 @@
 }
 
 func (pbft *pbftImpl) recvNegoViewRsp(nvr *NegotiateViewResponse) events.Event {
-<<<<<<< HEAD
 	if !pbft.status.getState(&pbft.status.inNegoView) {
-		logger.Debugf("Replica %d already finished nego-view, ignore incoming nego-view response", pbft.id)
-=======
-	if !pbft.status[IN_NEGO_VIEW] {
 		pbft.logger.Debugf("Replica %d already finished nego-view, ignore incoming nego-view response", pbft.id)
->>>>>>> ea768b78
 		return nil
 	}
 
@@ -1579,8 +1460,8 @@
 		// Reason for not using '≥ pbft.N-pbft.f': if self is wrong, then we are impossible to find 2f+1 same view
 		// can we find same view from 2f+1 peers?
 		type resp struct {
-			n       uint64
-			view    uint64
+			n uint64
+			view uint64
 			routers string
 		}
 		viewCount := make(map[resp]uint64)
@@ -1617,8 +1498,8 @@
 				atomic.StoreUint32(&pbft.activeView, 1)
 			}
 			return &LocalEvent{
-				Service:   RECOVERY_SERVICE,
-				EventType: RECOVERY_NEGO_VIEW_DONE_EVENT,
+				Service:RECOVERY_SERVICE,
+				EventType:RECOVERY_NEGO_VIEW_DONE_EVENT,
 			}
 		} else if len(pbft.recoveryMgr.negoViewRspStore) >= 2*pbft.f+2 {
 			event := &LocalEvent{
@@ -1626,7 +1507,7 @@
 				EventType: RECOVERY_NEGO_VIEW_RSP_TIMER_EVENT,
 			}
 
-			af := func() {
+			af := func(){
 				pbft.pbftEventQueue.Push(event)
 			}
 
