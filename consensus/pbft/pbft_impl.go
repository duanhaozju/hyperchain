//Hyperchain License
//Copyright (C) 2016 The Hyperchain Authors.
package pbft

import (
	"encoding/base64"
	"fmt"
	"sort"

	"github.com/golang/protobuf/proto"

	"github.com/op/go-logging"
	"hyperchain/common"
	"hyperchain/consensus/events"
	"hyperchain/consensus/helper"
	"hyperchain/core/types"
	"hyperchain/manager/event"
	"hyperchain/manager/protos"
	"sync"
	"sync/atomic"
)

// batch is used to construct reqbatch, the middle layer between outer to pbft
type pbftImpl struct {
	namespace      string
	activeView     uint32 // view change happening
	f              int    // max. number of faults we can tolerate
	N              int    // max.number of validators in the network
	h              uint64 // low watermark
	id             uint64 // replica ID; PBFT `i`
	K              uint64 // checkpoint period
	logMultiplier  uint64 // use this value to calculate log size : k*logMultiplier
	L              uint64 // log size
	seqNo          uint64 // PBFT "n", strictly monotonic increasing sequence number
	view           uint64 // current view
	nvInitialSeqNo uint64 // initial seqNo in a new view
	cachedlimit    int

<<<<<<< HEAD
	status PbftStatus // basic status of pbft

	batchMgr     *batchManager    // manage batch related issues
	batchVdr     *batchValidator  // manage batch validate issues
	pbftTimerMgr *timerManager    // manage pbft event timers
	storeMgr     *storeManager    // manage storage
	nodeMgr      *nodeManager     // manage node delete or add
	recoveryMgr  *recoveryManager // manage recovery issues
	vcMgr        *vcManager       // manage viewchange issues
	exec         *executor        // manage transaction exec
=======
	status         PbftStatus                   // basic status of pbft

	batchMgr       *batchManager                // manage batch related issues
	batchVdr       *batchValidator              // manage batch validate issues
	timerMgr       *timerManager                // manage pbft event timers
	storeMgr       *storeManager                // manage storage
	nodeMgr        *nodeManager                 // manage node delete or add
	recoveryMgr    *recoveryManager             // manage recovery issues
	vcMgr          *vcManager                   // manage viewchange issues
	exec           *executor                    // manage transaction exec
>>>>>>> 58add872

	helper     helper.Stack
	reqStore   *requestStore                // received messages
	duplicator map[uint64]*transactionStore // currently executing request

	pbftManager events.Manager // manage pbft event

	reqEventQueue  events.Queue // transfer request transactions
	pbftEventQueue events.Queue // transfer PBFT related event

	config *common.Config
	logger *logging.Logger

	dupLock *sync.RWMutex
}

//newPBFT init the PBFT instance
func newPBFT(namespace string, config *common.Config, h helper.Stack) (*pbftImpl, error) {
	var err error
	pbft := &pbftImpl{}
	pbft.logger = common.GetLogger(namespace, "consensus")
	pbft.namespace = namespace
	pbft.helper = h
	pbft.config = config
	if !config.ContainsKey(common.C_NODE_ID) {
		err = fmt.Errorf("No hyperchain id specified!, key: %s", common.C_NODE_ID)
		return nil, err
	}
	pbft.id = uint64(config.GetInt64(common.C_NODE_ID))
	pbft.N = config.GetInt(PBFT_NODE_NUM)
	pbft.f = (pbft.N - 1) / 3
	pbft.K = uint64(10)
	pbft.logMultiplier = uint64(4)
	pbft.L = pbft.logMultiplier * pbft.K // log size

	//pbftManage manage consensus events
	pbft.pbftManager = events.NewManagerImpl()
	pbft.pbftManager.SetReceiver(pbft)

	pbft.initMsgEventMap()

	// new executor
	pbft.exec = newExecutor()
	//new timer manager
	pbft.timerMgr = newTimerMgr(pbft)

	pbft.initTimers()
	pbft.initStatus()

	if pbft.timerMgr.getTimeoutValue(NULL_REQUEST_TIMER) > 0 {
		pbft.logger.Infof("PBFT null requests timeout = %v", pbft.timerMgr.getTimeoutValue(NULL_REQUEST_TIMER))
	} else {
		pbft.logger.Infof("PBFT null requests disabled")
	}

	pbft.vcMgr = newVcManager(pbft.timerMgr, pbft, config)
	// init the data logs
	pbft.storeMgr = newStoreMgr()
	pbft.storeMgr.logger = pbft.logger

	// initialize state transfer
	pbft.nodeMgr = newNodeMgr()
	pbft.duplicator = make(map[uint64]*transactionStore)
	pbft.dupLock = &sync.RWMutex{}

	pbft.batchMgr = newBatchManager(config, pbft) // init after pbftEventQueue
	// new batch manager
	pbft.batchVdr = newBatchValidator(pbft)
	pbft.reqStore = newRequestStore()
	pbft.recoveryMgr = newRecoveryMgr()

	atomic.StoreUint32(&pbft.activeView, 1)

	pbft.logger.Infof("PBFT Max number of validating peers (N) = %v", pbft.N)
	pbft.logger.Infof("PBFT Max number of failing peers (f) = %v", pbft.f)
	pbft.logger.Infof("PBFT byzantine flag = %v", pbft.status.getState(&pbft.status.byzantine))
	pbft.logger.Infof("PBFT request timeout = %v", pbft.timerMgr.requestTimeout)
	pbft.logger.Infof("PBFT Checkpoint period (K) = %v", pbft.K)
	pbft.logger.Infof("PBFT Log multiplier = %v", pbft.logMultiplier)
	pbft.logger.Infof("PBFT log size (L) = %v", pbft.L)

	return pbft, nil
}

// =============================================================================
// general event process method
// =============================================================================

// ProcessEvent implements event.Receiver
func (pbft *pbftImpl) ProcessEvent(ee events.Event) events.Event {

	switch e := ee.(type) {
	case *types.Transaction: //local transaction
		tx := e
		return pbft.processTxEvent(tx)

	case *TransactionBatch:
		err := pbft.recvRequestBatch(e)
		if err != nil {
			pbft.logger.Warning(err.Error())
		}

	case protos.RemoveCache:
		vid := e.Vid
		ok := pbft.recvRemoveCache(vid)
		if !ok {
			pbft.logger.Debugf("Replica %d received local remove cached batch %d, but can not find mapping batch", pbft.id, vid)
		}
		return nil

	case protos.RoutersMessage:
		if len(e.Routers) == 0 {
			pbft.logger.Warningf("Replica %d received nil local routers", pbft.id)
			return nil
		}
		pbft.logger.Debugf("Replica %d received local routers %s", pbft.id, hashByte(e.Routers))
		pbft.nodeMgr.routers = e.Routers

	case *LocalEvent: //local event
		return pbft.dispatchLocalEvent(e)

	case *ConsensusMessage: //remote message
		next, _ := pbft.msgToEvent(e)
		return pbft.dispatchConsensusMsg(next)

	default:
		pbft.logger.Errorf("Can't recognize event type of %v.", e)
		return pbft.dispatchConsensusMsg(ee) //TODO: fix this ...
		return nil
	}
	return nil
}

//dispatchCorePbftMsg dispatch core PBFT consensus messages from other peers.
func (pbft *pbftImpl) dispatchCorePbftMsg(e events.Event) events.Event {
	switch et := e.(type) {
	case *PrePrepare:
		return pbft.recvPrePrepare(et)
	case *Prepare:
		return pbft.recvPrepare(et)
	case *Commit:
		return pbft.recvCommit(et)
	case *Checkpoint:
		return pbft.recvCheckpoint(et)
	}
	return nil
}

// enqueueTx parse transaction msg and send it into request event queue.
func (pbft *pbftImpl) enqueueTx(msg *protos.Message) error {

	// Parse the transaction payload to transaction
	tx := &types.Transaction{}
	err := proto.Unmarshal(msg.Payload, tx)
	if err != nil {
		pbft.logger.Errorf("error: %v ,can not unmarshal protos.Message", err)
		return err
	}

	// Post a requestEvent
	go pbft.reqEventQueue.Push(tx)

	return nil
}

// enqueueConsensusMsg parse consensus msg and send it to the corresponding event queue.
func (pbft *pbftImpl) enqueueConsensusMsg(msg *protos.Message) error {
	consensus := &ConsensusMessage{}
	err := proto.Unmarshal(msg.Payload, consensus)
	if err != nil {
		pbft.logger.Errorf("processConsensus, unmarshal error: can not unmarshal ConsensusMessage", err)
		return err
	}

	if consensus.Type == ConsensusMessage_TRANSACTION {
		tx := &types.Transaction{}
		err := proto.Unmarshal(consensus.Payload, tx)
		if err != nil {
			pbft.logger.Errorf("processConsensus, unmarshal error: can not unmarshal ConsensusMessage", err)
			return err
		}
		go pbft.reqEventQueue.Push(tx)
	} else {
		go pbft.pbftEventQueue.Push(consensus)
	}
	return nil
}

//=============================================================================
// null request methods
//=============================================================================

// processNullRequest process when a null request come
func (pbft *pbftImpl) processNullRequest(msg *protos.Message) error {
	if pbft.status.getState(&pbft.status.inNegoView) {
		return nil
	}

	if atomic.LoadUint32(&pbft.activeView) == 0 {
		pbft.logger.Warningf("Replica %d is in viewchange, reject null request from replica %d", pbft.id, msg.Id)
		return nil
	}

	if pbft.primary(pbft.view) != msg.Id {
		pbft.logger.Warningf("Replica %d received null request from replica %d who is not primary", pbft.id, msg.Id)
		return nil
	}

	if pbft.primary(pbft.view) != pbft.id {
		pbft.timerMgr.stopTimer(FIRST_REQUEST_TIMER)
	}

	pbft.logger.Infof("Replica %d received null request from primary %d", pbft.id, msg.Id)
	pbft.nullReqTimerReset()
	return nil
}

//handleNullRequestEvent triggered by null request timer
func (pbft *pbftImpl) handleNullRequestTimerEvent() {

	if pbft.status.getState(&pbft.status.inNegoView) {
		pbft.logger.Debugf("Replica %d try to nullRequestHandler, but it's in nego-view", pbft.id)
		return
	}

	if atomic.LoadUint32(&pbft.activeView) == 0 {
		return
	}

	if pbft.primary(pbft.view) != pbft.id {
		// backup expected a null request, but primary never sent one
		pbft.logger.Warningf("Replica %d null request timer expired, sending view change", pbft.id)
		pbft.sendViewChange()
	} else {
		pbft.logger.Infof("Primary %d null request timer expired, sending null request", pbft.id)
		pbft.sendNullRequest()
	}
}

// sendNullRequest is for primary peer to send null when nullRequestTimer booms
func (pbft *pbftImpl) sendNullRequest() {
	nullRequest := nullRequestMsgToPbMsg(pbft.id)
	pbft.helper.InnerBroadcast(nullRequest)
	pbft.nullReqTimerReset()
}

//=============================================================================
// Preprepare prepare commit methods
//=============================================================================

// trySendPrePrepares send all available PrePrepare messages.
func (pbft *pbftImpl) trySendPrePrepares() {

	if pbft.batchVdr.currentVid != nil {
		pbft.logger.Debugf("Replica %d not attempting to send pre-prepare bacause it is currently send %d, retry.", pbft.id, *pbft.batchVdr.currentVid)
		return
	}

	pbft.logger.Debugf("Replica %d attempting to call sendPrePrepare", pbft.id)

	for stopTry := false; !stopTry; {
		if find, txBatch, digest := pbft.findNextPrePrepareBatch(); find {
			pbft.sendPrePrepare(txBatch, digest)
			pbft.maybeSendCommit(digest, pbft.view, pbft.seqNo)
		} else {
			stopTry = true
		}
	}
}

//findNextPrePrepareBatch find next validated batch to send preprepare msg.
func (pbft *pbftImpl) findNextPrePrepareBatch() (bool, *TransactionBatch, string) {
	var find bool
	var nextPreprepareBatch *TransactionBatch
	var digest string
	for digest = range pbft.batchVdr.cacheValidatedBatch {
		cache := pbft.batchVdr.getCacheBatchFromCVB(digest)
		if cache == nil {
			pbft.logger.Debugf("Primary %d already call sendPrePrepare for batch: %d",
				pbft.batchVdr.pbftId, digest)
			continue
		}

		if cache.vid != pbft.batchVdr.lastVid+1 {
			pbft.logger.Debugf("Primary %d hasn't done with last send pre-prepare, vid=%d",
				pbft.batchVdr.pbftId, pbft.batchVdr.lastVid)
			continue
		}

		currentVid := cache.vid
		pbft.batchVdr.setCurrentVid(&currentVid)

		if len(cache.batch.Batch) == 0 {
			pbft.logger.Warningf("Replica %d is primary, receives validated result %s that is empty",
				pbft.id, digest)
			pbft.deleteExistedTx(digest)
			pbft.stopNewViewTimer()
			continue
		}

		n := pbft.seqNo + 1

		// check for other PRE-PREPARE for same digest, but different seqNo
		if pbft.storeMgr.existedDigest(n, pbft.view, digest) {
			pbft.deleteExistedTx(digest)
			pbft.stopNewViewTimer()
			continue
		}

		if !pbft.inWV(pbft.view, n) {
			pbft.logger.Debugf("Replica %d is primary, not sending pre-prepare for request batch %s because "+
				"batch seqNo=%d is out of sequence numbers", pbft.id, digest, n)
			pbft.batchVdr.lastVid = *pbft.batchVdr.currentVid
			pbft.batchVdr.currentVid = nil
			pbft.stopNewViewTimer()
			continue
		}

		find = true
		nextPreprepareBatch = cache.batch
	}
	return find, nextPreprepareBatch, digest
}

//sendPrePrepare send prepare message.
func (pbft *pbftImpl) sendPrePrepare(reqBatch *TransactionBatch, digest string) {

	pbft.logger.Debugf("Replica %d is primary, issuing pre-prepare for request batch %s", pbft.id, digest)

	n := pbft.seqNo + 1

	pbft.logger.Debugf("Primary %d broadcasting pre-prepare for view=%d/seqNo=%d", pbft.id, pbft.view, n)
	pbft.timerMgr.stopTimer(NULL_REQUEST_TIMER)
	pbft.seqNo = n

	preprepare := &PrePrepare{
		View:             pbft.view,
		SequenceNumber:   n,
		BatchDigest:      digest,
		TransactionBatch: reqBatch,
		ReplicaId:        pbft.id,
	}
	cert := pbft.storeMgr.getCert(pbft.view, n)
	cert.prePrepare = preprepare
	cert.digest = digest
	cert.sentValidate = true
	cert.validated = true
	pbft.batchVdr.deleteCacheFromCVB(digest)
	pbft.persistQSet(preprepare)

	payload, err := proto.Marshal(preprepare)
	if err != nil {
		pbft.logger.Errorf("ConsensusMessage_PRE_PREPARE Marshal Error", err)
		pbft.batchVdr.lastVid = *pbft.batchVdr.currentVid
		pbft.batchVdr.currentVid = nil
		pbft.stopNewViewTimer()
		return
	}

	consensusMsg := &ConsensusMessage{
		Type:    ConsensusMessage_PRE_PREPARE,
		Payload: payload,
	}
	msg := cMsgToPbMsg(consensusMsg, pbft.id)
	pbft.helper.InnerBroadcast(msg)
	pbft.batchVdr.updateLCVid()
}

//recvPrePrepare process logic for PrePrepare msg.
func (pbft *pbftImpl) recvPrePrepare(preprep *PrePrepare) error {

	pbft.logger.Debugf("Replica %d received pre-prepare from replica %d for view=%d/seqNo=%d, digest=%s ",
		pbft.id, preprep.ReplicaId, preprep.View, preprep.SequenceNumber, preprep.BatchDigest)

	pbft.stopFirstRequestTimer()

	if !pbft.isPrePrepareLegal(preprep) {
		return nil
	}

	pbft.timerMgr.stopTimer(NULL_REQUEST_TIMER)

	cert := pbft.storeMgr.getCert(preprep.View, preprep.SequenceNumber)

	if cert.digest != "" && cert.digest != preprep.BatchDigest {
		pbft.logger.Warningf("Pre-prepare found for same view/seqNo but different digest: received %s, stored %s",
			preprep.BatchDigest, cert.digest)
		return nil
	}

	cert.prePrepare = preprep
	cert.digest = preprep.BatchDigest

	// Store the request batch if, for whatever reason, we haven't received it from an earlier broadcast
	if preprep.BatchDigest != "" && !pbft.batchVdr.containsInVBS(preprep.BatchDigest) {
		digest := preprep.BatchDigest
		pbft.batchVdr.saveToVBS(digest, preprep.GetTransactionBatch())
		pbft.storeMgr.outstandingReqBatches[digest] = preprep.GetTransactionBatch()
	}

	if !pbft.status.checkStatesOr(&pbft.status.skipInProgress, &pbft.status.inRecovery) &&
		preprep.SequenceNumber > pbft.exec.lastExec {
		pbft.softStartNewViewTimer(pbft.timerMgr.requestTimeout,
			fmt.Sprintf("new pre-prepare for request batch view=%d/seqNo=%d, hash=%s", preprep.View, preprep.SequenceNumber, preprep.BatchDigest))
	}

	pbft.persistQSet(preprep)

	if pbft.primary(pbft.view) != pbft.id && pbft.prePrepared(preprep.BatchDigest, preprep.View, preprep.SequenceNumber) &&
		!cert.sentPrepare {
		cert.sentPrepare = true
		return pbft.sendPrepare(preprep)
	}

	return nil
}

//sendPrepare send prepare message.
func (pbft *pbftImpl) sendPrepare(preprep *PrePrepare) error {
	pbft.logger.Debugf("Backup %d broadcasting prepare for view=%d/seqNo=%d", pbft.id, preprep.View, preprep.SequenceNumber)
	prep := &Prepare{
		View:           preprep.View,
		SequenceNumber: preprep.SequenceNumber,
		BatchDigest:    preprep.BatchDigest,
		ReplicaId:      pbft.id,
	}
	pbft.recvPrepare(prep) // send to itself
	payload, err := proto.Marshal(prep)
	if err != nil {
		pbft.logger.Errorf("ConsensusMessage_PREPARE Marshal Error", err)
		return nil
	}
	consensusMsg := &ConsensusMessage{
		Type:    ConsensusMessage_PREPARE,
		Payload: payload,
	}
	msg := cMsgToPbMsg(consensusMsg, pbft.id)
	return pbft.helper.InnerBroadcast(msg)
}

//recvPrepare process logic after receive prepare message
func (pbft *pbftImpl) recvPrepare(prep *Prepare) error {
	pbft.logger.Debugf("Replica %d received prepare from replica %d for view=%d/seqNo=%d",
		pbft.id, prep.ReplicaId, prep.View, prep.SequenceNumber)

	if !pbft.isPrepareLegal(prep) {
		return nil
	}

	cert := pbft.storeMgr.getCert(prep.View, prep.SequenceNumber)

	ok := cert.prepare[*prep]

	if ok {
		pbft.logger.Warningf("Ignoring duplicate prepare from replica %d, view=%d/seqNo=%d",
			prep.ReplicaId, prep.View, prep.SequenceNumber)
		return nil
	}

	cert.prepare[*prep] = true

	return pbft.maybeSendCommit(prep.BatchDigest, prep.View, prep.SequenceNumber)
}

//maybeSendCommit may send commit msg.
func (pbft *pbftImpl) maybeSendCommit(digest string, v uint64, n uint64) error {
	cert := pbft.storeMgr.getCert(v, n)

	if cert == nil {
		pbft.logger.Errorf("Replica %d can't get the cert for the view=%d/seqNo=%d", pbft.id, v, n)
		return nil
	}

	if pbft.onlyPrepared(digest, v, n) && !cert.pStored {
		pbft.persistPSet(v, n)
		cert.pStored = true
	}

	if !pbft.prepared(digest, v, n) {
		return nil
	}

	if pbft.status.getState(&pbft.status.skipInProgress) {
		pbft.logger.Debugf("Replica %d do not try to validate batch because it's in state update", pbft.id)
		return nil
	}

	if ok, _ := pbft.isPrimary(); ok {
		return pbft.sendCommit(digest, v, n)
	} else {
		idx := msgID{v: v, n: n}

		if !cert.sentValidate {
			pbft.batchVdr.preparedCert[idx] = cert.digest
			pbft.validatePending()
		}
		return nil
	}
}

//sendCommit send commit message.
func (pbft *pbftImpl) sendCommit(digest string, v uint64, n uint64) error {

	cert := pbft.storeMgr.getCert(v, n)

	if !cert.sentCommit {
		pbft.logger.Debugf("Replica %d broadcasting commit for view=%d/seqNo=%d", pbft.id, v, n)
		commit := &Commit{
			View:           v,
			SequenceNumber: n,
			BatchDigest:    digest,
			ReplicaId:      pbft.id,
		}
		cert.sentCommit = true

		pbft.persistPSet(v, n)
		payload, err := proto.Marshal(commit)
		if err != nil {
			pbft.logger.Errorf("ConsensusMessage_COMMIT Marshal Error", err)
			return nil
		}
		consensusMsg := &ConsensusMessage{
			Type:    ConsensusMessage_COMMIT,
			Payload: payload,
		}
		go pbft.pbftEventQueue.Push(consensusMsg)
		msg := cMsgToPbMsg(consensusMsg, pbft.id)
		return pbft.helper.InnerBroadcast(msg)
	}

	return nil
}

//recvCommit process logic after receive commit message.
func (pbft *pbftImpl) recvCommit(commit *Commit) error {
	pbft.logger.Debugf("Replica %d received commit from replica %d for view=%d/seqNo=%d",
		pbft.id, commit.ReplicaId, commit.View, commit.SequenceNumber)

	if !pbft.isCommitLegal(commit) {
		return nil
	}

	cert := pbft.storeMgr.getCert(commit.View, commit.SequenceNumber)

	ok := cert.commit[*commit]

	if ok {
		pbft.logger.Warningf("Ignoring duplicate commit from replica %d, view=%d/seqNo=%d",
			commit.ReplicaId, commit.View, commit.SequenceNumber)
		return nil
	}

	cert.commit[*commit] = true
	if pbft.onlyCommitted(commit.BatchDigest, commit.View, commit.SequenceNumber) && !cert.cStored {
		pbft.persistCSet(commit.View, commit.SequenceNumber)
		cert.cStored = true
	}

	if pbft.committed(commit.BatchDigest, commit.View, commit.SequenceNumber) {
		pbft.stopNewViewTimer()
		idx := msgID{v: commit.View, n: commit.SequenceNumber}
		if !cert.sentExecute && cert.validated {

			pbft.vcMgr.lastNewViewTimeout = pbft.timerMgr.getTimeoutValue(NEW_VIEW_TIMER)
			delete(pbft.storeMgr.outstandingReqBatches, commit.BatchDigest)
			pbft.storeMgr.committedCert[idx] = cert.digest
			pbft.commitTransactions()
			if commit.SequenceNumber == pbft.vcMgr.viewChangeSeqNo {
				pbft.logger.Warningf("Replica %d cycling view for seqNo=%d", pbft.id, commit.SequenceNumber)
				pbft.sendViewChange()
			}
		} else {
			pbft.logger.Debugf("Replica %d committed for seqNo: %d, but sentExecute: %v, validated: %v", pbft.id, commit.SequenceNumber, cert.sentExecute, cert.validated)
		}
	}

	return nil
}

//=============================================================================
// execute transactions
//=============================================================================

//commitTransactions commit all available transactions
func (pbft *pbftImpl) commitTransactions() {
	if pbft.exec.currentExec != nil {
		pbft.logger.Debugf("Replica %d not attempting to commitTransactions bacause it is currently executing %d",
			pbft.id, pbft.exec.currentExec)
	}
	pbft.logger.Debugf("Replica %d attempting to commitTransactions", pbft.id)

	for hasTxToExec := true; hasTxToExec; {
		if find, idx, cert := pbft.findNextCommitTx(); find {
			digest := cert.digest
			if digest == "" {
				pbft.logger.Infof("Replica %d executing null request for view=%d/seqNo=%d", pbft.id, idx.v, idx.n)
			} else {
				pbft.logger.Noticef("======== Replica %d Call execute, view=%d/seqNo=%d", pbft.id, idx.v, idx.n)
				pbft.persistCSet(idx.v, idx.n)
				isPrimary, _ := pbft.isPrimary()
				pbft.helper.Execute(idx.n, digest, true, isPrimary, cert.prePrepare.TransactionBatch.Timestamp)
			}
			cert.sentExecute = true
			pbft.afterCommitTx(idx)
		} else {
			hasTxToExec = false
		}
	}
	pbft.startTimerIfOutstandingRequests()
}

//findNextCommitTx find next msgID which is able to commit.
func (pbft *pbftImpl) findNextCommitTx() (bool, msgID, *msgCert) {
	var find bool = false
	var nextExecuteMsgId msgID
	var cert *msgCert

	for idx := range pbft.storeMgr.committedCert {
		cert = pbft.storeMgr.certStore[idx]

		if cert == nil || cert.prePrepare == nil {
			pbft.logger.Debugf("Replica %d already checkpoint for view=%d/seqNo=%d", pbft.id, idx.v, idx.n)
			//break
			continue
		}

		// check if already executed
		if cert.sentExecute == true {
			pbft.logger.Debugf("Replica %d already execute for view=%d/seqNo=%d", pbft.id, idx.v, idx.n)
			//break
			continue
		}

		if idx.n != pbft.exec.lastExec+1 {
			pbft.logger.Debugf("Replica %d hasn't done with last execute %d, seq=%d", pbft.id, pbft.exec.lastExec, idx.n)
			//break
			continue
		}

		// skipInProgress == true, then this replica is in viewchange, not reply or execute
		if pbft.status.getState(&pbft.status.skipInProgress) {
			pbft.logger.Warningf("Replica %d currently picking a starting point to resume, will not execute", pbft.id)
			//break
			continue
		}

		digest := cert.digest

		// check if committed
		if !pbft.committed(digest, idx.v, idx.n) {
			//break
			continue
		}

		currentExec := idx.n
		pbft.exec.currentExec = &currentExec

		find = true
		nextExecuteMsgId = idx
		break
	}

	return find, nextExecuteMsgId, cert
}

//afterCommitTx after commit transaction.
func (pbft *pbftImpl) afterCommitTx(idx msgID) {

	if pbft.exec.currentExec != nil {
		pbft.logger.Debugf("Replica %d finish execution %d, trying next", pbft.id, *pbft.exec.currentExec)
		pbft.exec.lastExec = *pbft.exec.currentExec
		delete(pbft.storeMgr.committedCert, idx)
		if pbft.status.getState(&pbft.status.inRecovery) {
			if pbft.recoveryMgr.recoveryToSeqNo == nil {
				pbft.logger.Errorf("Replica %d in recovery execDoneSync but its recoveryToSeqNo is nil", pbft.id)
				return
			}
			if pbft.exec.lastExec == *pbft.recoveryMgr.recoveryToSeqNo {
				go pbft.pbftEventQueue.Push(&LocalEvent{
					Service:   RECOVERY_SERVICE,
					EventType: RECOVERY_DONE_EVENT,
				})
			}
		}
		if pbft.exec.lastExec%pbft.K == 0 {
			bcInfo := pbft.getBlockchainInfo()
			height := bcInfo.Height
			if height == pbft.exec.lastExec {
				pbft.logger.Debugf("Call the checkpoint, seqNo=%d, block height=%d", pbft.exec.lastExec, height)
				//time.Sleep(3*time.Millisecond)
				pbft.checkpoint(pbft.exec.lastExec, bcInfo)
			} else {
				// reqBatch call execute but have not done with execute
				pbft.logger.Errorf("Fail to call the checkpoint, seqNo=%d, block height=%d", pbft.exec.lastExec, height)
				//pbft.retryCheckpoint(pbft.lastExec)
			}
		}
	} else {
		pbft.logger.Warningf("Replica %d had execDoneSync called, flagging ourselves as out of data", pbft.id)
		pbft.status.activeState(&pbft.status.skipInProgress)
	}

	pbft.exec.currentExec = nil
	// optimization: if we are in view changing waiting for executing to target seqNo,
	// one-time processNewView() is enough. No need to processNewView() every time in execDoneSync()
	if atomic.LoadUint32(&pbft.activeView) == 0 && pbft.exec.lastExec == pbft.nvInitialSeqNo {
		pbft.processNewView()
	}
}

//=============================================================================
// process methods
//=============================================================================

//processTxEvent process received transaction event
func (pbft *pbftImpl) processTxEvent(tx *types.Transaction) events.Event {

	if atomic.LoadUint32(&pbft.activeView) == 0 ||
		atomic.LoadUint32(&pbft.nodeMgr.inUpdatingN) == 1 ||
		pbft.status.checkStatesOr(&pbft.status.inNegoView, &pbft.status.inRecovery) {
		pbft.reqStore.storeOutstanding(tx)
		return nil
	}
	//curr node is not primary
	if ok, currP := pbft.isPrimary(); !ok {
		//Broadcast request to primary
		payload, err := proto.Marshal(tx)
		if err != nil {
			pbft.logger.Errorf("C  ConsensusMessage_TRANSACTION Marshal Error", err)
			return nil
		}
		consensusMsg := &ConsensusMessage{
			Type:    ConsensusMessage_TRANSACTION,
			Payload: payload,
		}
		pbMsg := cMsgToPbMsg(consensusMsg, pbft.id)
		pbft.helper.InnerUnicast(pbMsg, currP)
		return nil
	}
	//curr node is primary
	return pbft.primaryProcessTx(tx)
}

//primaryProcessTx primary node use this method to handle transaction
func (pbft *pbftImpl) primaryProcessTx(tx *types.Transaction) events.Event {
	return pbft.recvTransaction(tx)
}

//processRequestsDuringViewChange process requests received during view change.
func (pbft *pbftImpl) processRequestsDuringViewChange() error {
	if atomic.LoadUint32(&pbft.activeView) == 1 &&
		atomic.LoadUint32(&pbft.nodeMgr.inUpdatingN) == 0 &&
		!pbft.status.getState(&pbft.status.inRecovery) {
		pbft.processCachedTransactions()
	} else {
		pbft.logger.Warningf("Replica %d try to processReqDuringViewChange but view change is not finished or it's in recovery / updaingN", pbft.id)
	}
	return nil
}

//processCachedTransactions process cached tx.
func (pbft *pbftImpl) processCachedTransactions() {
	for pbft.reqStore.outstandingRequests.Len() != 0 {
		temp := pbft.reqStore.outstandingRequests.order.Front().Value
		reqc, ok := interface{}(temp).(requestContainer)
		if !ok {
			pbft.logger.Error("type assert error:", temp)
			return
		}
		req := reqc.req
		if req != nil {
			go pbft.reqEventQueue.Push(req)
		}
		pbft.reqStore.remove(req)
	}
}

//processRequestsDuringRecovery process requests
func (pbft *pbftImpl) processRequestsDuringRecovery() {
	if !pbft.status.getState(&pbft.status.inRecovery) && atomic.LoadUint32(&pbft.activeView) == 1 && atomic.LoadUint32(&pbft.nodeMgr.inUpdatingN) == 0 {
		pbft.processCachedTransactions()
	} else {
		pbft.logger.Warningf("Replica %d try to processRequestsDuringRecovery but recovery is not finished or it's in viewChange / updatingN", pbft.id)
	}
}

func (pbft *pbftImpl) recvStateUpdatedEvent(et protos.StateUpdatedMessage) error {

	if pbft.status.getState(&pbft.status.inNegoView) {
		pbft.logger.Debugf("Replica %d try to recvStateUpdatedEvent, but it's in nego-view", pbft.id)
		return nil
	}

	pbft.status.inActiveState(&pbft.status.stateTransferring)
	// If state transfer did not complete successfully, or if it did not reach our low watermark, do it again
	if et.SeqNo < pbft.h {
		pbft.logger.Warningf("Replica %d recovered to seqNo %d but our low watermark has moved to %d", pbft.id, et.SeqNo, pbft.h)
		if pbft.storeMgr.highStateTarget == nil {
			pbft.logger.Debugf("Replica %d has no state targets, cannot resume state transfer yet", pbft.id)
		} else if et.SeqNo < pbft.storeMgr.highStateTarget.seqNo {
			pbft.logger.Debugf("Replica %d has state target for %d, transferring", pbft.id, pbft.storeMgr.highStateTarget.seqNo)
			pbft.retryStateTransfer(nil)
		} else {
			pbft.logger.Debugf("Replica %d has no state target above %d, highest is %d", pbft.id, et.SeqNo, pbft.storeMgr.highStateTarget.seqNo)
		}
		return nil
	}

	pbft.logger.Infof("Replica %d application caught up via state transfer, lastExec now %d", pbft.id, et.SeqNo)
	// XXX create checkpoint
	pbft.seqNo = et.SeqNo
	pbft.exec.setLastExec(et.SeqNo)
	pbft.batchVdr.setVid(et.SeqNo)
	pbft.batchVdr.setLastVid(et.SeqNo)
	bcInfo := pbft.getCurrentBlockInfo()
	id, _ := proto.Marshal(bcInfo)
	pbft.persistCheckpoint(et.SeqNo, id)
	pbft.moveWatermarks(pbft.exec.lastExec) // The watermark movement handles moving this to a checkpoint boundary
	pbft.status.inActiveState(&pbft.status.skipInProgress)
	pbft.validateState()
	if et.SeqNo % pbft.K == 0 {
		pbft.checkpoint(et.SeqNo, bcInfo)
	}

	if pbft.status.getState(&pbft.status.inRecovery) {
		if pbft.recoveryMgr.recoveryToSeqNo == nil {
			pbft.logger.Errorf("Replica %d in recovery recvStateUpdatedEvent but " +
				"its recoveryToSeqNo is nil")
			return nil
		}
		if pbft.exec.lastExec == *pbft.recoveryMgr.recoveryToSeqNo {
			// This is a somewhat subtle situation, we are behind by checkpoint, but others are just on chkpt.
			// Hence, no need to fetch preprepare, prepare, commit
			go pbft.pbftEventQueue.Push(&LocalEvent{
				Service:   RECOVERY_SERVICE,
				EventType: RECOVERY_DONE_EVENT,
			})
			return nil
		}

		event := &LocalEvent{
			Service:   RECOVERY_SERVICE,
			EventType: RECOVERY_RESTART_TIMER_EVENT,
		}

		pbft.timerMgr.startTimer(RECOVERY_RESTART_TIMER, event, pbft.pbftEventQueue)

		if pbft.storeMgr.highStateTarget == nil {
			pbft.logger.Errorf("Try to fetch QPC, but highStateTarget is nil")
			return nil
		}
		for idx := range pbft.storeMgr.certStore {
			pbft.persistDelQPCSet(idx.v, idx.n)
		}
		for idx := range pbft.storeMgr.certStore {
			if idx.n > pbft.exec.lastExec {
				delete(pbft.storeMgr.certStore, idx)
			}
		}
		pbft.storeMgr.outstandingReqBatches = make(map[string]*TransactionBatch)

		pbft.fetchRecoveryPQC()
		return nil
	} else {
		pbft.executeAfterStateUpdate()
	}

	return nil
}

//recvRequestBatch handle logic after receive request batch
func (pbft *pbftImpl) recvRequestBatch(reqBatch *TransactionBatch) error {

	if pbft.status.getState(&pbft.status.inNegoView) {
		pbft.logger.Debugf("Replica %d try to recvRequestBatch, but it's in nego-view", pbft.id)
		return nil
	}

	digest := hash(reqBatch)
	pbft.logger.Debugf("Replica %d received request batch %s", pbft.id, digest)

	if atomic.LoadUint32(&pbft.activeView) == 1 && pbft.primary(pbft.view) == pbft.id &&
		!pbft.status.checkStatesOr(&pbft.status.inNegoView, &pbft.status.inRecovery) {
		pbft.primaryValidateBatch(reqBatch, 0)
	} else {
		pbft.logger.Debugf("Replica %d is backup, not sending pre-prepare for request batch %s", pbft.id, digest)
	}

	return nil
}

func (pbft *pbftImpl) executeAfterStateUpdate() {

	pbft.logger.Debugf("Replica %d try to execute after state update", pbft.id)

	for idx, cert := range pbft.storeMgr.certStore {
		if idx.n > pbft.seqNo && pbft.prepared(cert.digest, idx.v, idx.n) && !cert.validated {
			pbft.logger.Debugf("Replica %d try to vaidate batch %s", pbft.id, cert.digest)
			pbft.batchVdr.preparedCert[idx] = cert.digest
			pbft.validatePending()
		}
	}

}

func (pbft *pbftImpl) checkpoint(n uint64, info *protos.BlockchainInfo) {

	if n%pbft.K != 0 {
		pbft.logger.Errorf("Attempted to checkpoint a sequence number (%d) which is not a multiple of the checkpoint interval (%d)", n, pbft.K)
		return
	}

	id, _ := proto.Marshal(info)
	idAsString := byteToString(id)
	seqNo := n
	genesis := pbft.getGenesisInfo()

	pbft.logger.Infof("Replica %d preparing checkpoint for view=%d/seqNo=%d and b64Id=%s/genesis=%d",
		pbft.id, pbft.view, seqNo, idAsString, genesis)

	chkpt := &Checkpoint{
		SequenceNumber: seqNo,
		ReplicaId:      pbft.id,
		Id:             idAsString,
		Genesis:        genesis,
	}
	pbft.storeMgr.saveCheckpoint(seqNo, idAsString)

	pbft.persistCheckpoint(seqNo, id)
	pbft.recvCheckpoint(chkpt)
	payload, err := proto.Marshal(chkpt)
	if err != nil {
		pbft.logger.Errorf("ConsensusMessage_CHECKPOINT Marshal Error", err)
		return
	}
	consensusMsg := &ConsensusMessage{
		Type:    ConsensusMessage_CHECKPOINT,
		Payload: payload,
	}
	msg := cMsgToPbMsg(consensusMsg, pbft.id)
	pbft.helper.InnerBroadcast(msg)
}

func (pbft *pbftImpl) recvCheckpoint(chkpt *Checkpoint) events.Event {

	pbft.logger.Debugf("Replica %d received checkpoint from replica %d, seqNo %d, digest %s",
		pbft.id, chkpt.ReplicaId, chkpt.SequenceNumber, chkpt.Id)

	if pbft.status.getState(&pbft.status.inNegoView) {
		pbft.logger.Debugf("Replica %d try to recvCheckpoint, but it's in nego-view", pbft.id)
		return nil
	}

	if pbft.weakCheckpointSetOutOfRange(chkpt) {
		return nil
	}

	if !pbft.inW(chkpt.SequenceNumber) {
		if chkpt.SequenceNumber != pbft.h && !pbft.status.getState(&pbft.status.skipInProgress) {
			// It is perfectly normal that we receive checkpoints for the watermark we just raised, as we raise it after 2f+1, leaving f replies left
			pbft.logger.Warningf("Checkpoint sequence number outside watermarks: seqNo %d, low-mark %d", chkpt.SequenceNumber, pbft.h)
		} else {
			pbft.logger.Debugf("Checkpoint sequence number outside watermarks: seqNo %d, low-mark %d", chkpt.SequenceNumber, pbft.h)
		}
		return nil
	}

	cert := pbft.storeMgr.getChkptCert(chkpt.SequenceNumber, chkpt.Id)
	ok := cert.chkpts[*chkpt]

	if ok {
		pbft.logger.Warningf("Ignoring duplicate checkpoint from replica %d, seqNo=%d", chkpt.ReplicaId, chkpt.SequenceNumber)
		return nil
	}

	cert.chkpts[*chkpt] = true
	cert.chkptCount++
	pbft.storeMgr.checkpointStore[*chkpt] = true

	pbft.logger.Debugf("Replica %d found %d matching checkpoints for seqNo %d, digest %s",
		pbft.id, cert.chkptCount, chkpt.SequenceNumber, chkpt.Id)

<<<<<<< HEAD
	if cert.chkptCount == pbft.f+1 {
=======
	if cert.chkptCount == pbft.oneCorrectQuorum() {
>>>>>>> 58add872
		// We do have a weak cert
		pbft.witnessCheckpointWeakCert(chkpt)
	}

	if cert.chkptCount < pbft.commonCaseQuorum() {
		// We do not have a quorum yet
		return nil
	}

	// It is actually just fine if we do not have this checkpoint
	// and should not trigger a state transfer
	// Imagine we are executing sequence number k-1 and we are slow for some reason
	// then everyone else finishes executing k, and we receive a checkpoint quorum
	// which we will agree with very shortly, but do not move our watermarks until
	// we have reached this checkpoint
	// Note, this is not divergent from the paper, as the paper requires that
	// the quorum certificate must contain 2f+1 messages, including its own

	chkptID, ok := pbft.storeMgr.chkpts[chkpt.SequenceNumber]
	if !ok {
		pbft.logger.Debugf("Replica %d found checkpoint quorum for seqNo %d, digest %s, but it has not reached this checkpoint itself yet",
			pbft.id, chkpt.SequenceNumber, chkpt.Id)
		if pbft.status.getState(&pbft.status.skipInProgress) {
			if pbft.status.getState(&pbft.status.inRecovery) {
				pbft.moveWatermarks(chkpt.SequenceNumber)
			} else {
				logSafetyBound := pbft.h + pbft.L/2
				// As an optimization, if we are more than half way out of our log and in state transfer, move our watermarks so we don't lose track of the network
				// if needed, state transfer will restart on completion to a more recent point in time
				if chkpt.SequenceNumber >= logSafetyBound {
					pbft.logger.Debugf("Replica %d is in state transfer, but, the network seems to be moving on past %d, moving our watermarks to stay with it", pbft.id, logSafetyBound)
					pbft.moveWatermarks(chkpt.SequenceNumber)
				}
			}
		}
		return nil
	}

	pbft.logger.Infof("Replica %d found checkpoint quorum for seqNo %d, digest %s",
		pbft.id, chkpt.SequenceNumber, chkpt.Id)

	if chkptID != chkpt.Id {
		pbft.logger.Criticalf("Replica %d generated a checkpoint of %s, but a quorum of the network agrees on %s. This is almost definitely non-deterministic chaincode.",
			pbft.id, chkptID, chkpt.Id)
		pbft.stateTransfer(nil)
	}

	pbft.moveWatermarks(chkpt.SequenceNumber)

	return nil
}

// used in view-change to fetch missing assigned, non-checkpointed requests
func (pbft *pbftImpl) fetchRequestBatches() error {

	for digest := range pbft.storeMgr.missingReqBatches {
		frb := &FetchRequestBatch{
			BatchDigest: digest,
			ReplicaId:   pbft.id,
		}
		payload, err := proto.Marshal(frb)
		if err != nil {
			pbft.logger.Errorf("ConsensusMessage_FRTCH_REQUEST_BATCH Marshal Error", err)
			return nil
		}
		consensusMsg := &ConsensusMessage{
			Type:    ConsensusMessage_FRTCH_REQUEST_BATCH,
			Payload: payload,
		}
		msg := cMsgToPbMsg(consensusMsg, pbft.id)
		pbft.helper.InnerBroadcast(msg)
	}

	return nil
}

func (pbft *pbftImpl) weakCheckpointSetOutOfRange(chkpt *Checkpoint) bool {
	H := pbft.h + pbft.L

	// Track the last observed checkpoint sequence number if it exceeds our high watermark, keyed by replica to prevent unbounded growth
	if chkpt.SequenceNumber < H {
		// For non-byzantine nodes, the checkpoint sequence number increases monotonically
		delete(pbft.storeMgr.hChkpts, chkpt.ReplicaId)
	} else {
		// We do not track the highest one, as a byzantine node could pick an arbitrarilly high sequence number
		// and even if it recovered to be non-byzantine, we would still believe it to be far ahead
		pbft.storeMgr.hChkpts[chkpt.ReplicaId] = chkpt.SequenceNumber

		// If f+1 other replicas have reported checkpoints that were (at one time) outside our watermarks
		// we need to check to see if we have fallen behind.
<<<<<<< HEAD
		if len(pbft.storeMgr.hChkpts) >= pbft.f+1 {
=======
		if len(pbft.storeMgr.hChkpts) >= pbft.oneCorrectQuorum() {
>>>>>>> 58add872
			chkptSeqNumArray := make([]uint64, len(pbft.storeMgr.hChkpts))
			index := 0
			for replicaID, hChkpt := range pbft.storeMgr.hChkpts {
				chkptSeqNumArray[index] = hChkpt
				index++
				if hChkpt < H {
					delete(pbft.storeMgr.hChkpts, replicaID)
				}
			}
			sort.Sort(sortableUint64Slice(chkptSeqNumArray))

			// If f+1 nodes have issued checkpoints above our high water mark, then
			// we will never record 2f+1 checkpoints for that sequence number, we are out of date
			// (This is because all_replicas - missed - me = 3f+1 - f - 1 = 2f)
<<<<<<< HEAD
			if m := chkptSeqNumArray[len(chkptSeqNumArray)-(pbft.f+1)]; m > H {
=======
			if m := chkptSeqNumArray[len(chkptSeqNumArray) - pbft.oneCorrectQuorum()]; m > H {
>>>>>>> 58add872
				if pbft.exec.lastExec >= chkpt.SequenceNumber {
					pbft.logger.Warningf("Replica %d is ahead of others, waiting others catch up", pbft.id)
					return true
				}
				pbft.logger.Warningf("Replica %d is out of date, f+1 nodes agree checkpoint with seqNo %d exists but our high water mark is %d", pbft.id, chkpt.SequenceNumber, H)
				// Discard all our requests, as we will never know which were executed, to be addressed in #394
				pbft.batchVdr.emptyVBS()
				pbft.moveWatermarks(m)
				pbft.storeMgr.outstandingReqBatches = make(map[string]*TransactionBatch)
				pbft.status.activeState(&pbft.status.skipInProgress)
				pbft.invalidateState()
				pbft.stopNewViewTimer()

				// TODO, reprocess the already gathered checkpoints, this will make recovery faster, though it is presently correct
				return true
			}
		}
	}

	return false
}

func (pbft *pbftImpl) witnessCheckpointWeakCert(chkpt *Checkpoint) {

	// Only ever invoked for the first weak cert, so guaranteed to be f+1
<<<<<<< HEAD
	checkpointMembers := make([]replicaInfo, pbft.f+1)
=======
	checkpointMembers := make([]uint64, pbft.oneCorrectQuorum())
>>>>>>> 58add872
	i := 0
	for testChkpt := range pbft.storeMgr.checkpointStore {
		if testChkpt.SequenceNumber == chkpt.SequenceNumber && testChkpt.Id == chkpt.Id {
			checkpointMembers[i] = replicaInfo{
				id:      testChkpt.ReplicaId,
				height:  testChkpt.SequenceNumber,
				genesis: testChkpt.Genesis,
			}
			pbft.logger.Debugf("Replica %d adding replica %d (handle %v) to weak cert", pbft.id, testChkpt.ReplicaId, checkpointMembers[i])
			i++
		}
	}

	snapshotID, err := base64.StdEncoding.DecodeString(chkpt.Id)
	if err != nil {
		err = fmt.Errorf("Replica %d received a weak checkpoint cert which could not be decoded (%s)", pbft.id, chkpt.Id)
		pbft.logger.Error(err.Error())
		return
	}

	target := &stateUpdateTarget{
		checkpointMessage: checkpointMessage{
			seqNo: chkpt.SequenceNumber,
			id:    snapshotID,
		},
		replicas: checkpointMembers,
	}
	pbft.updateHighStateTarget(target)

	if pbft.status.getState(&pbft.status.skipInProgress) {
		pbft.logger.Infof("Replica %d is catching up and witnessed a weak certificate for checkpoint %d, weak cert attested to by %d of %d (%v)",
			pbft.id, chkpt.SequenceNumber, i, pbft.N, checkpointMembers)
		// The view should not be set to active, this should be handled by the yet unimplemented SUSPECT, see https://github.com/hyperledger/fabric/issues/1120
		pbft.retryStateTransfer(target)
	}
}

func (pbft *pbftImpl) moveWatermarks(n uint64) {

	// round down n to previous low watermark
	h := n / pbft.K * pbft.K

	if pbft.h > n {
		pbft.logger.Criticalf("Replica %d movewatermark but pbft.h(h=%d)>n(n=%d)", pbft.id, pbft.h, n)
		return
	}

	for idx, cert := range pbft.storeMgr.certStore {
		if idx.n <= h {
			pbft.logger.Debugf("Replica %d cleaning quorum certificate for view=%d/seqNo=%d",
				pbft.id, idx.v, idx.n)
			pbft.batchVdr.deleteTxFromVBS(cert.digest)
			delete(pbft.storeMgr.outstandingReqBatches, cert.digest)
			delete(pbft.storeMgr.certStore, idx)
			pbft.persistDelQPCSet(idx.v, idx.n)
			delete(pbft.nodeMgr.updateCertStore, idx)
		}
	}

	for idx := range pbft.vcMgr.vcCertStore {
		if idx.n <= h {
			delete(pbft.vcMgr.vcCertStore, idx)
		}
	}

	for idx := range pbft.batchVdr.preparedCert {
		if idx.n <= h {
			delete(pbft.batchVdr.preparedCert, idx)
		}
	}

	for idx := range pbft.storeMgr.committedCert {
		if idx.n <= h {
			delete(pbft.storeMgr.committedCert, idx)
		}
	}

	for testChkpt := range pbft.storeMgr.checkpointStore {
		if testChkpt.SequenceNumber <= h {
			pbft.logger.Debugf("Replica %d cleaning checkpoint message from replica %d, seqNo %d, b64 snapshot id %s",
				pbft.id, testChkpt.ReplicaId, testChkpt.SequenceNumber, testChkpt.Id)
			delete(pbft.storeMgr.checkpointStore, testChkpt)
		}
	}

	for cid := range pbft.storeMgr.chkptCertStore {
		if cid.n <= h {
			pbft.logger.Debugf("Replica %d cleaning checkpoint message, seqNo %d, b64 snapshot id %s",
				pbft.id, cid.n, cid.id)
			delete(pbft.storeMgr.chkptCertStore, cid)
		}
	}

	pbft.storeMgr.moveWatermarks(pbft, h)

	pbft.h = h

	pbft.logger.Infof("Replica %d updated low watermark to %d",
		pbft.id, pbft.h)

	pbft.resubmitRequestBatches()
}

func (pbft *pbftImpl) updateHighStateTarget(target *stateUpdateTarget) {
	if atomic.LoadUint32(&pbft.activeView) == 1 && pbft.storeMgr.highStateTarget != nil && pbft.storeMgr.highStateTarget.seqNo >= target.seqNo {
		pbft.logger.Infof("Replica %d not updating state target to seqNo %d, has target for seqNo %d",
			pbft.id, target.seqNo, pbft.storeMgr.highStateTarget.seqNo)
		return
	}

	pbft.storeMgr.highStateTarget = target
}

func (pbft *pbftImpl) stateTransfer(optional *stateUpdateTarget) {

	if !pbft.status.getState(&pbft.status.skipInProgress) {
		pbft.logger.Debugf("Replica %d is out of sync, pending state transfer", pbft.id)
		pbft.status.activeState(&pbft.status.skipInProgress)
		pbft.invalidateState()
	}

	pbft.retryStateTransfer(optional)
}

func (pbft *pbftImpl) retryStateTransfer(optional *stateUpdateTarget) {

	if pbft.status.getState(&pbft.status.stateTransferring) {
		pbft.logger.Debugf("Replica %d is currently mid state transfer, it must wait for this state transfer to complete before initiating a new one", pbft.id)
		return
	}

	target := optional
	if target == nil {
		if pbft.storeMgr.highStateTarget == nil {
			pbft.logger.Debugf("Replica %d has no targets to attempt state transfer to, delaying", pbft.id)
			return
		}
		target = pbft.storeMgr.highStateTarget
	}

	pbft.status.activeState(&pbft.status.stateTransferring)

	pbft.logger.Infof("Replica %d is initiating state transfer to seqNo %d", pbft.id, target.seqNo)

	//pbft.batch.pbftManager.Queue() <- stateUpdateEvent // Todo for stateupdate
	//pbft.consumer.skipTo(target.seqNo, target.id, target.replicas)

	pbft.skipTo(target.seqNo, target.id, target.replicas)

}

func (pbft *pbftImpl) resubmitRequestBatches() {
	if pbft.primary(pbft.view) != pbft.id {
		return
	}

	var submissionOrder []*TransactionBatch

outer:
	for d, reqBatch := range pbft.storeMgr.outstandingReqBatches {
		for _, cert := range pbft.storeMgr.certStore {
			if cert.digest == d {
				pbft.logger.Debugf("Replica %d already has certificate for request batch %s - not going to resubmit", pbft.id, d)
				continue outer
			}
		}
		pbft.logger.Infof("Replica %d has detected request batch %s must be resubmitted", pbft.id, d)
		submissionOrder = append(submissionOrder, reqBatch)
	}

	if len(submissionOrder) == 0 {
		return
	}

	for _, reqBatch := range submissionOrder {
		// This is a request batch that has not been pre-prepared yet
		// Trigger request batch processing again
		pbft.recvRequestBatch(reqBatch)
	}
}

func (pbft *pbftImpl) skipTo(seqNo uint64, id []byte, replicas []replicaInfo) {
	info := &protos.BlockchainInfo{}
	err := proto.Unmarshal(id, info)
	if err != nil {
		pbft.logger.Error(fmt.Sprintf("Error unmarshaling: %s", err))
		return
	}
	//pbft.UpdateState(&checkpointMessage{seqNo, id}, info, replicas)
	pbft.logger.Debug("seqNo: ", seqNo, "id: ", id, "replicas: ", replicas)
	pbft.updateState(seqNo, info, replicas)
}

// updateState attempts to synchronize state to a particular target, implicitly calls rollback if needed
func (pbft *pbftImpl) updateState(seqNo uint64, info *protos.BlockchainInfo, replicas []replicaInfo) {
	var targets []event.SyncReplica
	for _, replica := range replicas {
		target := event.SyncReplica{
			Id:      replica.id,
			Height:  replica.height,
			Genesis: replica.genesis,
		}
		targets = append(targets, target)
	}
	pbft.helper.UpdateState(pbft.id, info.Height, info.CurrentBlockHash, targets) // TODO: stateUpdateEvent

}

// =============================================================================
// receive local message methods
// =============================================================================
func (pbft *pbftImpl) recvValidatedResult(result protos.ValidatedTxs) error {

	primary := pbft.primary(pbft.view)
	if primary == pbft.id {
		pbft.logger.Debugf("Primary %d received validated batch for view=%d/vid=%d, batch size: %d, hash: %s", pbft.id, result.View, result.SeqNo, len(result.Transactions), result.Hash)

		if atomic.LoadUint32(&pbft.activeView) == 0 {
			pbft.logger.Debugf("Replica %d ignoring ValidatedResult as we sre in view change", pbft.id)
			return nil
		}

		if atomic.LoadUint32(&pbft.nodeMgr.inUpdatingN) == 1 {
			pbft.logger.Debugf("Replica %d ignoring ValidatedResult as we are in updating N", pbft.id)
			return nil
		}

		if !pbft.inV(result.View) {
			pbft.logger.Debugf("Replica %d receives validated result whose view is in old view, now view=%v", pbft.id, pbft.view)
			return nil
		}

		batch := &TransactionBatch{
			Batch:     result.Transactions,
			Timestamp: result.Timestamp,
		}
		digest := result.Hash
		pbft.batchVdr.saveToVBS(digest, batch)

		pbft.storeMgr.outstandingReqBatches[digest] = batch
		cache := &cacheBatch{
			batch: batch,
			vid:   result.SeqNo,
		}
		pbft.batchVdr.saveToCVB(digest, cache)
		pbft.trySendPrePrepares()
	} else {
		pbft.logger.Debugf("Replica %d recived validated batch for view=%d/sqeNo=%d, batch size: %d, hash: %s", pbft.id, result.View, result.SeqNo, len(result.Transactions), result.Hash)

		if !pbft.inWV(result.View, result.SeqNo) {
			pbft.logger.Debugf("Replica %d receives validated result %s that is out of sequence numbers", pbft.id, result.Hash)
			return nil
		}

		cert := pbft.storeMgr.getCert(result.View, result.SeqNo)

		digest := result.Hash
		if digest == cert.digest {
			cert.validated = true
			pbft.sendCommit(digest, result.View, result.SeqNo)
		} else {
			pbft.logger.Warningf("Relica %d cannot agree with the validate result for view=%d/seqNo=%d sent from primary, self: %s, primary: %s", pbft.id, result.View, result.SeqNo, result.Hash, cert.digest)
			pbft.sendViewChange()
		}
	}
	return nil
}

func (pbft *pbftImpl) recvRemoveCache(vid uint64) bool {

	if vid <= 10 {
		pbft.logger.Debugf("Replica %d received remove cached batch %d <= 10, retain it until 11", pbft.id, vid)
		return true
	}
	id := vid - 10
	pbft.dupLock.RLock()
	_, ok := pbft.duplicator[id]
	pbft.dupLock.RUnlock()
	if ok {
		pbft.logger.Debugf("Replica %d received remove cached batch %d, and remove batch %d", pbft.id, vid, id)
		pbft.dupLock.Lock()
		delete(pbft.duplicator, id)
		pbft.dupLock.Unlock()
	}

	if vid%pbft.K == 0 {
		pbft.dupLock.Lock()
		for tmp := range pbft.duplicator {
			if tmp < id {
				delete(pbft.duplicator, tmp)
			}
		}
		pbft.dupLock.Unlock()
	}

	return ok
}<|MERGE_RESOLUTION|>--- conflicted
+++ resolved
@@ -9,45 +9,33 @@
 
 	"github.com/golang/protobuf/proto"
 
-	"github.com/op/go-logging"
 	"hyperchain/common"
 	"hyperchain/consensus/events"
 	"hyperchain/consensus/helper"
 	"hyperchain/core/types"
+	"hyperchain/manager/protos"
+	"sync/atomic"
+	"github.com/op/go-logging"
+	"sync"
 	"hyperchain/manager/event"
-	"hyperchain/manager/protos"
-	"sync"
-	"sync/atomic"
 )
 
 // batch is used to construct reqbatch, the middle layer between outer to pbft
 type pbftImpl struct {
-	namespace      string
-	activeView     uint32 // view change happening
-	f              int    // max. number of faults we can tolerate
-	N              int    // max.number of validators in the network
-	h              uint64 // low watermark
-	id             uint64 // replica ID; PBFT `i`
-	K              uint64 // checkpoint period
-	logMultiplier  uint64 // use this value to calculate log size : k*logMultiplier
-	L              uint64 // log size
-	seqNo          uint64 // PBFT "n", strictly monotonic increasing sequence number
-	view           uint64 // current view
-	nvInitialSeqNo uint64 // initial seqNo in a new view
+	namespace	string
+	activeView     uint32                       // view change happening
+	f              int                          // max. number of faults we can tolerate
+	N              int                          // max.number of validators in the network
+	h              uint64                       // low watermark
+	id             uint64                       // replica ID; PBFT `i`
+	K              uint64                       // checkpoint period
+	logMultiplier  uint64                       // use this value to calculate log size : k*logMultiplier
+	L              uint64                       // log size
+	seqNo          uint64                       // PBFT "n", strictly monotonic increasing sequence number
+	view           uint64                       // current view
+	nvInitialSeqNo uint64                       // initial seqNo in a new view
 	cachedlimit    int
 
-<<<<<<< HEAD
-	status PbftStatus // basic status of pbft
-
-	batchMgr     *batchManager    // manage batch related issues
-	batchVdr     *batchValidator  // manage batch validate issues
-	pbftTimerMgr *timerManager    // manage pbft event timers
-	storeMgr     *storeManager    // manage storage
-	nodeMgr      *nodeManager     // manage node delete or add
-	recoveryMgr  *recoveryManager // manage recovery issues
-	vcMgr        *vcManager       // manage viewchange issues
-	exec         *executor        // manage transaction exec
-=======
 	status         PbftStatus                   // basic status of pbft
 
 	batchMgr       *batchManager                // manage batch related issues
@@ -58,21 +46,20 @@
 	recoveryMgr    *recoveryManager             // manage recovery issues
 	vcMgr          *vcManager                   // manage viewchange issues
 	exec           *executor                    // manage transaction exec
->>>>>>> 58add872
-
-	helper     helper.Stack
-	reqStore   *requestStore                // received messages
-	duplicator map[uint64]*transactionStore // currently executing request
-
-	pbftManager events.Manager // manage pbft event
-
-	reqEventQueue  events.Queue // transfer request transactions
-	pbftEventQueue events.Queue // transfer PBFT related event
+
+	helper         helper.Stack
+	reqStore       *requestStore                // received messages
+	duplicator     map[uint64]*transactionStore // currently executing request
+
+	pbftManager    events.Manager               // manage pbft event
+
+	reqEventQueue  events.Queue                 // transfer request transactions
+	pbftEventQueue events.Queue                 // transfer PBFT related event
 
 	config *common.Config
-	logger *logging.Logger
-
-	dupLock *sync.RWMutex
+	logger         *logging.Logger
+
+	dupLock        *sync.RWMutex
 }
 
 //newPBFT init the PBFT instance
@@ -342,7 +329,7 @@
 			continue
 		}
 
-		if cache.vid != pbft.batchVdr.lastVid+1 {
+		if cache.vid != pbft.batchVdr.lastVid + 1 {
 			pbft.logger.Debugf("Primary %d hasn't done with last send pre-prepare, vid=%d",
 				pbft.batchVdr.pbftId, pbft.batchVdr.lastVid)
 			continue
@@ -369,7 +356,7 @@
 		}
 
 		if !pbft.inWV(pbft.view, n) {
-			pbft.logger.Debugf("Replica %d is primary, not sending pre-prepare for request batch %s because "+
+			pbft.logger.Debugf("Replica %d is primary, not sending pre-prepare for request batch %s because " +
 				"batch seqNo=%d is out of sequence numbers", pbft.id, digest, n)
 			pbft.batchVdr.lastVid = *pbft.batchVdr.currentVid
 			pbft.batchVdr.currentVid = nil
@@ -1041,11 +1028,7 @@
 	pbft.logger.Debugf("Replica %d found %d matching checkpoints for seqNo %d, digest %s",
 		pbft.id, cert.chkptCount, chkpt.SequenceNumber, chkpt.Id)
 
-<<<<<<< HEAD
-	if cert.chkptCount == pbft.f+1 {
-=======
 	if cert.chkptCount == pbft.oneCorrectQuorum() {
->>>>>>> 58add872
 		// We do have a weak cert
 		pbft.witnessCheckpointWeakCert(chkpt)
 	}
@@ -1136,11 +1119,7 @@
 
 		// If f+1 other replicas have reported checkpoints that were (at one time) outside our watermarks
 		// we need to check to see if we have fallen behind.
-<<<<<<< HEAD
-		if len(pbft.storeMgr.hChkpts) >= pbft.f+1 {
-=======
 		if len(pbft.storeMgr.hChkpts) >= pbft.oneCorrectQuorum() {
->>>>>>> 58add872
 			chkptSeqNumArray := make([]uint64, len(pbft.storeMgr.hChkpts))
 			index := 0
 			for replicaID, hChkpt := range pbft.storeMgr.hChkpts {
@@ -1155,11 +1134,7 @@
 			// If f+1 nodes have issued checkpoints above our high water mark, then
 			// we will never record 2f+1 checkpoints for that sequence number, we are out of date
 			// (This is because all_replicas - missed - me = 3f+1 - f - 1 = 2f)
-<<<<<<< HEAD
-			if m := chkptSeqNumArray[len(chkptSeqNumArray)-(pbft.f+1)]; m > H {
-=======
 			if m := chkptSeqNumArray[len(chkptSeqNumArray) - pbft.oneCorrectQuorum()]; m > H {
->>>>>>> 58add872
 				if pbft.exec.lastExec >= chkpt.SequenceNumber {
 					pbft.logger.Warningf("Replica %d is ahead of others, waiting others catch up", pbft.id)
 					return true
@@ -1185,11 +1160,7 @@
 func (pbft *pbftImpl) witnessCheckpointWeakCert(chkpt *Checkpoint) {
 
 	// Only ever invoked for the first weak cert, so guaranteed to be f+1
-<<<<<<< HEAD
-	checkpointMembers := make([]replicaInfo, pbft.f+1)
-=======
-	checkpointMembers := make([]uint64, pbft.oneCorrectQuorum())
->>>>>>> 58add872
+	checkpointMembers := make([]replicaInfo, pbft.oneCorrectQuorum())
 	i := 0
 	for testChkpt := range pbft.storeMgr.checkpointStore {
 		if testChkpt.SequenceNumber == chkpt.SequenceNumber && testChkpt.Id == chkpt.Id {
