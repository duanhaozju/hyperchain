//Hyperchain License
//Copyright (C) 2016 The Hyperchain Authors.
package pbft

import (
	"encoding/base64"
	"fmt"
	"sort"
	"sync/atomic"
	"time"

	"hyperchain/common"
	"hyperchain/consensus/events"
	"hyperchain/consensus/helper"
	"hyperchain/consensus/txpool"
	"hyperchain/core/types"
	"hyperchain/manager/event"
	"hyperchain/manager/protos"

	"github.com/golang/protobuf/proto"
	"github.com/op/go-logging"
<<<<<<< HEAD
=======
	"sync"
	"hyperchain/manager/event"
	"hyperchain/consensus/helper/persist"
	"strconv"
>>>>>>> 6f0eab4a
)

// batch is used to construct reqbatch, the middle layer between outer to pbft
type pbftImpl struct {
	namespace      string
	activeView     uint32 // view change happening
	f              int    // max. number of faults we can tolerate
	N              int    // max.number of validators in the network
	h              uint64 // low watermark
	id             uint64 // replica ID; PBFT `i`
	K              uint64 // checkpoint period
	logMultiplier  uint64 // use this value to calculate log size : k*logMultiplier
	L              uint64 // log size
	seqNo          uint64 // PBFT "n", strictly monotonic increasing sequence number
	view           uint64 // current view
	nvInitialSeqNo uint64 // initial seqNo in a new view
	cachetx        int

	status PbftStatus // basic status of pbft

	batchMgr    *batchManager    // manage batch related issues
	batchVdr    *batchValidator  // manage batch validate issues
	timerMgr    *timerManager    // manage pbft event timers
	storeMgr    *storeManager    // manage storage
	nodeMgr     *nodeManager     // manage node delete or add
	recoveryMgr *recoveryManager // manage recovery issues
	vcMgr       *vcManager       // manage viewchange issues
	exec        *executor        // manage transaction exec

	helper helper.Stack
	//reqStore       *requestStore                // received messages

	pbftManager    events.Manager // manage pbft event
	pbftEventQueue events.Queue   // transfer PBFT related event

	config *common.Config
	logger *logging.Logger

	normal   uint32
	poolFull uint32
}

//newPBFT init the PBFT instance
func newPBFT(namespace string, config *common.Config, h helper.Stack, n int) (*pbftImpl, error) {
	var err error
	pbft := &pbftImpl{}
	pbft.logger = common.GetLogger(namespace, "consensus")
	pbft.namespace = namespace
	pbft.helper = h
	pbft.config = config
	if !config.ContainsKey(common.C_NODE_ID) {
		err = fmt.Errorf("No hyperchain id specified!, key: %s", common.C_NODE_ID)
		return nil, err
	}
	pbft.id = uint64(config.GetInt64(common.C_NODE_ID))
	pbft.N = n
	pbft.f = (pbft.N - 1) / 3
	pbft.K = uint64(10)
	pbft.logMultiplier = uint64(4)
	pbft.L = pbft.logMultiplier * pbft.K // log size
	pbft.cachetx = config.GetInt("consensus.pbft.cachetx")
	pbft.logger.Noticef("Replica %d set cachetx %d", pbft.id, pbft.cachetx)

	//pbftManage manage consensus events
	pbft.pbftManager = events.NewManagerImpl(pbft.namespace)
	pbft.pbftManager.SetReceiver(pbft)

	pbft.initMsgEventMap()

	// new executor
	pbft.exec = newExecutor()
	//new timer manager
	pbft.timerMgr = newTimerMgr(pbft)

	pbft.initTimers()
	pbft.initStatus()

	if pbft.timerMgr.getTimeoutValue(NULL_REQUEST_TIMER) > 0 {
		pbft.logger.Infof("PBFT null requests timeout = %v", pbft.timerMgr.getTimeoutValue(NULL_REQUEST_TIMER))
	} else {
		pbft.logger.Infof("PBFT null requests disabled")
	}

	pbft.vcMgr = newVcManager(pbft)
	// init the data logs
	pbft.storeMgr = newStoreMgr()
	pbft.storeMgr.logger = pbft.logger

	// initialize state transfer
	pbft.nodeMgr = newNodeMgr()

	pbft.batchMgr = newBatchManager(pbft) // init after pbftEventQueue
	// new batch manager
	pbft.batchVdr = newBatchValidator()
	//pbft.reqStore = newRequestStore()
	pbft.recoveryMgr = newRecoveryMgr()

	atomic.StoreUint32(&pbft.activeView, 1)

	pbft.logger.Infof("PBFT Max number of validating peers (N) = %v", pbft.N)
	pbft.logger.Infof("PBFT Max number of failing peers (f) = %v", pbft.f)
	pbft.logger.Infof("PBFT byzantine flag = %v", pbft.status.getState(&pbft.status.byzantine))
	pbft.logger.Infof("PBFT request timeout = %v", pbft.timerMgr.requestTimeout)
	pbft.logger.Infof("PBFT Checkpoint period (K) = %v", pbft.K)
	pbft.logger.Infof("PBFT Log multiplier = %v", pbft.logMultiplier)
	pbft.logger.Infof("PBFT log size (L) = %v", pbft.L)

	atomic.StoreUint32(&pbft.normal, 1)
	atomic.StoreUint32(&pbft.poolFull, 0)

	return pbft, nil
}

// =============================================================================
// general event process method
// =============================================================================

// ProcessEvent implements event.Receiver
func (pbft *pbftImpl) ProcessEvent(ee events.Event) events.Event {

	switch e := ee.(type) {
	case *types.Transaction: //local transaction
		return pbft.processTransaction(e)

	case txpool.TxHashBatch:
		err := pbft.recvRequestBatch(e)
		if err != nil {
			pbft.logger.Warning(err.Error())
		}

	case protos.RoutersMessage:
		if len(e.Routers) == 0 {
			pbft.logger.Warningf("Replica %d received nil local routers", pbft.id)
			return nil
		}
		pbft.logger.Debugf("Replica %d received local routers %s", pbft.id, hashByte(e.Routers))
		pbft.nodeMgr.routers = e.Routers

	case *LocalEvent: //local event
		return pbft.dispatchLocalEvent(e)

	case *ConsensusMessage: //remote message
		next, _ := pbft.msgToEvent(e)
		return pbft.dispatchConsensusMsg(next)

	default:
		pbft.logger.Errorf("Can't recognize event type of %v.", e)
		return nil
	}
	return nil
}

//dispatchCorePbftMsg dispatch core PBFT consensus messages from other peers.
func (pbft *pbftImpl) dispatchCorePbftMsg(e events.Event) events.Event {
	switch et := e.(type) {
	case *PrePrepare:
		if et.SequenceNumber != uint64(0) {
			return pbft.recvPrePrepare(et)
		} else {
			return pbft.recvPrePrepareSp(et)
		}
	case *Prepare:
		return pbft.recvPrepare(et)
	case *Commit:
		return pbft.recvCommit(et)
	case *Checkpoint:
		return pbft.recvCheckpoint(et)
	case *FetchMissingTransaction:
		return pbft.recvFetchMissingTransaction(et)
	case *ReturnMissingTransaction:
		return pbft.recvReturnMissingTransaction(et)
	}
	return nil
}

// enqueueConsensusMsg parse consensus msg and send it to the corresponding event queue.
func (pbft *pbftImpl) enqueueConsensusMsg(msg *protos.Message) error {
	consensus := &ConsensusMessage{}
	err := proto.Unmarshal(msg.Payload, consensus)
	if err != nil {
		pbft.logger.Errorf("processConsensus, unmarshal error: can not unmarshal ConsensusMessage", err)
		return err
	}

	if consensus.Type == ConsensusMessage_TRANSACTION {
		tx := &types.Transaction{}
		err := proto.Unmarshal(consensus.Payload, tx)
		if err != nil {
			pbft.logger.Errorf("processConsensus, unmarshal error: can not unmarshal ConsensusMessage", err)
			return err
		}
		go pbft.pbftEventQueue.Push(tx)
	} else {
		go pbft.pbftEventQueue.Push(consensus)
	}

	return nil
}

//=============================================================================
// null request methods
//=============================================================================

// processNullRequest process when a null request come
func (pbft *pbftImpl) processNullRequest(msg *protos.Message) error {
	if pbft.status.getState(&pbft.status.inNegoView) {
		return nil
	}

	if atomic.LoadUint32(&pbft.activeView) == 0 {
		pbft.logger.Warningf("Replica %d is in viewchange, reject null request from replica %d", pbft.id, msg.Id)
		return nil
	}

	if pbft.primary(pbft.view) != msg.Id {
		pbft.logger.Warningf("Replica %d received null request from replica %d who is not primary", pbft.id, msg.Id)
		return nil
	}

	if pbft.primary(pbft.view) != pbft.id {
		pbft.timerMgr.stopTimer(FIRST_REQUEST_TIMER)
	}

	pbft.logger.Infof("Replica %d received null request from primary %d", pbft.id, msg.Id)
	pbft.nullReqTimerReset()
	return nil
}

//handleNullRequestEvent triggered by null request timer
func (pbft *pbftImpl) handleNullRequestTimerEvent() {

	if pbft.status.getState(&pbft.status.inNegoView) {
		pbft.logger.Debugf("Replica %d try to nullRequestHandler, but it's in nego-view", pbft.id)
		return
	}

	if atomic.LoadUint32(&pbft.activeView) == 0 {
		return
	}

	if pbft.primary(pbft.view) != pbft.id {
		// backup expected a null request, but primary never sent one
		pbft.logger.Warningf("Replica %d null request timer expired, sending view change", pbft.id)
		pbft.sendViewChange()
	} else {
		pbft.logger.Infof("Primary %d null request timer expired, sending null request", pbft.id)
		pbft.sendNullRequest()
	}
}

// sendNullRequest is for primary peer to send null when nullRequestTimer booms
func (pbft *pbftImpl) sendNullRequest() {
	nullRequest := nullRequestMsgToPbMsg(pbft.id)
	pbft.helper.InnerBroadcast(nullRequest)
	pbft.nullReqTimerReset()
}

//=============================================================================
// Preprepare prepare commit methods
//=============================================================================

// trySendPrePrepares send all available PrePrepare messages.
func (pbft *pbftImpl) trySendPrePrepares() {

	if pbft.batchVdr.currentVid != nil {
		pbft.logger.Debugf("Replica %d not attempting to send pre-prepare bacause it is currently send %d, retry.", pbft.id, *pbft.batchVdr.currentVid)
		return
	}

	pbft.logger.Debugf("Replica %d attempting to call sendPrePrepare", pbft.id)

	for stopTry := false; !stopTry; {
		if find, txBatch, digest, resultHash := pbft.findNextPrePrepareBatch(); find {
			waitingBatch := pbft.storeMgr.outstandingReqBatches[digest]
			if len(txBatch.TxList) == 0 {
				pbft.sendPrePrepareSp(digest, resultHash, waitingBatch)
			} else {
				pbft.sendPrePrepare(digest, resultHash, waitingBatch)
			}
		} else {
			stopTry = true
		}
	}
}

//findNextPrePrepareBatch find next validated batch to send preprepare msg.
func (pbft *pbftImpl) findNextPrePrepareBatch() (bool, *TransactionBatch, string, string) {
	var find bool
	var nextPreprepareBatch *TransactionBatch
	var digest string
	var resultHash string
	for digest = range pbft.batchVdr.cacheValidatedBatch {
		cache := pbft.batchVdr.getCacheBatchFromCVB(digest)
		if cache == nil {
			pbft.logger.Debugf("Primary %d already call sendPrePrepare for batch: %s",
				pbft.id, digest)
			continue
		}

		if cache.vid != pbft.batchVdr.lastVid+1 {
			pbft.logger.Debugf("Primary %d expect to send pre-prepare for vid=%d, not vid=%d", pbft.id, pbft.batchVdr.lastVid+1, cache.vid)
			continue
		}

		currentVid := cache.vid
		pbft.batchVdr.setCurrentVid(&currentVid)

		if len(cache.batch.TxList) == 0 {
			find = true
			nextPreprepareBatch = cache.batch
			resultHash = cache.resultHash
			break
		}
		n := pbft.seqNo + 1

		// check for other PRE-PREPARE for same digest, but different seqNo
		if pbft.storeMgr.existedDigest(n, pbft.view, digest) {
			pbft.deleteExistedTx(digest)
			continue
		}

		if !pbft.sendInWV(pbft.view, n) {
			pbft.logger.Debugf("Replica %d is primary, not sending pre-prepare for request batch %s because "+
				"batch seqNo=%d is out of sequence numbers", pbft.id, digest, n)
			pbft.batchVdr.currentVid = nil
			//ogger.Debugf("Replica %d broadcast FinishUpdate", pbft.id)
			break
		}

		find = true
		nextPreprepareBatch = cache.batch
		resultHash = cache.resultHash
		break
	}
	return find, nextPreprepareBatch, digest, resultHash
}

func (pbft *pbftImpl) sendPrePrepareSp(digest string, hash string, batch *TransactionBatch) {

	pbft.logger.Debugf("Primary %d broadcasting pre-prepare-sp for view=%d/seqNo=%d/vid=%d/digest=%s",
		pbft.id, pbft.view, uint64(0), *pbft.batchVdr.currentVid, digest)

	hashbatch := &HashBatch{
		List:      batch.HashList,
		Timestamp: batch.Timestamp,
	}
	preprep := &PrePrepare{
		View:           pbft.view,
		SequenceNumber: uint64(0),
		Vid:            *pbft.batchVdr.currentVid,
		BatchDigest:    digest,
		ResultHash:     hash,
		HashBatch:      hashbatch,
		ReplicaId:      pbft.id,
	}

	payload, err := proto.Marshal(preprep)
	if err != nil {
		pbft.logger.Errorf("ConsensusMessage_PRE_PREPARE Marshal Error", err)
		pbft.batchVdr.lastVid = *pbft.batchVdr.currentVid
		pbft.batchVdr.currentVid = nil
		return
	}

	consensusMsg := &ConsensusMessage{
		Type:    ConsensusMessage_PRE_PREPARE,
		Payload: payload,
	}
	msg := cMsgToPbMsg(consensusMsg, pbft.id)
	pbft.helper.InnerBroadcast(msg)

	pbft.batchVdr.updateLCVid()

	pbft.batchVdr.deleteCacheFromCVB(digest)

	// clean the invalid txs
	delete(pbft.storeMgr.outstandingReqBatches, digest)

	pbft.stopNewViewTimer()
	pbft.startTimerIfOutstandingRequests()
}

//sendPrePrepare send prepare message.
func (pbft *pbftImpl) sendPrePrepare(digest string, hash string, reqBatch *TransactionBatch) {

	pbft.logger.Debugf("Replica %d is primary, issuing pre-prepare for request batch %s", pbft.id, digest)

	n := pbft.seqNo + 1

	pbft.logger.Debugf("Primary %d broadcasting pre-prepare for view=%d/seqNo=%d/vid=%d/digest=%s",
		pbft.id, pbft.view, n, *pbft.batchVdr.currentVid, digest)
	pbft.seqNo = n

	hashBatch := &HashBatch{
		List:      reqBatch.HashList,
		Timestamp: reqBatch.Timestamp,
	}

	preprepare := &PrePrepare{
		View:           pbft.view,
		SequenceNumber: n,
		Vid:            *pbft.batchVdr.currentVid,
		BatchDigest:    digest,
		ResultHash:     hash,
		HashBatch:      hashBatch,
		ReplicaId:      pbft.id,
	}

	cert := pbft.storeMgr.getCert(pbft.view, n, digest)
	cert.prePrepare = preprepare
	cert.resultHash = hash
	cert.sentValidate = true
	cert.validated = true
	pbft.batchVdr.deleteCacheFromCVB(digest)
	pbft.persistQSet(preprepare)

	reqBatch.SeqNo = n
	reqBatch.ResultHash = hash
	pbft.storeMgr.outstandingReqBatches[digest] = reqBatch
	pbft.storeMgr.txBatchStore[digest] = reqBatch
	pbft.persistTxBatch(digest)

	payload, err := proto.Marshal(preprepare)
	if err != nil {
		pbft.logger.Errorf("ConsensusMessage_PRE_PREPARE Marshal Error", err)
		pbft.batchVdr.updateLCVid()
		return
	}

	consensusMsg := &ConsensusMessage{
		Type:    ConsensusMessage_PRE_PREPARE,
		Payload: payload,
	}
	msg := cMsgToPbMsg(consensusMsg, pbft.id)
	pbft.helper.InnerBroadcast(msg)
	pbft.batchVdr.updateLCVid()
}

//recvPrePrepare process logic for PrePrepare msg.
func (pbft *pbftImpl) recvPrePrepare(preprep *PrePrepare) error {

	pbft.logger.Debugf("Replica %d received pre-prepare from replica %d for view=%d/seqNo=%d/vid=%d, digest=%s ",
		pbft.id, preprep.ReplicaId, preprep.View, preprep.SequenceNumber, preprep.Vid, preprep.BatchDigest)

	if !pbft.isPrePrepareLegal(preprep) {
		return nil
	}

	if preprep.SequenceNumber > pbft.exec.lastExec {
		pbft.timerMgr.stopTimer(NULL_REQUEST_TIMER)
		pbft.stopFirstRequestTimer()
	}

	cert := pbft.storeMgr.getCert(preprep.View, preprep.SequenceNumber, preprep.BatchDigest)

	cert.prePrepare = preprep
	cert.resultHash = preprep.ResultHash
	cert.vid = preprep.Vid

	if !pbft.status.checkStatesOr(&pbft.status.skipInProgress, &pbft.status.inRecovery) &&
		preprep.SequenceNumber > pbft.exec.lastExec {
		pbft.softStartNewViewTimer(pbft.timerMgr.requestTimeout,
			fmt.Sprintf("new pre-prepare for request batch view=%d/seqNo=%d/vid=%d, hash=%s", preprep.View, preprep.SequenceNumber, preprep.Vid, preprep.BatchDigest))
	}

	pbft.persistQSet(preprep)

	if pbft.primary(pbft.view) != pbft.id && pbft.prePrepared(preprep.BatchDigest, preprep.View, preprep.SequenceNumber) &&
		!cert.sentPrepare {
		cert.sentPrepare = true
		return pbft.sendPrepare(preprep)
	}

	return nil
}

func (pbft *pbftImpl) recvPrePrepareSp(preprep *PrePrepare) error {

	pbft.logger.Debugf("Replica %d received pre-prepare-sp from replica %d for view=%d/seqNo=%d/vid=%d, digest=%s ",
		pbft.id, preprep.ReplicaId, preprep.View, preprep.SequenceNumber, preprep.Vid, preprep.BatchDigest)

	if pbft.status.getState(&pbft.status.inNegoView) {
		pbft.logger.Debugf("Replica %d try recvPrePrepare, but it's in nego-view", pbft.id)
		return nil
	}

	pbft.stopFirstRequestTimer()

	if atomic.LoadUint32(&pbft.activeView) == 0 {
		pbft.logger.Debugf("Replica %d ignoring pre-prepare as we are in view change", pbft.id)
		return nil
	}

	if pbft.primary(pbft.view) != preprep.ReplicaId {
		pbft.logger.Warningf("Pre-prepare from other than primary: got %d, should be %d",
			preprep.ReplicaId, pbft.primary(pbft.view))
		return nil
	}

	if preprep.SequenceNumber > pbft.exec.lastExec {
		pbft.timerMgr.stopTimer(NULL_REQUEST_TIMER)
	}

	if !pbft.inV(preprep.View) {
		pbft.logger.Warningf("Replica %d pre-prepare view different, got view=%d, self in view=%d",
			pbft.id, preprep.View, pbft.view)
		return nil
	}

	if !pbft.status.checkStatesOr(&pbft.status.skipInProgress, &pbft.status.inRecovery) &&
		preprep.SequenceNumber > pbft.exec.lastExec {
		pbft.softStartNewViewTimer(pbft.timerMgr.requestTimeout,
			fmt.Sprintf("new pre-prepare for request batch view=%d/seqNo=%d/vid=%d, hash=%s", preprep.View, preprep.SequenceNumber, preprep.Vid, preprep.BatchDigest))
	}

	idx := msgID{preprep.View, preprep.Vid, preprep.BatchDigest}
	pbft.batchVdr.spNullRequest[idx] = preprep
	pbft.persistQSet(preprep)

	id := vidx{preprep.View, preprep.SequenceNumber, preprep.Vid}
	pbft.batchVdr.preparedCert[id] = preprep.BatchDigest
	pbft.validatePending()

	return nil
}

//sendPrepare send prepare message.
func (pbft *pbftImpl) sendPrepare(preprep *PrePrepare) error {
	pbft.logger.Debugf("Backup %d broadcasting prepare for view=%d/seqNo=%d", pbft.id, preprep.View, preprep.SequenceNumber)
	prep := &Prepare{
		View:           preprep.View,
		Vid:            preprep.Vid,
		SequenceNumber: preprep.SequenceNumber,
		BatchDigest:    preprep.BatchDigest,
		ResultHash:     preprep.ResultHash,
		ReplicaId:      pbft.id,
	}
	pbft.recvPrepare(prep) // send to itself
	payload, err := proto.Marshal(prep)
	if err != nil {
		pbft.logger.Errorf("ConsensusMessage_PREPARE Marshal Error", err)
		return nil
	}
	consensusMsg := &ConsensusMessage{
		Type:    ConsensusMessage_PREPARE,
		Payload: payload,
	}
	msg := cMsgToPbMsg(consensusMsg, pbft.id)
	return pbft.helper.InnerBroadcast(msg)
}

//recvPrepare process logic after receive prepare message
func (pbft *pbftImpl) recvPrepare(prep *Prepare) error {
	pbft.logger.Debugf("Replica %d received prepare from replica %d for view=%d/seqNo=%d",
		pbft.id, prep.ReplicaId, prep.View, prep.SequenceNumber)

	if !pbft.isPrepareLegal(prep) {
		return nil
	}

	cert := pbft.storeMgr.getCert(prep.View, prep.SequenceNumber, prep.BatchDigest)

	ok := cert.prepare[*prep]

	if ok {
		if pbft.status.checkStatesOr(&pbft.status.inRecovery) || prep.SequenceNumber <= pbft.exec.lastExec {
			// this is normal when in recovery
			pbft.logger.Debugf("Replica %d in recovery, received duplicate prepare from replica %d, view=%d/seqNo=%d",
				pbft.id, prep.ReplicaId, prep.View, prep.SequenceNumber)
			return nil
		} else {
			// this is abnormal in common case
			pbft.logger.Warningf("Ignoring duplicate prepare from replica %d, view=%d/seqNo=%d",
				prep.ReplicaId, prep.View, prep.SequenceNumber)
			return nil
		}
	}

	cert.prepare[*prep] = true

	return pbft.maybeSendCommit(prep.BatchDigest, prep.View, prep.SequenceNumber, prep.Vid)
}

//maybeSendCommit may send commit msg.
func (pbft *pbftImpl) maybeSendCommit(digest string, v uint64, n uint64, vid uint64) error {
	cert := pbft.storeMgr.getCert(v, n, digest)

	if cert == nil {
		pbft.logger.Errorf("Replica %d can't get the cert for the view=%d/seqNo=%d/digest=%s", pbft.id, v, n, digest)
		return nil
	}

	if !pbft.prepared(digest, v, n) {
		return nil
	}

	if pbft.status.getState(&pbft.status.skipInProgress) {
		pbft.logger.Debugf("Replica %d do not try to validate batch because it's in state update", pbft.id)
		return nil
	}

	if ok, _ := pbft.isPrimary(); ok {
		return pbft.sendCommit(digest, v, n)
	} else {
		idx := vidx{view: v, seqNo: n, vid: vid}

		if !cert.sentValidate {
			pbft.batchVdr.preparedCert[idx] = digest
			pbft.validatePending()
		}
		return nil
	}
}

//sendCommit send commit message.
func (pbft *pbftImpl) sendCommit(digest string, v uint64, n uint64) error {

	cert := pbft.storeMgr.getCert(v, n, digest)

	if !cert.sentCommit {
		pbft.logger.Debugf("Replica %d broadcasting commit for view=%d/seqNo=%d", pbft.id, v, n)
		commit := &Commit{
			View:           v,
			Vid:            cert.vid,
			SequenceNumber: n,
			ResultHash:     cert.resultHash,
			BatchDigest:    digest,
			ReplicaId:      pbft.id,
		}
		cert.sentCommit = true

		pbft.persistPSet(v, n, digest)
		payload, err := proto.Marshal(commit)
		if err != nil {
			pbft.logger.Errorf("ConsensusMessage_COMMIT Marshal Error", err)
			return nil
		}
		consensusMsg := &ConsensusMessage{
			Type:    ConsensusMessage_COMMIT,
			Payload: payload,
		}
		go pbft.pbftEventQueue.Push(consensusMsg)
		msg := cMsgToPbMsg(consensusMsg, pbft.id)
		return pbft.helper.InnerBroadcast(msg)
	}

	return nil
}

//recvCommit process logic after receive commit message.
func (pbft *pbftImpl) recvCommit(commit *Commit) error {
	pbft.logger.Debugf("Replica %d received commit from replica %d for view=%d/seqNo=%d",
		pbft.id, commit.ReplicaId, commit.View, commit.SequenceNumber)

	if !pbft.isCommitLegal(commit) {
		return nil
	}

	cert := pbft.storeMgr.getCert(commit.View, commit.SequenceNumber, commit.BatchDigest)

	ok := cert.commit[*commit]

	if ok {
		if pbft.status.checkStatesOr(&pbft.status.inRecovery) || commit.SequenceNumber <= pbft.exec.lastExec {
			// this is normal when in recovery
			pbft.logger.Debugf("Replica %d in recovery, received commit from replica %d, view=%d/seqNo=%d",
				pbft.id, commit.ReplicaId, commit.View, commit.SequenceNumber)
			return nil
		} else {
			// this is abnormal in common case
			pbft.logger.Warningf("Ignoring duplicate commit from replica %d, view=%d/seqNo=%d",
				commit.ReplicaId, commit.View, commit.SequenceNumber)
			return nil
		}

	}

	cert.commit[*commit] = true

	if pbft.committed(commit.BatchDigest, commit.View, commit.SequenceNumber) {
		pbft.stopNewViewTimer()
		idx := msgID{v: commit.View, n: commit.SequenceNumber, d: commit.BatchDigest}
		if !cert.sentExecute && cert.validated {

			pbft.vcMgr.lastNewViewTimeout = pbft.timerMgr.getTimeoutValue(NEW_VIEW_TIMER)
			delete(pbft.storeMgr.outstandingReqBatches, commit.BatchDigest)
			pbft.storeMgr.committedCert[idx] = commit.BatchDigest
			pbft.commitTransactions()
			if commit.SequenceNumber == pbft.vcMgr.viewChangeSeqNo {
				pbft.logger.Warningf("Replica %d cycling view for seqNo=%d", pbft.id, commit.SequenceNumber)
				pbft.sendViewChange()
			}
		} else {
			pbft.logger.Debugf("Replica %d committed for seqNo: %d, but sentExecute: %v, validated: %v", pbft.id, commit.SequenceNumber, cert.sentExecute, cert.validated)
			pbft.startTimerIfOutstandingRequests()
		}
	}

	return nil
}

func (pbft *pbftImpl) fetchMissingTransaction(preprep *PrePrepare, missing []string) error {

	pbft.logger.Debugf("Replica %d try to fetch missing txs from primary %d", pbft.id, preprep.ReplicaId)

	fetch := &FetchMissingTransaction{
		View:           preprep.View,
		Vid:            preprep.Vid,
		SequenceNumber: preprep.SequenceNumber,
		BatchDigest:    preprep.BatchDigest,
		HashList:       missing,
		ReplicaId:      pbft.id,
	}

	payload, err := proto.Marshal(fetch)
	if err != nil {
		pbft.logger.Errorf("ConsensusMessage_FETCH_MISSING_TRANSACTION Marshal Error", err)
		return nil
	}
	consensusMsg := &ConsensusMessage{
		Type:    ConsensusMessage_FETCH_MISSING_TRANSACTION,
		Payload: payload,
	}
	msg := cMsgToPbMsg(consensusMsg, pbft.id)

	pbft.helper.InnerUnicast(msg, preprep.ReplicaId)

	return nil
}

func (pbft *pbftImpl) recvFetchMissingTransaction(fetch *FetchMissingTransaction) error {

	pbft.logger.Debugf("Primary %d received FetchMissingTransaction request from replica %d", pbft.id, fetch.ReplicaId)

	txList, err := pbft.batchMgr.txPool.ReturnFetchTxs(fetch.BatchDigest, fetch.HashList)
	if err != nil {
		pbft.logger.Warningf("Primary %d cannot find the digest %d, missing txs: %v",
			pbft.id, fetch.BatchDigest, fetch.HashList)
		return nil
	}

	re := &ReturnMissingTransaction{
		View:           fetch.View,
		Vid:            fetch.Vid,
		SequenceNumber: fetch.SequenceNumber,
		BatchDigest:    fetch.BatchDigest,
		HashList:       fetch.HashList,
		TxList:         txList,
		ReplicaId:      pbft.id,
	}

	payload, err := proto.Marshal(re)
	if err != nil {
		pbft.logger.Errorf("ConsensusMessage_RETURN_MISSING_TRANSACTION Marshal Error", err)
		return nil
	}
	consensusMsg := &ConsensusMessage{
		Type:    ConsensusMessage_RETURN_MISSING_TRANSACTION,
		Payload: payload,
	}
	msg := cMsgToPbMsg(consensusMsg, pbft.id)

	pbft.helper.InnerUnicast(msg, fetch.ReplicaId)

	return nil
}

func (pbft *pbftImpl) recvReturnMissingTransaction(re *ReturnMissingTransaction) events.Event {

	pbft.logger.Debugf("Replica %d received ReturnMissingTransaction from replica %d", pbft.id, re.ReplicaId)

	if len(re.TxList) != len(re.HashList) {
		pbft.logger.Warningf("Replica %d received mismatch length return %v", pbft.id, re)
		return nil
	}

	if re.Vid <= pbft.batchVdr.lastVid {
		pbft.logger.Warningf("Replica %d received validated missing transactions, vid=%d, ignore it",
			pbft.id, re.Vid)
		return nil
	}

	if re.SequenceNumber != uint64(0) {

		cert := pbft.storeMgr.getCert(re.View, re.SequenceNumber, re.BatchDigest)
		if cert.prePrepare == nil {
			pbft.logger.Warningf("Replica %d had not received a pre-prepare before for view=%d/vid=%d/seqNo=%d",
				pbft.id, re.View, re.Vid, re.SequenceNumber)
			return nil
		}

		_, err := pbft.batchMgr.txPool.GotMissingTxs(re.BatchDigest, re.TxList)
		if err != nil {
			pbft.logger.Warningf("Replica %d find something wrong with the return of missing txs, error: %v",
				pbft.id, err)
			return nil
		}

		txList, missing, err := pbft.batchMgr.txPool.GetTxsByHashList(re.BatchDigest, cert.prePrepare.HashBatch.List)
		if err != nil || missing != nil {
			pbft.logger.Warningf("Replica %d still cannot get all txs with digest: %s", pbft.id, re.BatchDigest)
			return nil
		}

		preprep := pbft.storeMgr.getCert(re.View, re.SequenceNumber, re.BatchDigest)
		if preprep == nil {

		}
		batch := &TransactionBatch{
			TxList:    txList,
			HashList:  cert.prePrepare.HashBatch.List,
			Timestamp: cert.prePrepare.HashBatch.Timestamp,
		}

		pbft.storeMgr.txBatchStore[re.BatchDigest] = batch
		pbft.storeMgr.outstandingReqBatches[re.BatchDigest] = batch
	} else {
		idx := msgID{re.View, re.Vid, re.BatchDigest}
		preprep, ok := pbft.batchVdr.spNullRequest[idx]
		if !ok {
			pbft.logger.Warningf("Replica %d had not received a pre-prepare before for view=%d/vid=%d/seqNo=%d",
				pbft.id, re.View, re.Vid, re.SequenceNumber)
			return nil
		}

		_, err := pbft.batchMgr.txPool.GotMissingTxs(re.BatchDigest, re.TxList)
		if err != nil {
			pbft.logger.Warningf("Replica %d find something wrong with the return of missing txs, error: %v", pbft.id, err)
			return nil
		}

		txList, missing, err := pbft.batchMgr.txPool.GetTxsByHashList(re.BatchDigest, preprep.HashBatch.List)
		if err != nil || missing != nil {
			pbft.logger.Warningf("Replica %d still cannot get all txs with digest: %s", pbft.id, re.BatchDigest)
			return nil
		}

		batch := &TransactionBatch{
			TxList:    txList,
			HashList:  preprep.HashBatch.List,
			Timestamp: preprep.HashBatch.Timestamp,
		}

		pbft.storeMgr.txBatchStore[preprep.BatchDigest] = batch
		pbft.storeMgr.outstandingReqBatches[preprep.BatchDigest] = batch
	}
	pbft.validatePending()
	return nil
}

//=============================================================================
// execute transactions
//=============================================================================

//commitTransactions commit all available transactions
func (pbft *pbftImpl) commitTransactions() {
	if pbft.exec.currentExec != nil {
		pbft.logger.Debugf("Replica %d not attempting to commitTransactions bacause it is currently executing %d",
			pbft.id, pbft.exec.currentExec)
	}
	pbft.logger.Debugf("Replica %d attempting to commitTransactions", pbft.id)

	for hasTxToExec := true; hasTxToExec; {
		if find, idx, cert := pbft.findNextCommitTx(); find {
			pbft.logger.Noticef("======== Replica %d Call execute, view=%d/seqNo=%d", pbft.id, idx.v, idx.n)
			pbft.persistCSet(idx.v, idx.n, idx.d)
			isPrimary, _ := pbft.isPrimary()
			//pbft.vcMgr.vcResendCount = 0
			pbft.helper.Execute(idx.n, cert.resultHash, true, isPrimary, cert.prePrepare.HashBatch.Timestamp)
			cert.sentExecute = true
			pbft.afterCommitTx(idx)
		} else {
			hasTxToExec = false
		}
	}
	pbft.startTimerIfOutstandingRequests()
}

//findNextCommitTx find next msgID which is able to commit.
func (pbft *pbftImpl) findNextCommitTx() (bool, msgID, *msgCert) {
	var find bool = false
	var nextExecuteMsgId msgID
	var cert *msgCert

	for idx := range pbft.storeMgr.committedCert {
		cert = pbft.storeMgr.certStore[idx]

		if cert == nil || cert.prePrepare == nil {
			pbft.logger.Debugf("Replica %d already checkpoint for view=%d/seqNo=%d", pbft.id, idx.v, idx.n)
			//break
			continue
		}

		// check if already executed
		if cert.sentExecute == true {
			pbft.logger.Debugf("Replica %d already execute for view=%d/seqNo=%d", pbft.id, idx.v, idx.n)
			//break
			continue
		}

		if idx.n != pbft.exec.lastExec+1 {
			pbft.logger.Debugf("Replica %d expects to execute seq=%d, but get seq=%d", pbft.id, pbft.exec.lastExec+1, idx.n)
			//break
			continue
		}

		// skipInProgress == true, then this replica is in viewchange, not reply or execute
		if pbft.status.getState(&pbft.status.skipInProgress) {
			pbft.logger.Warningf("Replica %d currently picking a starting point to resume, will not execute", pbft.id)
			//break
			continue
		}

		// check if committed
		if !pbft.committed(idx.d, idx.v, idx.n) {
			//break
			continue
		}

		currentExec := idx.n
		pbft.exec.currentExec = &currentExec

		find = true
		nextExecuteMsgId = idx
		break
	}

	return find, nextExecuteMsgId, cert
}

//afterCommitTx after commit transaction.
func (pbft *pbftImpl) afterCommitTx(idx msgID) {

	if pbft.exec.currentExec != nil {
		pbft.logger.Debugf("Replica %d finish execution %d, trying next", pbft.id, *pbft.exec.currentExec)
		pbft.exec.lastExec = *pbft.exec.currentExec
		delete(pbft.storeMgr.committedCert, idx)
		if pbft.exec.lastExec%pbft.K == 0 {
			bcInfo := pbft.getBlockchainInfo()
			height := bcInfo.Height
			if height == pbft.exec.lastExec {
				pbft.logger.Debugf("Call the checkpoint, seqNo=%d, block height=%d", pbft.exec.lastExec, height)
				//time.Sleep(3*time.Millisecond)
				pbft.checkpoint(pbft.exec.lastExec, bcInfo)
			} else {
				// reqBatch call execute but have not done with execute
				pbft.logger.Errorf("Fail to call the checkpoint, seqNo=%d, block height=%d", pbft.exec.lastExec, height)
				//pbft.retryCheckpoint(pbft.lastExec)
			}
		}
	} else {
		pbft.logger.Warningf("Replica %d had execDoneSync called, flagging ourselves as out of data", pbft.id)
		pbft.status.activeState(&pbft.status.skipInProgress)
	}

	pbft.exec.currentExec = nil
	// optimization: if we are in view changing waiting for executing to target seqNo,
	// one-time processNewView() is enough. No need to processNewView() every time in execDoneSync()
	if atomic.LoadUint32(&pbft.activeView) == 0 && pbft.exec.lastExec == pbft.nvInitialSeqNo {
		pbft.processNewView()
	}
}

//=============================================================================
// process methods
//=============================================================================

//processTxEvent process received transaction event
func (pbft *pbftImpl) processTransaction(tx *types.Transaction) events.Event {

	var err error
	var isGenerated bool

	if atomic.LoadUint32(&pbft.activeView) == 0 ||
		atomic.LoadUint32(&pbft.nodeMgr.inUpdatingN) == 1 ||
		pbft.status.checkStatesOr(&pbft.status.inNegoView) {
		_, err = pbft.batchMgr.txPool.AddNewTx(tx, false, true)
	}
	if ok, _ := pbft.isPrimary(); ok {
		if !pbft.batchMgr.isBatchTimerActive() {
			pbft.startBatchTimer()
		}
		isGenerated, err = pbft.batchMgr.txPool.AddNewTx(tx, true, true)
		if isGenerated {
			pbft.stopBatchTimer()
		}
	} else {
		_, err = pbft.batchMgr.txPool.AddNewTx(tx, false, true)
	}

	if pbft.batchMgr.txPool.IsPoolFull() {
		atomic.StoreUint32(&pbft.poolFull, 1)
	}

	if err != nil {
		pbft.logger.Warningf(err.Error())
	}

	return nil
}

func (pbft *pbftImpl) recvStateUpdatedEvent(et protos.StateUpdatedMessage) error {
	pbft.status.inActiveState(&pbft.status.stateTransferring)
	// If state transfer did not complete successfully, or if it did not reach our low watermark, do it again
	if et.SeqNo < pbft.h {
		pbft.logger.Warningf("Replica %d recovered to seqNo %d but our low watermark has moved to %d", pbft.id, et.SeqNo, pbft.h)
		if pbft.storeMgr.highStateTarget == nil {
			pbft.logger.Debugf("Replica %d has no state targets, cannot resume state transfer yet", pbft.id)
		} else if et.SeqNo < pbft.storeMgr.highStateTarget.seqNo {
			pbft.logger.Debugf("Replica %d has state target for %d, transferring", pbft.id, pbft.storeMgr.highStateTarget.seqNo)
			pbft.retryStateTransfer(nil)
		} else {
			pbft.logger.Debugf("Replica %d has no state target above %d, highest is %d", pbft.id, et.SeqNo, pbft.storeMgr.highStateTarget.seqNo)
		}
		return nil
	}

	pbft.logger.Infof("Replica %d application caught up via state transfer, lastExec now %d", pbft.id, et.SeqNo)
	// XXX create checkpoint
	pbft.seqNo = et.SeqNo
	pbft.exec.setLastExec(et.SeqNo)
	pbft.batchVdr.setVid(et.SeqNo)
	pbft.batchVdr.setLastVid(et.SeqNo)
	pbft.status.inActiveState(&pbft.status.skipInProgress)
	pbft.validateState()
	if et.SeqNo%pbft.K == 0 {
		bcInfo := pbft.getCurrentBlockInfo()
		pbft.checkpoint(et.SeqNo, bcInfo)
	}

	if atomic.LoadUint32(&pbft.activeView) == 1 || atomic.LoadUint32(&pbft.nodeMgr.inUpdatingN) == 0 &&
		!pbft.status.getState(&pbft.status.inNegoView) {
		atomic.StoreUint32(&pbft.normal, 1)
	}

	if pbft.status.getState(&pbft.status.inRecovery) {
		if pbft.recoveryMgr.recoveryToSeqNo == nil {
			pbft.logger.Warningf("Replica %d in recovery recvStateUpdatedEvent but "+
				"its recoveryToSeqNo is nil", pbft.id)
			return nil
		}
		if pbft.exec.lastExec >= *pbft.recoveryMgr.recoveryToSeqNo {
			// This is a somewhat subtle situation, we are behind by checkpoint, but others are just on chkpt.
			// Hence, no need to fetch preprepare, prepare, commit

			for idx, cert := range pbft.storeMgr.certStore {
				if idx.n > pbft.exec.lastExec {
					delete(pbft.storeMgr.certStore, idx)
					pbft.persistDelQPCSet(idx.v, idx.n, cert.vid, idx.d)
				}
			}
			pbft.storeMgr.outstandingReqBatches = make(map[string]*TransactionBatch)

			go pbft.pbftEventQueue.Push(&LocalEvent{
				Service:   RECOVERY_SERVICE,
				EventType: RECOVERY_DONE_EVENT,
			})
			return nil
		}

		pbft.restartRecovery()
		return nil
	} else {
		pbft.executeAfterStateUpdate()
	}

	return nil
}

//recvRequestBatch handle logic after receive request batch
func (pbft *pbftImpl) recvRequestBatch(reqBatch txpool.TxHashBatch) error {

	if pbft.status.getState(&pbft.status.inNegoView) {
		pbft.logger.Debugf("Replica %d try to recvRequestBatch, but it's in nego-view", pbft.id)
		return nil
	}

	pbft.logger.Debugf("Replica %d received request batch %s", pbft.id, reqBatch.BatchHash)

	txBatch := &TransactionBatch{
		TxList:    reqBatch.TxList,
		HashList:  reqBatch.TxHashList,
		Timestamp: time.Now().UnixNano(),
	}

	if atomic.LoadUint32(&pbft.activeView) == 1 && pbft.primary(pbft.view) == pbft.id &&
		!pbft.status.checkStatesOr(&pbft.status.inNegoView, &pbft.status.inRecovery) {
		pbft.timerMgr.stopTimer(NULL_REQUEST_TIMER)
		pbft.primaryValidateBatch(reqBatch.BatchHash, txBatch, 0)
	} else {
		pbft.logger.Debugf("Replica %d is backup, not sending pre-prepare for request batch %s", pbft.id, reqBatch.BatchHash)
		pbft.batchMgr.txPool.GetOneTxsBack(reqBatch.BatchHash)
	}

	return nil
}

func (pbft *pbftImpl) executeAfterStateUpdate() {

	pbft.logger.Debugf("Replica %d try to execute after state update", pbft.id)

	for idx, cert := range pbft.storeMgr.certStore {
		if idx.n > pbft.seqNo && pbft.prepared(idx.d, idx.v, idx.n) && !cert.validated {
			pbft.logger.Debugf("Replica %d try to vaidate batch %s", pbft.id, idx.d)
			id := vidx{idx.v, idx.n, cert.vid}
			pbft.batchVdr.preparedCert[id] = idx.d
			pbft.validatePending()
		}
	}

}

func (pbft *pbftImpl) checkpoint(n uint64, info *protos.BlockchainInfo) {

	if n%pbft.K != 0 {
		pbft.logger.Errorf("Attempted to checkpoint a sequence number (%d) which is not a multiple of the checkpoint interval (%d)", n, pbft.K)
		return
	}

	id, _ := proto.Marshal(info)
	idAsString := byteToString(id)
	seqNo := n
	genesis := pbft.getGenesisInfo()

	pbft.logger.Infof("Replica %d preparing checkpoint for view=%d/seqNo=%d and b64Id=%s/genesis=%d",
		pbft.id, pbft.view, seqNo, idAsString, genesis)

	chkpt := &Checkpoint{
		SequenceNumber: seqNo,
		ReplicaId:      pbft.id,
		Id:             idAsString,
		Genesis:        genesis,
	}
	pbft.storeMgr.saveCheckpoint(seqNo, idAsString)

	pbft.persistCheckpoint(seqNo, id)
	pbft.recvCheckpoint(chkpt)
	payload, err := proto.Marshal(chkpt)
	if err != nil {
		pbft.logger.Errorf("ConsensusMessage_CHECKPOINT Marshal Error", err)
		return
	}
	consensusMsg := &ConsensusMessage{
		Type:    ConsensusMessage_CHECKPOINT,
		Payload: payload,
	}
	msg := cMsgToPbMsg(consensusMsg, pbft.id)
	pbft.helper.InnerBroadcast(msg)
}

func (pbft *pbftImpl) recvCheckpoint(chkpt *Checkpoint) events.Event {

	pbft.logger.Debugf("Replica %d received checkpoint from replica %d, seqNo %d, digest %s",
		pbft.id, chkpt.ReplicaId, chkpt.SequenceNumber, chkpt.Id)

	if pbft.status.getState(&pbft.status.inNegoView) {
		pbft.logger.Debugf("Replica %d try to recvCheckpoint, but it's in nego-view", pbft.id)
		return nil
	}

	if pbft.weakCheckpointSetOutOfRange(chkpt) {
		return nil
	}

	if !pbft.inW(chkpt.SequenceNumber) {
		if chkpt.SequenceNumber != pbft.h && !pbft.status.getState(&pbft.status.skipInProgress) {
			// It is perfectly normal that we receive checkpoints for the watermark we just raised, as we raise it after 2f+1, leaving f replies left
			pbft.logger.Warningf("Checkpoint sequence number outside watermarks: seqNo %d, low-mark %d", chkpt.SequenceNumber, pbft.h)
		} else {
			pbft.logger.Debugf("Checkpoint sequence number outside watermarks: seqNo %d, low-mark %d", chkpt.SequenceNumber, pbft.h)
		}
		return nil
	}

	cert := pbft.storeMgr.getChkptCert(chkpt.SequenceNumber, chkpt.Id)
	ok := cert.chkpts[*chkpt]

	if ok {
		pbft.logger.Warningf("Ignoring duplicate checkpoint from replica %d, seqNo=%d", chkpt.ReplicaId, chkpt.SequenceNumber)
		return nil
	}

	cert.chkpts[*chkpt] = true
	cert.chkptCount++
	pbft.storeMgr.checkpointStore[*chkpt] = true

	pbft.logger.Debugf("Replica %d found %d matching checkpoints for seqNo %d, digest %s",
		pbft.id, cert.chkptCount, chkpt.SequenceNumber, chkpt.Id)

	if cert.chkptCount == pbft.oneCorrectQuorum() {
		// We do have a weak cert
		pbft.witnessCheckpointWeakCert(chkpt)
	}

	if cert.chkptCount < pbft.commonCaseQuorum() {
		// We do not have a quorum yet
		return nil
	}

	// It is actually just fine if we do not have this checkpoint
	// and should not trigger a state transfer
	// Imagine we are executing sequence number k-1 and we are slow for some reason
	// then everyone else finishes executing k, and we receive a checkpoint quorum
	// which we will agree with very shortly, but do not move our watermarks until
	// we have reached this checkpoint
	// Note, this is not divergent from the paper, as the paper requires that
	// the quorum certificate must contain 2f+1 messages, including its own

	chkptID, ok := pbft.storeMgr.chkpts[chkpt.SequenceNumber]
	if !ok {
		pbft.logger.Debugf("Replica %d found checkpoint quorum for seqNo %d, digest %s, but it has not reached this checkpoint itself yet",
			pbft.id, chkpt.SequenceNumber, chkpt.Id)
		if pbft.status.getState(&pbft.status.skipInProgress) {
			if pbft.status.getState(&pbft.status.inRecovery) {
				pbft.moveWatermarks(chkpt.SequenceNumber)
			} else {
				logSafetyBound := pbft.h + pbft.L/2
				// As an optimization, if we are more than half way out of our log and in state transfer, move our watermarks so we don't lose track of the network
				// if needed, state transfer will restart on completion to a more recent point in time
				if chkpt.SequenceNumber >= logSafetyBound {
					pbft.logger.Debugf("Replica %d is in state transfer, but, the network seems to be moving on past %d, moving our watermarks to stay with it", pbft.id, logSafetyBound)
					pbft.moveWatermarks(chkpt.SequenceNumber)
				}
			}
		}
		return nil
	}

	pbft.logger.Infof("Replica %d found checkpoint quorum for seqNo %d, digest %s",
		pbft.id, chkpt.SequenceNumber, chkpt.Id)

	if chkptID != chkpt.Id {
		pbft.logger.Criticalf("Replica %d generated a checkpoint of %s, but a quorum of the network agrees on %s. This is almost definitely non-deterministic chaincode.",
			pbft.id, chkptID, chkpt.Id)
		pbft.stateTransfer(nil)
	}

	pbft.moveWatermarks(chkpt.SequenceNumber)

	return nil
}

// used in view-change to fetch missing assigned, non-checkpointed requests
func (pbft *pbftImpl) fetchRequestBatches() error {

	for digest := range pbft.storeMgr.missingReqBatches {
		frb := &FetchRequestBatch{
			BatchDigest: digest,
			ReplicaId:   pbft.id,
		}
		payload, err := proto.Marshal(frb)
		if err != nil {
			pbft.logger.Errorf("ConsensusMessage_FRTCH_REQUEST_BATCH Marshal Error", err)
			return nil
		}
		consensusMsg := &ConsensusMessage{
			Type:    ConsensusMessage_FRTCH_REQUEST_BATCH,
			Payload: payload,
		}
		msg := cMsgToPbMsg(consensusMsg, pbft.id)
		pbft.helper.InnerBroadcast(msg)
	}

	return nil
}

func (pbft *pbftImpl) weakCheckpointSetOutOfRange(chkpt *Checkpoint) bool {
	H := pbft.h + pbft.L

	// Track the last observed checkpoint sequence number if it exceeds our high watermark, keyed by replica to prevent unbounded growth
	if chkpt.SequenceNumber < H {
		// For non-byzantine nodes, the checkpoint sequence number increases monotonically
		delete(pbft.storeMgr.hChkpts, chkpt.ReplicaId)
	} else {
		// We do not track the highest one, as a byzantine node could pick an arbitrarilly high sequence number
		// and even if it recovered to be non-byzantine, we would still believe it to be far ahead
		pbft.storeMgr.hChkpts[chkpt.ReplicaId] = chkpt.SequenceNumber

		// If f+1 other replicas have reported checkpoints that were (at one time) outside our watermarks
		// we need to check to see if we have fallen behind.
		if len(pbft.storeMgr.hChkpts) >= pbft.oneCorrectQuorum() {
			chkptSeqNumArray := make([]uint64, len(pbft.storeMgr.hChkpts))
			index := 0
			for replicaID, hChkpt := range pbft.storeMgr.hChkpts {
				chkptSeqNumArray[index] = hChkpt
				index++
				if hChkpt < H {
					delete(pbft.storeMgr.hChkpts, replicaID)
				}
			}
			sort.Sort(sortableUint64Slice(chkptSeqNumArray))

			// If f+1 nodes have issued checkpoints above our high water mark, then
			// we will never record 2f+1 checkpoints for that sequence number, we are out of date
			// (This is because all_replicas - missed - me = 3f+1 - f - 1 = 2f)
			if m := chkptSeqNumArray[len(chkptSeqNumArray)-pbft.oneCorrectQuorum()]; m > H {
				if pbft.exec.lastExec >= chkpt.SequenceNumber {
					pbft.logger.Warningf("Replica %d is ahead of others, waiting others catch up", pbft.id)
					return true
				}
				pbft.logger.Warningf("Replica %d is out of date, f+1 nodes agree checkpoint with seqNo %d exists but our high water mark is %d", pbft.id, chkpt.SequenceNumber, H)
				// Discard all our requests, as we will never know which were executed, to be addressed in #394
				pbft.storeMgr.txBatchStore = make(map[string]*TransactionBatch)
				pbft.moveWatermarks(m)
				pbft.storeMgr.outstandingReqBatches = make(map[string]*TransactionBatch)
				pbft.status.activeState(&pbft.status.skipInProgress)
				pbft.invalidateState()
				pbft.stopNewViewTimer()

				// TODO, reprocess the already gathered checkpoints, this will make recovery faster, though it is presently correct
				return true
			}
		}
	}

	return false
}

func (pbft *pbftImpl) witnessCheckpointWeakCert(chkpt *Checkpoint) {

	// Only ever invoked for the first weak cert, so guaranteed to be f+1
	checkpointMembers := make([]replicaInfo, pbft.oneCorrectQuorum())
	i := 0
	for testChkpt := range pbft.storeMgr.checkpointStore {
		if testChkpt.SequenceNumber == chkpt.SequenceNumber && testChkpt.Id == chkpt.Id {
			checkpointMembers[i] = replicaInfo{
				id:      testChkpt.ReplicaId,
				height:  testChkpt.SequenceNumber,
				genesis: testChkpt.Genesis,
			}
			pbft.logger.Debugf("Replica %d adding replica %d (handle %v) to weak cert", pbft.id, testChkpt.ReplicaId, checkpointMembers[i])
			i++
		}
	}

	snapshotID, err := base64.StdEncoding.DecodeString(chkpt.Id)
	if err != nil {
		err = fmt.Errorf("Replica %d received a weak checkpoint cert which could not be decoded (%s)", pbft.id, chkpt.Id)
		pbft.logger.Error(err.Error())
		return
	}

	target := &stateUpdateTarget{
		checkpointMessage: checkpointMessage{
			seqNo: chkpt.SequenceNumber,
			id:    snapshotID,
		},
		replicas: checkpointMembers,
	}
	pbft.updateHighStateTarget(target)

	if pbft.status.getState(&pbft.status.skipInProgress) {
		pbft.logger.Infof("Replica %d is catching up and witnessed a weak certificate for checkpoint %d, weak cert attested to by %d of %d (%v)",
			pbft.id, chkpt.SequenceNumber, i, pbft.N, checkpointMembers)
		// The view should not be set to active, this should be handled by the yet unimplemented SUSPECT, see https://github.com/hyperledger/fabric/issues/1120
		pbft.retryStateTransfer(target)
	}
}

func (pbft *pbftImpl) moveWatermarks(n uint64) {

	// round down n to previous low watermark
	h := n / pbft.K * pbft.K

	if pbft.h > n {
		pbft.logger.Criticalf("Replica %d movewatermark but pbft.h(h=%d)>n(n=%d)", pbft.id, pbft.h, n)
		return
	}

	var vid uint64
	for idx, cert := range pbft.storeMgr.certStore {
		if idx.n <= h {
			if idx.n == h && idx.v == pbft.view {
				vid = cert.vid
			}
			pbft.logger.Debugf("Replica %d cleaning quorum certificate for view=%d/seqNo=%d",
				pbft.id, idx.v, idx.n)
			delete(pbft.storeMgr.certStore, idx)
			pbft.persistDelQPCSet(idx.v, idx.n, cert.vid, idx.d)
		}
	}

	// clean the invalid cache
	var spList []string
	for idx := range pbft.batchVdr.spNullRequest {
		if idx.n <= vid {
			delete(pbft.batchVdr.spNullRequest, idx)
			delete(pbft.storeMgr.txBatchStore, idx.d)
			spList = append(spList, idx.d)
		}
	}
	pbft.batchMgr.txPool.RemoveBatchedTxs(spList)

	var target uint64
	if h < 10 {
		target = 0
	} else {
		target = h - uint64(10)
	}

	var digestList []string
	for digest, batch := range pbft.storeMgr.txBatchStore {
		if batch.SeqNo <= target && batch.SeqNo != 0 {
			delete(pbft.storeMgr.txBatchStore, digest)
			pbft.persistDelTxBatch(digest)
			digestList = append(digestList, digest)
		}
	}
	pbft.batchMgr.txPool.RemoveBatchedTxs(digestList)

	if !pbft.batchMgr.txPool.IsPoolFull() {
		atomic.StoreUint32(&pbft.poolFull, 0)
	}

	for idx := range pbft.batchVdr.preparedCert {
		if idx.seqNo <= h {
			delete(pbft.batchVdr.preparedCert, idx)
		}
	}

	for idx := range pbft.storeMgr.committedCert {
		if idx.n <= h {
			delete(pbft.storeMgr.committedCert, idx)
		}
	}

	for testChkpt := range pbft.storeMgr.checkpointStore {
		if testChkpt.SequenceNumber <= h {
			pbft.logger.Debugf("Replica %d cleaning checkpoint message from replica %d, seqNo %d, b64 snapshot id %s",
				pbft.id, testChkpt.ReplicaId, testChkpt.SequenceNumber, testChkpt.Id)
			delete(pbft.storeMgr.checkpointStore, testChkpt)
		}
	}

	for cid := range pbft.storeMgr.chkptCertStore {
		if cid.n <= h {
			pbft.logger.Debugf("Replica %d cleaning checkpoint message, seqNo %d, b64 snapshot id %s",
				pbft.id, cid.n, cid.id)
			delete(pbft.storeMgr.chkptCertStore, cid)
		}
	}

	pbft.storeMgr.moveWatermarks(pbft, h)

	pbft.h = h
	err:=persist.StoreState(pbft.namespace,"pbft.h", []byte(strconv.FormatUint(h,10)))
	if err!=nil{
		panic("persist pbft.h failed "+err.Error())
	}
	// we should update the recovery target if system goes on
	if pbft.status.getState(&pbft.status.inRecovery) {
		pbft.recoveryMgr.recoveryToSeqNo = &h
	}

	pbft.logger.Infof("Replica %d updated low watermark to %d",
		pbft.id, pbft.h)

	pbft.trySendPrePrepares()
}

func (pbft *pbftImpl) updateHighStateTarget(target *stateUpdateTarget) {
	if atomic.LoadUint32(&pbft.activeView) == 1 && pbft.storeMgr.highStateTarget != nil && pbft.storeMgr.highStateTarget.seqNo >= target.seqNo {
		pbft.logger.Infof("Replica %d not updating state target to seqNo %d, has target for seqNo %d",
			pbft.id, target.seqNo, pbft.storeMgr.highStateTarget.seqNo)
		return
	}

	pbft.storeMgr.highStateTarget = target
}

func (pbft *pbftImpl) stateTransfer(optional *stateUpdateTarget) {

	if !pbft.status.getState(&pbft.status.skipInProgress) {
		pbft.logger.Debugf("Replica %d is out of sync, pending state transfer", pbft.id)
		pbft.status.activeState(&pbft.status.skipInProgress)
		pbft.invalidateState()
	}

	pbft.retryStateTransfer(optional)
}

func (pbft *pbftImpl) retryStateTransfer(optional *stateUpdateTarget) {

	atomic.StoreUint32(&pbft.normal, 0)

	if pbft.status.getState(&pbft.status.stateTransferring) {
		pbft.logger.Debugf("Replica %d is currently mid state transfer, it must wait for this state transfer to complete before initiating a new one", pbft.id)
		return
	}

	target := optional
	if target == nil {
		if pbft.storeMgr.highStateTarget == nil {
			pbft.logger.Debugf("Replica %d has no targets to attempt state transfer to, delaying", pbft.id)
			return
		}
		target = pbft.storeMgr.highStateTarget
	}

	pbft.status.activeState(&pbft.status.stateTransferring)

	pbft.logger.Infof("Replica %d is initiating state transfer to seqNo %d", pbft.id, target.seqNo)

	//pbft.batch.pbftManager.Queue() <- stateUpdateEvent // Todo for stateupdate
	//pbft.consumer.skipTo(target.seqNo, target.id, target.replicas)

	pbft.skipTo(target.seqNo, target.id, target.replicas)

}

func (pbft *pbftImpl) skipTo(seqNo uint64, id []byte, replicas []replicaInfo) {
	info := &protos.BlockchainInfo{}
	err := proto.Unmarshal(id, info)
	if err != nil {
		pbft.logger.Error(fmt.Sprintf("Error unmarshaling: %s", err))
		return
	}
	//pbft.UpdateState(&checkpointMessage{seqNo, id}, info, replicas)
	pbft.logger.Debug("seqNo: ", seqNo, "id: ", id, "replicas: ", replicas)
	pbft.updateState(seqNo, info, replicas)
}

// updateState attempts to synchronize state to a particular target, implicitly calls rollback if needed
func (pbft *pbftImpl) updateState(seqNo uint64, info *protos.BlockchainInfo, replicas []replicaInfo) {
	var targets []event.SyncReplica
	for _, replica := range replicas {
		target := event.SyncReplica{
			Id:      replica.id,
			Height:  replica.height,
			Genesis: replica.genesis,
		}
		targets = append(targets, target)
	}
	pbft.helper.UpdateState(pbft.id, info.Height, info.CurrentBlockHash, targets) // TODO: stateUpdateEvent

}

// =============================================================================
// receive local message methods
// =============================================================================
func (pbft *pbftImpl) recvValidatedResult(result protos.ValidatedTxs) error {
	if atomic.LoadUint32(&pbft.activeView) == 0 {
		pbft.logger.Debugf("Replica %d ignoring ValidatedResult as we sre in view change", pbft.id)
		return nil
	}

	if atomic.LoadUint32(&pbft.nodeMgr.inUpdatingN) == 1 {
		pbft.logger.Debugf("Replica %d ignoring ValidatedResult as we are in updating N", pbft.id)
		return nil
	}

	primary := pbft.primary(pbft.view)
	if primary == pbft.id {
		pbft.logger.Debugf("Primary %d received validated batch for view=%d/vid=%d, batch size: %d, hash: %s", pbft.id, result.View, result.Vid, len(result.Transactions), result.Hash)

		if !pbft.inV(result.View) {
			pbft.logger.Debugf("Replica %d receives validated result whose view is in old view, now view=%v", pbft.id, pbft.view)
			return nil
		}
		batch := &TransactionBatch{
			TxList:    result.Transactions,
			Timestamp: result.Timestamp,
		}
		cache := &cacheBatch{
			batch:      batch,
			vid:        result.Vid,
			resultHash: result.Hash,
		}
		pbft.batchVdr.saveToCVB(result.Digest, cache)
		pbft.trySendPrePrepares()
	} else {
		pbft.logger.Debugf("Replica %d received validated batch for view=%d/seqNo=%d/vid=%d, batch size: %d, hash: %s",
			pbft.id, result.View, result.SeqNo, result.Vid, len(result.Transactions), result.Hash)

		if !pbft.inV(result.View) {
			pbft.logger.Debugf("Replica %d receives validated result %s that not in current view", pbft.id, result.Hash)
			return nil
		}
		if result.SeqNo == uint64(0) {
			if len(result.Transactions) == 0 {
				pbft.logger.Debugf("Replica %d received all invalid batch view=%d/seqNo=%d/vid=%d that is true",
					pbft.id, result.View, result.SeqNo, result.Vid)
				pbft.stopNewViewTimer()
				delete(pbft.storeMgr.outstandingReqBatches, result.Digest)
				pbft.startTimerIfOutstandingRequests()
			} else {
				pbft.logger.Warningf("Replica %d received all invalid batch view=%d/seqNo=%d/vid=%d but find valid tx num %d",
					pbft.id, result.View, result.SeqNo, result.Vid, len(result.Transactions))
				pbft.sendViewChange()
			}
			return nil
		}

		cert := pbft.storeMgr.getCert(result.View, result.SeqNo, result.Digest)
		if cert.resultHash == "" {
			pbft.logger.Warningf("Replica %d has not store the resultHash or batchDigest for view=%d/seqNo=%d/vid=%d",
				pbft.id, result.View, result.SeqNo, result.Vid)
			return nil
		}
		if result.Hash == cert.resultHash {
			cert.validated = true
			batch := pbft.storeMgr.outstandingReqBatches[result.Digest]
			batch.SeqNo = result.SeqNo
			batch.ResultHash = result.Hash
			pbft.storeMgr.outstandingReqBatches[result.Digest] = batch
			pbft.storeMgr.txBatchStore[result.Digest] = batch
			pbft.persistTxBatch(result.Digest)
			pbft.sendCommit(result.Digest, result.View, result.SeqNo)
		} else {
			pbft.logger.Warningf("Relica %d cannot agree with the validate result for view=%d/seqNo=%d/vid=%d sent from primary, self: %s, primary: %s",
				pbft.id, result.View, result.SeqNo, result.Vid, result.Hash, cert.resultHash)
			pbft.sendViewChange()
		}
	}
	return nil
}<|MERGE_RESOLUTION|>--- conflicted
+++ resolved
@@ -19,13 +19,6 @@
 
 	"github.com/golang/protobuf/proto"
 	"github.com/op/go-logging"
-<<<<<<< HEAD
-=======
-	"sync"
-	"hyperchain/manager/event"
-	"hyperchain/consensus/helper/persist"
-	"strconv"
->>>>>>> 6f0eab4a
 )
 
 // batch is used to construct reqbatch, the middle layer between outer to pbft
