--- conflicted
+++ resolved
@@ -376,7 +376,6 @@
 		nextPreprepareBatch = cache.batch
 		resultHash = cache.resultHash
 		break
-<<<<<<< HEAD
 	}
 	return find, nextPreprepareBatch, digest, resultHash
 }
@@ -399,30 +398,6 @@
 		HashBatch:	  hashbatch,
 		ReplicaId:        pbft.id,
 	}
-=======
-	}
-	return find, nextPreprepareBatch, digest, resultHash
-}
-
-func (pbft *pbftImpl) sendPrePrepareSp(digest string, hash string, batch *TransactionBatch) {
-
-	pbft.logger.Debugf("Primary %d broadcasting pre-prepare for view=%d/seqNo=%d/vid=%d/digest=%s",
-		pbft.id, pbft.view, uint64(0), *pbft.batchVdr.currentVid, digest)
-
-	hashbatch := &HashBatch{
-		List:		batch.HashList,
-		Timestamp:	batch.Timestamp,
-	}
-	preprep := &PrePrepare{
-		View:             pbft.view,
-		SequenceNumber:   uint64(0),
-		Vid:		  *pbft.batchVdr.currentVid,
-		BatchDigest:      digest,
-		ResultHash:	  hash,
-		HashBatch:	  hashbatch,
-		ReplicaId:        pbft.id,
-	}
->>>>>>> 07bf4191
 
 	payload, err := proto.Marshal(preprep)
 	if err != nil {
@@ -1060,10 +1035,6 @@
 	}
 	return nil
 }
-<<<<<<< HEAD
-=======
-
->>>>>>> 07bf4191
 
 func (pbft *pbftImpl) recvStateUpdatedEvent(et protos.StateUpdatedMessage) error {
 	pbft.status.inActiveState(&pbft.status.stateTransferring)
@@ -1124,32 +1095,7 @@
 			return nil
 		}
 
-<<<<<<< HEAD
 		pbft.restartRecovery()
-=======
-		event := &LocalEvent{
-			Service:   RECOVERY_SERVICE,
-			EventType: RECOVERY_RESTART_TIMER_EVENT,
-		}
-
-		pbft.timerMgr.startTimer(RECOVERY_RESTART_TIMER, event, pbft.pbftEventQueue)
-
-		if pbft.storeMgr.highStateTarget == nil {
-			pbft.logger.Errorf("Try to fetch QPC, but highStateTarget is nil")
-			return nil
-		}
-		for idx, cert := range pbft.storeMgr.certStore {
-			pbft.persistDelQPCSet(idx.v, idx.n, cert.vid, idx.d)
-		}
-		for idx := range pbft.storeMgr.certStore {
-			if idx.n > pbft.exec.lastExec {
-				delete(pbft.storeMgr.certStore, idx)
-			}
-		}
-		pbft.storeMgr.outstandingReqBatches = make(map[string]*TransactionBatch)
-
-		pbft.fetchRecoveryPQC()
->>>>>>> 07bf4191
 		return nil
 	} else {
 		pbft.executeAfterStateUpdate()
@@ -1479,7 +1425,6 @@
 			delete(pbft.batchVdr.spNullRequest, idx)
 			delete(pbft.storeMgr.txBatchStore, idx.d)
 			spList = append(spList, idx.d)
-<<<<<<< HEAD
 		}
 	}
 	pbft.batchMgr.txPool.RemoveBatchedTxs(spList)
@@ -1499,27 +1444,6 @@
 			digestList = append(digestList, digest)
 		}
 	}
-=======
-		}
-	}
-	pbft.batchMgr.txPool.RemoveBatchedTxs(spList)
-
-	var target uint64
-	if h<10{
-		target=0
-	}else{
-		target = h - uint64(10)
-	}
-
-	var digestList []string
-	for digest, batch := range pbft.storeMgr.txBatchStore {
-		if batch.SeqNo <= target && batch.SeqNo != 0 {
-			delete(pbft.storeMgr.txBatchStore, digest)
-			pbft.persistDelTxBatch(digest)
-			digestList = append(digestList, digest)
-		}
-	}
->>>>>>> 07bf4191
 	pbft.batchMgr.txPool.RemoveBatchedTxs(digestList)
 
 	if !pbft.batchMgr.txPool.IsPoolFull() {
@@ -1724,37 +1648,4 @@
 		}
 	}
 	return nil
-<<<<<<< HEAD
-}
-
-//func (pbft *pbftImpl) recvRemoveCache(vid uint64) bool {
-//	if vid <= 10 {
-//		pbft.logger.Debugf("Replica %d received remove cached batch %d <= 10, retain it until 11", pbft.id, vid)
-//		return true
-//	}
-//	id := vid - 10
-//	pbft.dupLock.RLock()
-//	_, ok := pbft.duplicator[id]
-//	pbft.dupLock.RUnlock()
-//	if ok {
-//		pbft.logger.Debugf("Replica %d received remove cached batch %d, and remove batch %d", pbft.id, vid, id)
-//		pbft.dupLock.Lock()
-//		delete(pbft.duplicator, id)
-//		pbft.dupLock.Unlock()
-//	}
-//
-//	if vid%pbft.K == 0 {
-//		pbft.dupLock.Lock()
-//		for tmp := range pbft.duplicator {
-//			if tmp < id {
-//				delete(pbft.duplicator, tmp)
-//			}
-//		}
-//		pbft.dupLock.Unlock()
-//	}
-//
-//	return ok
-//}
-=======
-}
->>>>>>> 07bf4191
+}