--- conflicted
+++ resolved
@@ -8,22 +8,6 @@
 )
 
 type PbftStatus struct {
-<<<<<<< HEAD
-	byzantine         int32
-	skipInProgress    int32
-	stateTransferring int32
-	valid             int32
-	timerActive       int32
-	inRecovery        int32
-	inNegoView        int32
-	isNewNode         int32
-	inAddingNode      int32
-	inDeletingNode    int32
-	inVcReset         int32 // track if replica itself in vcReset
-	vcHandled         int32 // track if replica handled the vc after receive newview
-	newNodeReady      int32
-	updateHandled     int32
-=======
 	byzantine		int32
 	skipInProgress		int32
 	stateTransferring	int32
@@ -39,7 +23,6 @@
 	newNodeReady		int32
 	updateHandled		int32
 	vcToRecovery            int32
->>>>>>> 0f66c9d4
 }
 
 //activeState sets the states to true
@@ -70,33 +53,19 @@
 }
 
 //checkStatesAnd checks the result of several status and each other
-<<<<<<< HEAD
-func (status PbftStatus) checkStatesAnd(stateName ...bool) bool {
-	var rs bool = true
-	for _, s := range stateName {
-		rs = rs && s
-=======
 func (status PbftStatus) checkStatesAnd(stateName... *int32) bool {
 	var rs bool = true
 	for _, s := range stateName{
 		rs = rs && toBool(s)
->>>>>>> 0f66c9d4
 	}
 	return rs
 }
 
 //checkStatesAnd checks the result of several status or each other
-<<<<<<< HEAD
-func (status PbftStatus) checkStatesOr(stateName ...bool) bool {
-	var rs bool = false
-	for _, s := range stateName {
-		rs = rs || s
-=======
 func (status PbftStatus) checkStatesOr(stateName... *int32) bool {
 	var rs bool = false
 	for _, s := range stateName{
 		rs = rs || toBool(s)
->>>>>>> 0f66c9d4
 	}
 	return rs
 }