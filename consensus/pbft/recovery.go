//Hyperchain License
//Copyright (C) 2016 The Hyperchain Authors.
package pbft

import (
	"github.com/golang/protobuf/proto"
	"hyperchain/consensus/events"
	"encoding/base64"
	"hyperchain/consensus/helper/persist"
)
/**
	This file contains recovery related issues
 */

type recoveryManager struct {
	recoveryToSeqNo	       *uint64				 // recoveryToSeqNo is the target seqNo expected to recover to
	rcRspStore             map[uint64]*RecoveryResponse      // rcRspStore store recovery responses from replicas
	rcPQCSenderStore       map[uint64]bool			 // rcPQCSenderStore store those who sent PQC info to self
	recvNewViewInRecovery  bool				 // recvNewViewInRecovery record whether receive new view during recovery
	negoViewRspStore       map[uint64]*NegotiateViewResponse // track replicaId, viewNo.
}

type blkIdx struct {
	height uint64
	hash   string
}

func newRecoveryMgr() *recoveryManager  {
	rm := &recoveryManager{}

	rm.recoveryToSeqNo = nil
	rm.recvNewViewInRecovery = false

	return rm
}

//dispatchRecoveryMsg dispatch recovery service messages from other peers.
func (pbft *pbftImpl) dispatchRecoveryMsg(e events.Event) events.Event {
	switch et := e.(type) {
	case *NegotiateView:
		return pbft.recvNegoView(et)
	case *NegotiateViewResponse:
		return pbft.recvNegoViewRsp(et)
	case *RecoveryInit:
		return pbft.recvRecovery(et)
	case *RecoveryResponse:
		return pbft.recvRecoveryRsp(et)
	case *RecoveryFetchPQC:
		return pbft.returnRecoveryPQC(et)
	case *RecoveryReturnPQC:
		return pbft.recvRecoveryReturnPQC(et)
	}
	return nil
}

// procativeRecovery broadcast a procative recovery message to ask others for recent blocks info
func (pbft *pbftImpl) initRecovery() events.Event {

	pbft.logger.Debugf("Replica %d now initRecovery", pbft.id)

	pbft.recoveryMgr.recoveryToSeqNo = nil
	// update watermarks
	height := persist.GetHeightofChain(pbft.namespace)
	pbft.moveWatermarks(height)

	pbft.recoveryMgr.rcRspStore = make(map[uint64]*RecoveryResponse)

	recoveryMsg := &RecoveryInit{
		ReplicaId: pbft.id,
	}
	payload, err := proto.Marshal(recoveryMsg)
	if err != nil {
		pbft.logger.Errorf("Marshal recovery init Error!")
		return nil
	}
	consensusMsg := &ConsensusMessage{
		Type:    ConsensusMessage_RECOVERY_INIT,
		Payload: payload,
	}
	msg := cMsgToPbMsg(consensusMsg, pbft.id)
	pbft.helper.InnerBroadcast(msg)

	event := &LocalEvent{
		Service:   RECOVERY_SERVICE,
		EventType: RECOVERY_RESTART_TIMER_EVENT,
	}

	af := func(){
		pbft.pbftEventQueue.Push(event)
	}

	pbft.pbftTimerMgr.startTimer(RECOVERY_RESTART_TIMER, af)

	chkpts := make(map[uint64]string)
	for n, d := range pbft.storeMgr.chkpts {
		chkpts[n] = d
	}
	rc := &RecoveryResponse{
		ReplicaId: pbft.id,
		Chkpts:    chkpts,
	}
	pbft.recvRecoveryRsp(rc)
	return nil
}


// recvRcry process incoming proactive recovery message
func (pbft *pbftImpl) recvRecovery(recoveryInit *RecoveryInit) events.Event {

	pbft.logger.Debugf("Replica %d now recvRecovery from replica %d", pbft.id, recoveryInit.ReplicaId)

<<<<<<< HEAD
	if pbft.status.getState(&pbft.status.skipInProgress) {
		logger.Debugf("Replica %d recvRecovery, but it's in state transfer and ignores it.", pbft.id)
=======
	if pbft.status[SKIP_IN_PROGRESS] {
		pbft.logger.Debugf("Replica %d recvRecovery, but it's in state transfer and ignores it.", pbft.id)
>>>>>>> ea768b78
		return nil
	}
	chkpts := make(map[uint64]string)
	for n, d := range pbft.storeMgr.chkpts {
		chkpts[n] = d
	}

	height, curHash := persist.GetBlockHeightAndHash(pbft.namespace)

	rc := &RecoveryResponse{
		ReplicaId:     pbft.id,
		Chkpts:        chkpts,
		BlockHeight:   height,
		LastBlockHash: curHash,
	}

	rcMsg, err := proto.Marshal(rc)
	if err != nil {
		pbft.logger.Errorf("recovery response marshal error")
		return nil
	}

	consensusMsg := &ConsensusMessage{
		Type:    ConsensusMessage_RECOVERY_RESPONSE,
		Payload: rcMsg,
	}
	dest := recoveryInit.ReplicaId
	msg := cMsgToPbMsg(consensusMsg, dest)
	pbft.helper.InnerUnicast(msg, dest)

	return nil
}

// recvRcryRsp process other replicas' feedback as with initRecovery
func (pbft *pbftImpl) recvRecoveryRsp(rsp *RecoveryResponse) events.Event {

	pbft.logger.Debugf("Replica %d now recvRecoveryRsp from replica %d", pbft.id, rsp.ReplicaId)

<<<<<<< HEAD
	if !pbft.status.getState(&pbft.status.inRecovery) {
		logger.Debugf("Replica %d finished recovery, ignore recovery response", pbft.id)
=======
	if !pbft.status[IN_RECOVERY] {
		pbft.logger.Debugf("Replica %d finished recovery, ignore recovery response", pbft.id)
>>>>>>> ea768b78
		return nil
	}
	from := rsp.ReplicaId
	if _, ok := pbft.recoveryMgr.rcRspStore[from]; ok {
		pbft.logger.Debugf("Replica %d receive duplicate recovery response from replica %d, ignore it", pbft.id, from)
		return nil
	}
	pbft.recoveryMgr.rcRspStore[from] = rsp

	if len(pbft.recoveryMgr.rcRspStore) <= 2*pbft.f+1 {
		// Reason for not using '≤ pbft.N-pbft.f': if N==5, we are require more than we need
		pbft.logger.Debugf("Replica %d recv recoveryRsp from replica %d, rsp count: %d, not "+
			"beyond %d", pbft.id, rsp.ReplicaId, len(pbft.recoveryMgr.rcRspStore), 2*pbft.f+1)
		return nil
	}

	// find quorum chkpt
	n, lastid, replicas, find, chkptBehind := pbft.findHighestChkptQuorum()
	pbft.logger.Debug("n: ", n, "lastid: ", lastid, "replicas: ", replicas, "find: ", find, "chkptBehind: ", chkptBehind)
	lastExec, curHash, execFind := pbft.findLastExecQuorum()

	if !find {
		pbft.logger.Debugf("Replica %d did not find chkpt quorum", pbft.id)
		return nil
	}

	if !execFind {
		pbft.logger.Debugf("Replica %d did not find lastexec quorum", pbft.id)
		return nil
	}

	if pbft.recoveryMgr.recoveryToSeqNo != nil {
		pbft.logger.Debugf("Replica %d in recovery receive rcRsp from replica %d"+
			"but chkpt quorum and seqNo quorum already found. "+
			"Ignore it", pbft.id, rsp.ReplicaId)
		return nil
	}
	pbft.pbftTimerMgr.stopTimer(RECOVERY_RESTART_TIMER)
	pbft.recoveryMgr.recoveryToSeqNo = &lastExec

	//blockInfo := getBlockchainInfo()
	//id, _ := proto.Marshal(blockInfo)
	//idAsString := byteToString(id)
	selfLastExec, selfCurHash := persist.GetBlockHeightAndHash(pbft.namespace)

	pbft.logger.Debugf("Replica %d in recovery find quorum chkpt: %d, self: %d, "+
		"others lastExec: %d, self: %d", pbft.id, n, pbft.h, lastExec, pbft.exec.lastExec)
	pbft.logger.Debugf("Replica %d in recovery, "+
		"others lastBlockInfo: %s, self: %s", pbft.id, rsp.LastBlockHash, selfCurHash)

	// Fast catch up
	if lastExec == selfLastExec && curHash == selfCurHash {
		pbft.logger.Debugf("Replica %d in recovery same lastExec: %d, "+
			"same block hash: %s, fast catch up", pbft.id, selfLastExec, curHash)
		pbft.status.inActiveState(&pbft.status.inRecovery)
		pbft.recoveryMgr.recoveryToSeqNo = nil

		return &LocalEvent{
			Service:RECOVERY_SERVICE,
			EventType:RECOVERY_DONE_EVENT,
		}
	}

	pbft.logger.Debugf("Replica %d in recovery self lastExec: %d, others: %d"+
		"miss match self block hash: %s, other block hash %s", pbft.id, selfLastExec, lastExec, selfCurHash, curHash)

	var id []byte
	var err error
	if n != 0 {
		id, err = base64.StdEncoding.DecodeString(lastid)
		if nil != err {
			pbft.logger.Errorf("Replica %d cannot decode blockInfoId %s to %+v", pbft.id, lastid, id)
			return nil
		}
	} else {
		id = []byte("XXX GENESIS")
	}

	target := &stateUpdateTarget{
		checkpointMessage: checkpointMessage{
			seqNo: n,
			id:    id,
		},
		replicas: replicas,
	}

	pbft.updateHighStateTarget(target)

	if chkptBehind {
		pbft.moveWatermarks(n)
		pbft.stateTransfer(target)
		return nil
	} else if !pbft.status.getState(&pbft.status.skipInProgress) && !pbft.status.getState(&pbft.status.inVcReset) {
		pbft.helper.VcReset(n+1)
		//state := &LocalEvent{
		//	Service:CORE_PBFT_SERVICE,
		//	EventType:CORE_STATE_UPDATE_EVENT,
		//	Event:&stateUpdatedEvent{seqNo:n},
		//}
		//go pbft.pbftEventQueue.Push(state)
		pbft.status.activeState(&pbft.status.inVcReset)
		return nil
	} else {
		pbft.logger.Debugf("Replica %d try to recovery but find itself in state update", pbft.id)
		return nil
	}
}

// findHighestChkptQuorum finds highest one of chkpts which achieve quorum
func (pbft *pbftImpl) findHighestChkptQuorum() (n uint64, d string, replicas []uint64, find bool, chkptBehind bool) {

	pbft.logger.Debugf("Replica %d now enter findHighestChkptQuorum", pbft.id)

	chkpts := make(map[cidx]map[uint64]bool)

	for from, rsp := range pbft.recoveryMgr.rcRspStore {
		for chkptN, chkptD := range rsp.GetChkpts() {
			chkptIdx := cidx{
				n: chkptN,
				d: chkptD,
			}
			peers, ok := chkpts[chkptIdx]
			if ok {
				peers[from] = true
			} else {
				peers = make(map[uint64]bool)
				peers[from] = true
				chkpts[chkptIdx] = peers
			}
		}
	}

	find = false
	chkptBehind = false
	n = pbft.h

	// Since replica sends all of its chkpt, we may encounter several, instead of single one,
	// chkpts, which reach 2f+1

	// In this case, others will move watermarks sooner or later.
	// Hopefully, we find only one chkpt which reaches 2f+1 and this chkpt is their pbft.h
	for ci, peers := range chkpts {
		if len(peers) >= pbft.minimumCorrectQuorum() {
			find = true
			if ci.n >= n {
				if ci.n > n {
					chkptBehind = true
				}
				n = ci.n
				d = ci.d
				replicas = make([]uint64, 0, len(peers))
				for peer := range peers {
					replicas = append(replicas, peer)
				}
			}
		}
	}

	return
}

func (pbft *pbftImpl) findLastExecQuorum() (lastExec uint64, hash string, find bool) {

	lastExecs := make(map[blkIdx]map[uint64]bool)
	find = false
	for _, rsp := range pbft.recoveryMgr.rcRspStore {
		idx := blkIdx{
			height: rsp.BlockHeight,
			hash:   rsp.LastBlockHash,
		}
		replicas, ok := lastExecs[idx]
		if ok {
			replicas[rsp.ReplicaId] = true
		} else {
			replicas := make(map[uint64]bool)
			replicas[rsp.ReplicaId] = true
			lastExecs[idx] = replicas
		}

		if len(lastExecs[idx]) >= pbft.minimumCorrectQuorum() {
			lastExec = idx.height
			hash = idx.hash
			find = true
			break
		}
	}

	return
}

// fetchRecoveryPQC fetch PQC info after receive stateUpdated event
func (pbft *pbftImpl) fetchRecoveryPQC(peers []uint64) events.Event {

	pbft.logger.Debugf("Replica %d now fetchRecoveryPQC", pbft.id)

	if peers == nil {
		pbft.logger.Errorf("Replica %d try to fetchRecoveryPQC, but target peers are nil")
		return nil
	}

	pbft.recoveryMgr.rcPQCSenderStore = make(map[uint64]bool)

	fetch := &RecoveryFetchPQC{
		ReplicaId: pbft.id,
		H:         pbft.h,
	}

	payload, err := proto.Marshal(fetch)
	if err != nil {
		pbft.logger.Errorf("recovery response marshal error")
		return nil
	}
	conMsg := &ConsensusMessage{
		Type:    ConsensusMessage_RECOVERY_FETCH_QPC,
		Payload: payload,
	}

	for _, dest := range peers {
		msg := cMsgToPbMsg(conMsg, dest)
		pbft.helper.InnerUnicast(msg, dest)
	}

	return nil
}

// returnRecoveryPQC return  recovery PQC to the peer behind
func (pbft *pbftImpl) returnRecoveryPQC(fetch *RecoveryFetchPQC) events.Event {

	pbft.logger.Debugf("Replica %d now returnRecoveryPQC", pbft.id)

	dest, h := fetch.ReplicaId, fetch.H

	if h >= pbft.h+pbft.L {
		pbft.logger.Errorf("Replica %d receives fetch QPC request, but its pbft.h ≥ highwatermark", pbft.id)
		return nil
	}
	csLen := len(pbft.storeMgr.certStore) //certStore len
	prepres := make([]*PrePrepare, csLen)
	pres := make([]bool, csLen)
	cmts := make([]bool, csLen)
	i := 0
	for msgId, msgCert := range pbft.storeMgr.certStore {
		if msgId.n > h && msgId.n <= pbft.h+pbft.L {
			prepres[i] = msgCert.prePrepare
			pres[i] = msgCert.sentPrepare
			cmts[i] = msgCert.sentCommit
			i = i + 1
		}
	}
	rcReturn := &RecoveryReturnPQC{
		ReplicaId: pbft.id,
		PrepreSet: prepres,
		PreSent:   pres,
		CmtSent:   cmts,
	}

	payload, err := proto.Marshal(rcReturn)
	if err != nil {
		pbft.logger.Errorf("recovery response marshal error")
		return nil
	}
	msg := &ConsensusMessage{
		Type:    ConsensusMessage_RECOVERY_RETURN_QPC,
		Payload: payload,
	}
	conMsg := cMsgToPbMsg(msg, dest)
	pbft.helper.InnerUnicast(conMsg, dest)

	return nil
}

// recvRecoveryReturnPQC process PQC info target peers return
func (pbft *pbftImpl) recvRecoveryReturnPQC(PQCInfo *RecoveryReturnPQC) events.Event {

	pbft.logger.Debugf("Replica %d now recvRecoveryReturnPQC from replica %d", pbft.id, PQCInfo.ReplicaId)

<<<<<<< HEAD
	if !pbft.status.getState(&pbft.status.inRecovery) {
		logger.Warningf("Replica %d receive recoveryReturnQPC, but it's not in recovery", pbft.id)
=======
	if !pbft.status[IN_RECOVERY] {
		pbft.logger.Warningf("Replica %d receive recoveryReturnQPC, but it's not in recovery", pbft.id)
>>>>>>> ea768b78
		return nil
	}

	sender := PQCInfo.ReplicaId
	if _, exist := pbft.recoveryMgr.rcPQCSenderStore[sender]; exist {
		pbft.logger.Warningf("Replica %d receive duplicate RecoveryReturnPQC, ignore it", pbft.id)
		return nil
	}
	pbft.recoveryMgr.rcPQCSenderStore[sender] = true

	if len(pbft.recoveryMgr.rcPQCSenderStore) > pbft.f+1 {
		pbft.logger.Debugf("Replica %d already receive %d returnPQC", pbft.id, len(pbft.recoveryMgr.rcPQCSenderStore))
		pbft.pbftTimerMgr.stopTimer(RECOVERY_RESTART_TIMER)
	}

	prepreSet := PQCInfo.GetPrepreSet()
	preSent := PQCInfo.PreSent
	cmtSent := PQCInfo.CmtSent

	for i := 0; i < len(PQCInfo.PrepreSet); i++ {
		preprep := prepreSet[i]
		// recv preprepare
		cert := pbft.storeMgr.getCert(preprep.View, preprep.SequenceNumber)
		if cert.digest != preprep.BatchDigest {
			payload, err := proto.Marshal(preprep)
			if err != nil {
				pbft.logger.Errorf("ConsensusMessage_PRE_PREPARE Marshal Error", err)
				return false
			}

			redo_preprep := &ConsensusMessage{
				Type:    ConsensusMessage_PRE_PREPARE,
				Payload: payload,
			}
			go pbft.pbftEventQueue.Push(redo_preprep)
		}
		// recv prepare
		if preSent[i] {
			prep := &Prepare{
				View:           preprep.View,
				SequenceNumber: preprep.SequenceNumber,
				BatchDigest:    preprep.BatchDigest,
				ReplicaId:      sender,
			}
			payload, err := proto.Marshal(prep)
			if err != nil {
				pbft.logger.Errorf("ConsensusMessage_PREPARE Marshal Error", err)
				return nil
			}
			redo_prep := &ConsensusMessage{
				Type:    ConsensusMessage_PREPARE,
				Payload: payload,
			}
			go pbft.pbftEventQueue.Push(redo_prep)
		}
		// recv commit
		if cmtSent[i] {
			cmt := &Commit{
				View:           preprep.View,
				SequenceNumber: preprep.SequenceNumber,
				BatchDigest:    preprep.BatchDigest,
				ReplicaId:      sender,
			}
			payload, err := proto.Marshal(cmt)
			if err != nil {
				pbft.logger.Errorf("ConsensusMessage_COMMIT Marshal Error", err)
				return nil
			}
			redo_cmt := &ConsensusMessage{
				Type:    ConsensusMessage_COMMIT,
				Payload: payload,
			}
			go pbft.pbftEventQueue.Push(redo_cmt)
		}
	}

	return nil
}

// restartRecovery restart recovery immediately when recoveryRestartTimer expires
func (pbft *pbftImpl) restartRecovery() {

	pbft.logger.Noticef("Replica %d now restartRecovery", pbft.id)

	// recovery redo requires update new if need
	pbft.status.activeState(&pbft.status.inNegoView)
	pbft.status.activeState(&pbft.status.inRecovery)
	pbft.processNegotiateView()
}<|MERGE_RESOLUTION|>--- conflicted
+++ resolved
@@ -109,13 +109,8 @@
 
 	pbft.logger.Debugf("Replica %d now recvRecovery from replica %d", pbft.id, recoveryInit.ReplicaId)
 
-<<<<<<< HEAD
 	if pbft.status.getState(&pbft.status.skipInProgress) {
-		logger.Debugf("Replica %d recvRecovery, but it's in state transfer and ignores it.", pbft.id)
-=======
-	if pbft.status[SKIP_IN_PROGRESS] {
 		pbft.logger.Debugf("Replica %d recvRecovery, but it's in state transfer and ignores it.", pbft.id)
->>>>>>> ea768b78
 		return nil
 	}
 	chkpts := make(map[uint64]string)
@@ -154,13 +149,8 @@
 
 	pbft.logger.Debugf("Replica %d now recvRecoveryRsp from replica %d", pbft.id, rsp.ReplicaId)
 
-<<<<<<< HEAD
 	if !pbft.status.getState(&pbft.status.inRecovery) {
-		logger.Debugf("Replica %d finished recovery, ignore recovery response", pbft.id)
-=======
-	if !pbft.status[IN_RECOVERY] {
 		pbft.logger.Debugf("Replica %d finished recovery, ignore recovery response", pbft.id)
->>>>>>> ea768b78
 		return nil
 	}
 	from := rsp.ReplicaId
@@ -437,13 +427,8 @@
 
 	pbft.logger.Debugf("Replica %d now recvRecoveryReturnPQC from replica %d", pbft.id, PQCInfo.ReplicaId)
 
-<<<<<<< HEAD
 	if !pbft.status.getState(&pbft.status.inRecovery) {
-		logger.Warningf("Replica %d receive recoveryReturnQPC, but it's not in recovery", pbft.id)
-=======
-	if !pbft.status[IN_RECOVERY] {
 		pbft.logger.Warningf("Replica %d receive recoveryReturnQPC, but it's not in recovery", pbft.id)
->>>>>>> ea768b78
 		return nil
 	}
 
