--- conflicted
+++ resolved
@@ -273,7 +273,6 @@
 
 	pbft.pbftTimerMgr.startTimer(RECOVERY_RESTART_TIMER, event, pbft.pbftEventQueue)
 
-<<<<<<< HEAD
 	chkpts := make(map[uint64]string)
 	for n, d := range pbft.storeMgr.chkpts {
 		chkpts[n] = d
@@ -288,21 +287,11 @@
 		BlockHeight:   height,
 		LastBlockHash: curHash,
 		Genesis:       genesis,
-=======
-	height, curHash := persist.GetBlockHeightAndHash(pbft.namespace)
-	rc := &RecoveryResponse{
-		ReplicaId: pbft.id,
-		Chkpts:    pbft.storeMgr.chkpts,
-		BlockHeight:   height,
-		LastBlockHash: curHash,
->>>>>>> 0f66c9d4
 	}
 	pbft.recvRecoveryRsp(rc)
 	return nil
 }
 
-<<<<<<< HEAD
-=======
 // restartRecovery restart recovery immediately when recoveryRestartTimer expires
 func (pbft *pbftImpl) restartRecovery() {
 
@@ -316,7 +305,6 @@
 	pbft.initNegoView()
 }
 
->>>>>>> 0f66c9d4
 // recvRcry process incoming proactive recovery message
 func (pbft *pbftImpl) recvRecovery(recoveryInit *RecoveryInit) events.Event {
 
@@ -415,14 +403,6 @@
 	if lastExec == selfLastExec && curHash == selfCurHash {
 		pbft.logger.Debugf("Replica %d in recovery same lastExec: %d, "+
 			"same block hash: %s, fast catch up", pbft.id, selfLastExec, curHash)
-<<<<<<< HEAD
-		pbft.status.inActiveState(&pbft.status.inRecovery)
-		pbft.recoveryMgr.recoveryToSeqNo = nil
-
-		return &LocalEvent{
-			Service:   RECOVERY_SERVICE,
-			EventType: RECOVERY_DONE_EVENT,
-=======
 		//pbft.status.inActiveState(&pbft.status.inRecovery)
 		//pbft.recoveryMgr.recoveryToSeqNo = nil
 		pbft.seqNo = selfLastExec
@@ -439,7 +419,6 @@
 		if !pbft.status.getState(&pbft.status.inVcReset) {
 			pbft.helper.VcReset(selfLastExec + 1)
 			pbft.status.activeState(&pbft.status.inVcReset)
->>>>>>> 0f66c9d4
 		}
 		return nil
 	}
@@ -473,17 +452,7 @@
 		pbft.moveWatermarks(n)
 		pbft.stateTransfer(target)
 	} else if !pbft.status.getState(&pbft.status.skipInProgress) && !pbft.status.getState(&pbft.status.inVcReset) {
-<<<<<<< HEAD
-		pbft.helper.VcReset(n + 1)
-		//state := &LocalEvent{
-		//	Service:CORE_PBFT_SERVICE,
-		//	EventType:CORE_STATE_UPDATE_EVENT,
-		//	Event:&stateUpdatedEvent{seqNo:n},
-		//}
-		//go pbft.pbftEventQueue.Push(state)
-=======
 		pbft.helper.VcReset(selfLastExec+1)
->>>>>>> 0f66c9d4
 		pbft.status.activeState(&pbft.status.inVcReset)
 	} else {
 		pbft.logger.Debugf("Replica %d try to recovery but find itself in state update", pbft.id)
