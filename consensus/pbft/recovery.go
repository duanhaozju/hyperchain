//Hyperchain License
//Copyright (C) 2016 The Hyperchain Authors.
package pbft

import (
	"encoding/base64"
	"sync/atomic"

	"hyperchain/consensus/events"
	"hyperchain/consensus/helper/persist"

	"github.com/golang/protobuf/proto"
)

/**
This file contains recovery related issues
*/

// recoveryManager manages negotiate view and recovery related events
type recoveryManager struct {
	recoveryToSeqNo       *uint64                           // target seqNo expected to recover to
	rcRspStore            map[uint64]*RecoveryResponse      // store recovery responses received from other nodes
	rcPQCSenderStore      map[uint64]bool                   // store those who sent PQC info to self
	recvNewViewInRecovery bool                              // record whether receive new view during recovery
	negoViewRspStore      map[uint64]*NegotiateViewResponse // stores recovery negotiate view response received from other nodes
}

// newRecoveryMgr news an instance of recoveryManager
func newRecoveryMgr() *recoveryManager {
	rm := &recoveryManager{}
	rm.negoViewRspStore = make(map[uint64]*NegotiateViewResponse)
	rm.rcRspStore = make(map[uint64]*RecoveryResponse)
	rm.rcPQCSenderStore = make(map[uint64]bool)
	rm.recoveryToSeqNo = nil
	rm.recvNewViewInRecovery = false

	return rm
}

// dispatchRecoveryMsg dispatches recovery service messages using service type
func (pbft *pbftImpl) dispatchRecoveryMsg(e events.Event) events.Event {
	switch et := e.(type) {
	case *NegotiateView:
		return pbft.recvNegoView(et)
	case *NegotiateViewResponse:
		return pbft.recvNegoViewRsp(et)
	case *RecoveryInit:
		return pbft.recvRecovery(et)
	case *RecoveryResponse:
		return pbft.recvRecoveryRsp(et)
	case *RecoveryFetchPQC:
		return pbft.returnRecoveryPQC(et)
	case *RecoveryReturnPQC:
		return pbft.recvRecoveryReturnPQC(et)
	}
	return nil
}

// initNegoView initializes negotiate view:
// 1. start negotiate view response timer
// 2. broadcast negotiate view
// 3. construct NegotiateViewResponse and send it to self
func (pbft *pbftImpl) initNegoView() error {
	if !pbft.status.getState(&pbft.status.inNegoView) {
		pbft.logger.Errorf("Replica %d try to negotiateView, but it's not inNegoView. This indicates a bug", pbft.id)
		return nil
	}

	atomic.StoreUint32(&pbft.normal, 0)

	pbft.logger.Debugf("Replica %d now negotiate view...", pbft.id)

	event := &LocalEvent{
		Service:   RECOVERY_SERVICE,
		EventType: RECOVERY_NEGO_VIEW_RSP_TIMER_EVENT,
	}

	pbft.timerMgr.startTimer(NEGO_VIEW_RSP_TIMER, event, pbft.pbftEventQueue)

	pbft.recoveryMgr.negoViewRspStore = make(map[uint64]*NegotiateViewResponse)

	// broadcast the negotiate message to other replica
	negoViewMsg := &NegotiateView{
		ReplicaId: pbft.id,
	}
	payload, err := proto.Marshal(negoViewMsg)
	if err != nil {
		pbft.logger.Errorf("Marshal negotiateView Error!")
		return nil
	}
	consensusMsg := &ConsensusMessage{
		Type:    ConsensusMessage_NEGOTIATE_VIEW,
		Payload: payload,
	}
	msg := cMsgToPbMsg(consensusMsg, pbft.id)
	pbft.helper.InnerBroadcast(msg)
	pbft.logger.Debugf("Replica %d broadcast nego_view message", pbft.id)

	// post the negotiate message event to myself
	nvr := &NegotiateViewResponse{
		ReplicaId: pbft.id,
		View:      pbft.view,
		N:         uint64(pbft.N),
		Routers:   pbft.nodeMgr.routers,
	}
	consensusPayload, err := proto.Marshal(nvr)
	if err != nil {
		pbft.logger.Errorf("Marshal NegotiateViewResponse Error!")
		return nil
	}
	responseMsg := &ConsensusMessage{
		Type:    ConsensusMessage_NEGOTIATE_VIEW_RESPONSE,
		Payload: consensusPayload,
	}
	go pbft.pbftEventQueue.Push(responseMsg)

	return nil
}

// restartNegoView restarts negotiate view
func (pbft *pbftImpl) restartNegoView() {
	pbft.logger.Debugf("Replica %d restart negotiate view", pbft.id)
	pbft.initNegoView()
}

// recvNegoView firstly checks current state, then send response to the sender
func (pbft *pbftImpl) recvNegoView(nv *NegotiateView) events.Event {
	if atomic.LoadUint32(&pbft.activeView) == 0 {
		pbft.logger.Warningf("Replica %d is in viewChange, reject negoView from replica %d", pbft.id, nv.ReplicaId)
		return nil
	}
	sender := nv.ReplicaId
	pbft.logger.Debugf("Replica %d receive nego_view from %d", pbft.id, sender)

	negoViewRsp := &NegotiateViewResponse{
		ReplicaId: pbft.id,
		View:      pbft.view,
		N:         uint64(pbft.N),
		Routers:   pbft.nodeMgr.routers,
	}
	payload, err := proto.Marshal(negoViewRsp)
	if err != nil {
		pbft.logger.Errorf("Marshal NegotiateViewResponse Error!")
		return nil
	}
	consensusMsg := &ConsensusMessage{
		Type:    ConsensusMessage_NEGOTIATE_VIEW_RESPONSE,
		Payload: payload,
	}
	msg := cMsgToPbMsg(consensusMsg, pbft.id)
	pbft.helper.InnerUnicast(msg, sender)
	pbft.logger.Debugf("Replica %d send nego-view response to replica %d, for view=%d/N=%d", pbft.id, sender, pbft.view, pbft.N)
	return nil
}

// recvNegoViewRsp stores the negotiate view response, if the counts of negoViewRsp reach the commonCaseQuorum, update
// current info if needed
func (pbft *pbftImpl) recvNegoViewRsp(nvr *NegotiateViewResponse) events.Event {
	if !pbft.status.getState(&pbft.status.inNegoView) {
		pbft.logger.Debugf("Replica %d already finished nego_view, ignore incoming nego_view_rsp", pbft.id)
		return nil
	}

	if _, ok := pbft.recoveryMgr.negoViewRspStore[nvr.ReplicaId]; ok {
		pbft.logger.Warningf("Already recv view number from replica %d, replace it with view %d", nvr.ReplicaId, nvr.View)
	}

	pbft.logger.Debugf("Replica %d receive nego_view_rsp from replica %d, view=%d/N=%d", pbft.id, nvr.ReplicaId, nvr.View, nvr.N)

	pbft.recoveryMgr.negoViewRspStore[nvr.ReplicaId] = nvr

	if len(pbft.recoveryMgr.negoViewRspStore) >= pbft.commonCaseQuorum() {
		// can we find same view from 2f+1 peers?
		type resp struct {
			n    uint64
			view uint64
		}
		viewCount := make(map[resp]uint64)

		// check if we can find quorum negoViewRsp whose have the same n and view, if we can find, which means
		// quorum nodes agree to a N and view, save to quorumResp, set canFind to true and update N, view if needed
		var quorumResp resp
		canFind := false

		// find the quorum negoViewRsp
		for _, rs := range pbft.recoveryMgr.negoViewRspStore {
			ret := resp{rs.N, rs.View}
			if _, ok := viewCount[ret]; ok {
				viewCount[ret]++
			} else {
				viewCount[ret] = uint64(1)
			}
			if viewCount[ret] >= uint64(pbft.commonCaseQuorum()) {
				quorumResp = ret
				canFind = true
				break
			}
		}

		// we can find the quorum negoViewRsp with the same N and view, judge if the response.view equals to the
		// current view, if so, just update N and view, else update N, view and then re-constructs certStore
		if canFind {
			pbft.timerMgr.stopTimer(NEGO_VIEW_RSP_TIMER)
			var needUpdate bool
			if pbft.view == quorumResp.view {
				needUpdate = false
			} else {
				needUpdate = true
				pbft.view = quorumResp.view
			}
			// update N and f
			pbft.N = int(quorumResp.n)
			pbft.f = (pbft.N - 1) / 3
			pbft.status.inActiveState(&pbft.status.inNegoView)
			if atomic.LoadUint32(&pbft.activeView) == 0 {
				atomic.StoreUint32(&pbft.activeView, 1)
			}
			if needUpdate {
				pbft.parseSpecifyCertStore()
			}
			return &LocalEvent{
				Service:   RECOVERY_SERVICE,
				EventType: RECOVERY_NEGO_VIEW_DONE_EVENT,
			}
		}
	}
	return nil
}

// initRecovery broadcasts a procative recovery message to ask others for recent blocks info and send RecoveryResponse
// to itself
func (pbft *pbftImpl) initRecovery() events.Event {
	pbft.logger.Debugf("Replica %d now initRecovery", pbft.id)

	pbft.recoveryMgr.recoveryToSeqNo = nil
	pbft.recoveryMgr.rcRspStore = make(map[uint64]*RecoveryResponse)

	// broadcast recovery message
	recoveryMsg := &RecoveryInit{
		ReplicaId: pbft.id,
	}
	payload, err := proto.Marshal(recoveryMsg)
	if err != nil {
		pbft.logger.Errorf("Marshal recovery init Error!")
		return nil
	}
	consensusMsg := &ConsensusMessage{
		Type:    ConsensusMessage_RECOVERY_INIT,
		Payload: payload,
	}
	msg := cMsgToPbMsg(consensusMsg, pbft.id)
	pbft.helper.InnerBroadcast(msg)

	// start recovery restart timer
	event := &LocalEvent{
		Service:   RECOVERY_SERVICE,
		EventType: RECOVERY_RESTART_TIMER_EVENT,
	}
	pbft.timerMgr.startTimer(RECOVERY_RESTART_TIMER, event, pbft.pbftEventQueue)

	// send RecoveryResponse to itself
	height, curHash := persist.GetBlockHeightAndHash(pbft.namespace)
	genesis := pbft.getGenesisInfo()
	rc := &RecoveryResponse{
		ReplicaId:     pbft.id,
		Chkpts:        pbft.storeMgr.chkpts,
		BlockHeight:   height,
		LastBlockHash: curHash,
		Genesis:       genesis,
	}
	pbft.recvRecoveryRsp(rc)
	return nil
}

// restartRecovery restarts recovery immediately
func (pbft *pbftImpl) restartRecovery() {
	pbft.logger.Noticef("Replica %d now restartRecovery", pbft.id)

	// clean the negoViewRspStore and recoveryRspStore
	pbft.recoveryMgr.negoViewRspStore = make(map[uint64]*NegotiateViewResponse)
	pbft.recoveryMgr.rcRspStore = make(map[uint64]*RecoveryResponse)

	pbft.status.activeState(&pbft.status.inNegoView)
	pbft.status.activeState(&pbft.status.inRecovery)
	pbft.initNegoView()
}

// recvRecovery processes incoming proactive recovery message and send the response to the sender
func (pbft *pbftImpl) recvRecovery(recoveryInit *RecoveryInit) events.Event {
	pbft.logger.Debugf("Replica %d now recvRecovery from replica %d", pbft.id, recoveryInit.ReplicaId)

	if pbft.status.getState(&pbft.status.skipInProgress) {
		pbft.logger.Debugf("Replica %d recvRecovery, but it's in state transfer and ignores it.", pbft.id)
		return nil
	}

	height, curHash := persist.GetBlockHeightAndHash(pbft.namespace)
	genesis := pbft.getGenesisInfo()

	rc := &RecoveryResponse{
		ReplicaId:     pbft.id,
		Chkpts:        pbft.storeMgr.chkpts,
		BlockHeight:   height,
		LastBlockHash: curHash,
		Genesis:       genesis,
	}

	pbft.logger.Debugf("Replica %d recovery response to replica %d is : %v", pbft.id, recoveryInit.ReplicaId, rc)

	rcMsg, err := proto.Marshal(rc)
	if err != nil {
		pbft.logger.Errorf("RecoveryResponse marshal error")
		return nil
	}

	consensusMsg := &ConsensusMessage{
		Type:    ConsensusMessage_RECOVERY_RESPONSE,
		Payload: rcMsg,
	}
	dest := recoveryInit.ReplicaId
	msg := cMsgToPbMsg(consensusMsg, pbft.id)
	pbft.helper.InnerUnicast(msg, dest)

	return nil
}

// recvRecoveryRsp stores the recovery response, if the counts of rcRspStore reach the commonCaseQuorum, find highest
// checkpoint quorum and use that checkpoint seqNo as the recovery target to continue recovery
func (pbft *pbftImpl) recvRecoveryRsp(rsp *RecoveryResponse) events.Event {
	pbft.logger.Debugf("Replica %d now recvRecoveryRsp from replica %d for block height=%d", pbft.id, rsp.ReplicaId, rsp.BlockHeight)

	if !pbft.status.getState(&pbft.status.inRecovery) {
		pbft.logger.Debugf("Replica %d finished recovery, ignore recovery response", pbft.id)
		return nil
	}
	from := rsp.ReplicaId
	if _, ok := pbft.recoveryMgr.rcRspStore[from]; ok {
		pbft.logger.Debugf("Replica %d receive recovery response again from replica %d, replace it with height: %d", pbft.id, from, rsp.BlockHeight)
	}
	pbft.recoveryMgr.rcRspStore[from] = rsp

	if len(pbft.recoveryMgr.rcRspStore) < pbft.commonCaseQuorum() {
		pbft.logger.Debugf("Replica %d recv recoveryRsp from replica %d, rsp count: %d, not "+
			"beyond %d, waiting...", pbft.id, rsp.ReplicaId, len(pbft.recoveryMgr.rcRspStore), pbft.commonCaseQuorum())
		return nil
	}

	if pbft.recoveryMgr.recoveryToSeqNo != nil {
		pbft.logger.Debugf("Replica %d in recovery receive rcRsp from replica %d "+
			"but chkpt quorum and seqNo quorum already found. "+
			"Ignore it", pbft.id, rsp.ReplicaId)
		return nil
	}

	// find quorum high checkpoint
	chkptSeqNo, chkptid, replicas, find, chkptBehind := pbft.findHighestChkptQuorum()
	pbft.logger.Debug("chkptSeqNo: ", chkptSeqNo, "chkptid: ", chkptid, "find: ", find, "chkptBehind: ", chkptBehind)

	if !find {
		pbft.logger.Debugf("Replica %d did not find chkpt quorum", pbft.id)
		return nil
	}

	pbft.timerMgr.stopTimer(RECOVERY_RESTART_TIMER)
	// use the highest checkpoint seqNo as recoveryToSeqNo, and fetchPQC after recovery done
	pbft.recoveryMgr.recoveryToSeqNo = &chkptSeqNo

	pbft.logger.Debugf("Replica %d in recovery self lastExec: %d, self h: %d, others h: %d",
		pbft.id, pbft.exec.lastExec, pbft.h, chkptSeqNo)

<<<<<<< HEAD
	if pbft.primary(pbft.view) == pbft.id {
		for idx := range pbft.storeMgr.certStore {
			if idx.n > pbft.exec.lastExec {
				delete(pbft.storeMgr.certStore, idx)
				pbft.persistDelQPCSet(idx.v, idx.n, idx.d)
			}
		}
	}

	var id []byte
=======
	var chkptId []byte
>>>>>>> 866e3878
	var err error
	if chkptSeqNo != 0 {
		chkptId, err = base64.StdEncoding.DecodeString(chkptid)
		if err != nil {
			pbft.logger.Errorf("Replica %d cannot decode blockInfoId %s to %+v", pbft.id, chkptid, chkptId)
			return nil
		}
	} else {
		chkptId = []byte("XXX GENESIS")
	}

	target := &stateUpdateTarget{
		checkpointMessage: checkpointMessage{
			seqNo: chkptSeqNo,
			id:    chkptId,
		},
		replicas: replicas,
	}
	pbft.updateHighStateTarget(target)

	if chkptBehind {
		// if we are behind by checkpoint, move watermark and state transfer to the target
		pbft.moveWatermarks(chkptSeqNo)
		pbft.stateTransfer(target)
	} else if !pbft.status.getState(&pbft.status.skipInProgress) && !pbft.status.getState(&pbft.status.inVcReset) {
		// if we are not behind by checkpoint, just VcReset to delete the useless tmp validate result, after
		// VcResetDone, we will finish recovery or come into stateUpdate
		pbft.helper.VcReset(pbft.exec.lastExec + 1)
		pbft.status.activeState(&pbft.status.inVcReset)
	} else {
		// if we are state transferring, just continue
		pbft.logger.Debugf("Replica %d try to recovery but find itself in state update", pbft.id)
	}
	return nil
}

// findHighestChkptQuorum finds highest one of chkpts which achieve oneCorrectQuorum
func (pbft *pbftImpl) findHighestChkptQuorum() (chkptSeqNo uint64, chkptId string, replicas []replicaInfo, find bool, chkptBehind bool) {
	pbft.logger.Debugf("Replica %d now enter findHighestChkptQuorum", pbft.id)

	chkpts := make(map[cidx]map[replicaInfo]bool)

	// classify the checkpoints using Checkpoint index(seqNo,digest)
	for from, rsp := range pbft.recoveryMgr.rcRspStore {
		for chkptN, chkptD := range rsp.GetChkpts() {
			chkptIdx := cidx{
				n: chkptN,
				d: chkptD,
			}
			peers, ok := chkpts[chkptIdx]
			if ok {
				replica := replicaInfo{
					id:      from,
					height:  rsp.BlockHeight,
					genesis: rsp.Genesis,
				}
				peers[replica] = true
			} else {
				peers = make(map[replicaInfo]bool)
				replica := replicaInfo{
					id:      from,
					height:  rsp.BlockHeight,
					genesis: rsp.Genesis,
				}
				peers[replica] = true
				chkpts[chkptIdx] = peers
			}
		}
	}

	find = false
	chkptBehind = false
	chkptSeqNo = pbft.h

	// Since replica sends all of its chkpt, we may encounter several, instead of single one, chkpts, which
	// reach oneCorrectQuorum. In this case, others will move watermarks sooner or later, so we find the highest
	// quorum checkpoint as the recovery target.
	for ci, peers := range chkpts {
		if len(peers) >= pbft.oneCorrectQuorum() {
			find = true
			if ci.n >= chkptSeqNo {
				chkptSeqNo = ci.n
				chkptId = ci.d
				replicas = make([]replicaInfo, 0, len(peers))
				for peer := range peers {
					replicas = append(replicas, peer)
				}
			}
		}
	}
	if chkptSeqNo > pbft.h {
		chkptBehind = true
	}

	return
}

// fetchRecoveryPQC always fetches PQC info after recovery done to fetch PQC info after target checkpoint
func (pbft *pbftImpl) fetchRecoveryPQC() events.Event {
	pbft.logger.Debugf("Replica %d now fetchRecoveryPQC", pbft.id)
	pbft.recoveryMgr.rcPQCSenderStore = make(map[uint64]bool)

	fetch := &RecoveryFetchPQC{
		ReplicaId: pbft.id,
		H:         pbft.h,
	}
	payload, err := proto.Marshal(fetch)
	if err != nil {
		pbft.logger.Errorf("ConsensusMessage_RECOVERY_FETCH_QPC marshal error")
		return nil
	}
	conMsg := &ConsensusMessage{
		Type:    ConsensusMessage_RECOVERY_FETCH_QPC,
		Payload: payload,
	}

	msg := cMsgToPbMsg(conMsg, pbft.id)
	pbft.helper.InnerBroadcast(msg)

	return nil
}

// returnRecoveryPQC returns all PQC info we have sent before to the sender
func (pbft *pbftImpl) returnRecoveryPQC(fetch *RecoveryFetchPQC) events.Event {
	pbft.logger.Debugf("Replica %d now returnRecoveryPQC", pbft.id)

	destID, h := fetch.ReplicaId, fetch.H

	if h >= pbft.h+pbft.L {
		pbft.logger.Errorf("Replica %d receives fetch QPC request, but its pbft.h ≥ highwatermark", pbft.id)
		return nil
	}

	var prepres []*PrePrepare
	var pres []*Prepare
	var cmts []*Commit

	// replica just send all PQC info itself had sent before
	for idx, cert := range pbft.storeMgr.certStore {
		// send all PQC that n > h in current view, since it maybe wait others to execute
		if idx.n > h && idx.v == pbft.view {
			if cert.prePrepare == nil {
				pbft.logger.Warningf("Replica %d in returnRcPQC finds nil pre-prepare for view=%d/seqNo=%d",
					pbft.id, idx.v, idx.n)
			} else {
				prepres = append(prepres, cert.prePrepare)
			}
			for pre := range cert.prepare {
				// remove the prepare sent from destID as the dest node must have these messages
				if pre.ReplicaId != destID {
					prepare := pre
					pres = append(pres, &prepare)
				}
			}
			for cmt := range cert.commit {
				// remove the commit sent from destID as the dest node must have these messages
				if cmt.ReplicaId != destID {
					commit := cmt
					cmts = append(cmts, &commit)
				}
			}
		}
	}

	rcReturn := &RecoveryReturnPQC{ReplicaId: pbft.id}

	// in case replica doesn't have PQC, we cannot assign a nil one
	if prepres != nil {
		rcReturn.PrepreSet = prepres
	}
	if pres != nil {
		rcReturn.PreSet = pres
	}
	if cmts != nil {
		rcReturn.CmtSet = cmts
	}

	payload, err := proto.Marshal(rcReturn)
	if err != nil {
		pbft.logger.Errorf("ConsensusMessage_RECOVERY_RETURN_QPC marshal error: %v", err)
		return nil
	}
	msg := &ConsensusMessage{
		Type:    ConsensusMessage_RECOVERY_RETURN_QPC,
		Payload: payload,
	}
	conMsg := cMsgToPbMsg(msg, pbft.id)
	pbft.helper.InnerUnicast(conMsg, destID)

	pbft.logger.Debugf("Replica %d send recovery_return_pqc %v", pbft.id, rcReturn)

	return nil
}

// recvRecoveryReturnPQC re-processes all the PQC received from others
func (pbft *pbftImpl) recvRecoveryReturnPQC(PQCInfo *RecoveryReturnPQC) events.Event {
	pbft.logger.Debugf("Replica %d now recvRecoveryReturnPQC from replica %d, return_pqc %v", pbft.id, PQCInfo.ReplicaId, PQCInfo)

	sender := PQCInfo.ReplicaId
	if _, exist := pbft.recoveryMgr.rcPQCSenderStore[sender]; exist {
		pbft.logger.Warningf("Replica %d receive duplicate RecoveryReturnPQC, ignore it", pbft.id)
		return nil
	}
	pbft.recoveryMgr.rcPQCSenderStore[sender] = true

	// post all the PQC
	if pbft.primary(pbft.view) != pbft.id {
		for _, preprep := range PQCInfo.GetPrepreSet() {
			pbft.recvPrePrepare(preprep)
		}
	}
	for _, prep := range PQCInfo.GetPreSet() {
		pbft.recvPrepare(prep)
	}
	for _, cmt := range PQCInfo.GetCmtSet() {
		pbft.recvCommit(cmt)
	}

	return nil
}<|MERGE_RESOLUTION|>--- conflicted
+++ resolved
@@ -368,20 +368,7 @@
 	pbft.logger.Debugf("Replica %d in recovery self lastExec: %d, self h: %d, others h: %d",
 		pbft.id, pbft.exec.lastExec, pbft.h, chkptSeqNo)
 
-<<<<<<< HEAD
-	if pbft.primary(pbft.view) == pbft.id {
-		for idx := range pbft.storeMgr.certStore {
-			if idx.n > pbft.exec.lastExec {
-				delete(pbft.storeMgr.certStore, idx)
-				pbft.persistDelQPCSet(idx.v, idx.n, idx.d)
-			}
-		}
-	}
-
-	var id []byte
-=======
 	var chkptId []byte
->>>>>>> 866e3878
 	var err error
 	if chkptSeqNo != 0 {
 		chkptId, err = base64.StdEncoding.DecodeString(chkptid)
