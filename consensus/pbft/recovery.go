--- conflicted
+++ resolved
@@ -3,23 +3,22 @@
 package pbft
 
 import (
-	"encoding/base64"
 	"github.com/golang/protobuf/proto"
 	"hyperchain/consensus/events"
+	"encoding/base64"
 	"hyperchain/consensus/helper/persist"
 	"sync/atomic"
 )
-
 /**
-This file contains recovery related issues
-*/
+	This file contains recovery related issues
+ */
 
 type recoveryManager struct {
-	recoveryToSeqNo       *uint64                           // recoveryToSeqNo is the target seqNo expected to recover to
-	rcRspStore            map[uint64]*RecoveryResponse      // rcRspStore store recovery responses from replicas
-	rcPQCSenderStore      map[uint64]bool                   // rcPQCSenderStore store those who sent PQC info to self
-	recvNewViewInRecovery bool                              // recvNewViewInRecovery record whether receive new view during recovery
-	negoViewRspStore      map[uint64]*NegotiateViewResponse // track replicaId, viewNo.
+	recoveryToSeqNo	       *uint64				 // recoveryToSeqNo is the target seqNo expected to recover to
+	rcRspStore             map[uint64]*RecoveryResponse      // rcRspStore store recovery responses from replicas
+	rcPQCSenderStore       map[uint64]bool			 // rcPQCSenderStore store those who sent PQC info to self
+	recvNewViewInRecovery  bool				 // recvNewViewInRecovery record whether receive new view during recovery
+	negoViewRspStore       map[uint64]*NegotiateViewResponse // track replicaId, viewNo.
 }
 
 type blkIdx struct {
@@ -248,12 +247,7 @@
 
 	pbft.recoveryMgr.recoveryToSeqNo = nil
 	// update watermarks
-<<<<<<< HEAD
 	height := persist.GetHeightOfChain(pbft.namespace)
-	pbft.moveWatermarks(height)
-=======
-	height := persist.GetHeightofChain(pbft.namespace)
->>>>>>> 58add872
 
 	pbft.recoveryMgr.rcRspStore = make(map[uint64]*RecoveryResponse)
 
@@ -279,17 +273,12 @@
 
 	pbft.timerMgr.startTimer(RECOVERY_RESTART_TIMER, event, pbft.pbftEventQueue)
 
-	chkpts := make(map[uint64]string)
-	for n, d := range pbft.storeMgr.chkpts {
-		chkpts[n] = d
-	}
-
 	height, curHash := persist.GetBlockHeightAndHash(pbft.namespace)
 	genesis := pbft.getGenesisInfo()
 
 	rc := &RecoveryResponse{
 		ReplicaId:     pbft.id,
-		Chkpts:        chkpts,
+		Chkpts:        pbft.storeMgr.chkpts,
 		BlockHeight:   height,
 		LastBlockHash: curHash,
 		Genesis:       genesis,
@@ -374,10 +363,10 @@
 	}
 
 	// find quorum chkpt
-	n, lastid, find, chkptBehind := pbft.findHighestChkptQuorum()
+	n, lastid, replicas, find, chkptBehind := pbft.findHighestChkptQuorum()
 	pbft.logger.Debug("n: ", n, "lastid: ", lastid, "find: ", find, "chkptBehind: ", chkptBehind)
 
-	lastExec, curHash, execFind, replicas := pbft.findLastExecQuorum()
+	lastExec, curHash, execFind := pbft.findLastExecQuorum()
 	pbft.logger.Debug("lastExec:", lastExec, "curHash:", curHash, "execFind:", execFind, "replicas:", replicas)
 
 	if !find {
@@ -471,11 +460,7 @@
 }
 
 // findHighestChkptQuorum finds highest one of chkpts which achieve quorum
-<<<<<<< HEAD
 func (pbft *pbftImpl) findHighestChkptQuorum() (n uint64, d string, replicas []replicaInfo, find bool, chkptBehind bool) {
-=======
-func (pbft *pbftImpl) findHighestChkptQuorum() (n uint64, d string, find bool, chkptBehind bool) {
->>>>>>> 58add872
 
 	pbft.logger.Debugf("Replica %d now enter findHighestChkptQuorum", pbft.id)
 
@@ -520,22 +505,16 @@
 	for ci, peers := range chkpts {
 		if len(peers) >= pbft.oneCorrectQuorum() {
 			find = true
-			if ci.n > n {
-				chkptBehind = true
-			}
 			if ci.n >= n {
 				if ci.n > n {
 					chkptBehind = true
 				}
 				n = ci.n
 				d = ci.d
-<<<<<<< HEAD
 				replicas = make([]replicaInfo, 0, len(peers))
 				for peer := range peers {
 					replicas = append(replicas, peer)
 				}
-=======
->>>>>>> 58add872
 			}
 		}
 	}
@@ -543,7 +522,7 @@
 	return
 }
 
-func (pbft *pbftImpl) findLastExecQuorum() (lastExec uint64, hash string, find bool, peers []uint64) {
+func (pbft *pbftImpl) findLastExecQuorum() (lastExec uint64, hash string, find bool) {
 
 	lastExecs := make(map[blkIdx]map[uint64]bool)
 	find = false
@@ -565,11 +544,6 @@
 			lastExec = idx.height
 			hash = idx.hash
 			find = true
-			replicas := lastExecs[idx]
-			peers = make([]uint64, 0, len(replicas))
-			for peer := range replicas {
-				peers = append(peers, peer)
-			}
 			break
 		}
 	}
@@ -578,11 +552,7 @@
 }
 
 // fetchRecoveryPQC fetch PQC info after receive stateUpdated event
-<<<<<<< HEAD
-func (pbft *pbftImpl) fetchRecoveryPQC(peers []replicaInfo) events.Event {
-=======
 func (pbft *pbftImpl) fetchRecoveryPQC() events.Event {
->>>>>>> 58add872
 
 	pbft.logger.Debugf("Replica %d now fetchRecoveryPQC", pbft.id)
 
@@ -603,15 +573,8 @@
 		Payload: payload,
 	}
 
-<<<<<<< HEAD
-	for _, dest := range peers {
-		msg := cMsgToPbMsg(conMsg, dest.id)
-		pbft.helper.InnerUnicast(msg, dest.id)
-	}
-=======
 	msg := cMsgToPbMsg(conMsg, pbft.id)
 	pbft.helper.InnerBroadcast(msg)
->>>>>>> 58add872
 
 	return nil
 }
