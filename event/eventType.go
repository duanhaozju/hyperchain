// common event defined
// author: Lizhong kuang
// date: 2016-08-24
// last modified:2016-08-25
package event

import "hyperchain/core/types"

//consensus event incoming from outer,peers post
type ConsensusEvent struct{ Payload []byte }

type AliveEvent struct{ Payload bool }

// send consensus event to outer peers for consensus module
type BroadcastConsensusEvent struct{ Payload []byte }

//receive new block event from node consensus event for consensus module
type NewBlockEvent struct {
	Payload    []byte
	CommitTime int64
}

//general tx local
type NewTxEvent struct{ Payload []byte }

type TxUniqueCastEvent struct {
	Payload []byte
	PeerId  uint64
}

type NewBlockPoolEvent struct{ Payload []byte }

//node receive checkpoint sync event and then,check db and send block require request to peers
type SendCheckpointSyncEvent struct{ Payload []byte }

//receive event from consensus module
type StateUpdateEvent struct{ Payload []byte }

// after get all required block,send this block to node
type ReceiveSyncBlockEvent struct{ Payload []byte }

//receive new block event from node consensus event for consensus module
type ExeTxsEvent struct {
<<<<<<< HEAD
	Transactions []*types.Transaction
	Digest       string
	SeqNo        uint64
	View         uint64
	IsPrimary    bool
}

type ValidatedTxs struct {
	Transactions []*types.Transaction
	Hash         []byte
	Digest       string
	SeqNo        uint64
	View         uint64
=======
	Transactions	[]*types.Transaction
	SeqNo			uint64
	View			uint64
	IsPrimary		bool
}

type ValidatedTxs struct {
	Transactions	[]*types.Transaction
	Hash			string
	SeqNo			uint64
	View			uint64
>>>>>>> 727068f2
}

// if the CommitStatus is true, we will commit the blocks and save the statedb
// or we will rollback the statedb
// Flag == true, commit; Flag == false, rollback
type CommitOrRollbackBlockEvent struct {
<<<<<<< HEAD
	SeqNo      uint64
	Timestamp  int64
	CommitTime int64
	Flag       bool
	IsPrimary  bool
}

type RespInvalidTxsEvent struct {
	Payload []byte
=======
	SeqNo      	uint64
	Hash		string
	Timestamp	int64
	CommitTime 	int64
	Flag       	bool
	IsPrimary	bool
>>>>>>> 727068f2
}<|MERGE_RESOLUTION|>--- conflicted
+++ resolved
@@ -41,9 +41,7 @@
 
 //receive new block event from node consensus event for consensus module
 type ExeTxsEvent struct {
-<<<<<<< HEAD
 	Transactions []*types.Transaction
-	Digest       string
 	SeqNo        uint64
 	View         uint64
 	IsPrimary    bool
@@ -51,45 +49,23 @@
 
 type ValidatedTxs struct {
 	Transactions []*types.Transaction
-	Hash         []byte
-	Digest       string
+	Hash         string
 	SeqNo        uint64
 	View         uint64
-=======
-	Transactions	[]*types.Transaction
-	SeqNo			uint64
-	View			uint64
-	IsPrimary		bool
-}
-
-type ValidatedTxs struct {
-	Transactions	[]*types.Transaction
-	Hash			string
-	SeqNo			uint64
-	View			uint64
->>>>>>> 727068f2
 }
 
 // if the CommitStatus is true, we will commit the blocks and save the statedb
 // or we will rollback the statedb
 // Flag == true, commit; Flag == false, rollback
 type CommitOrRollbackBlockEvent struct {
-<<<<<<< HEAD
 	SeqNo      uint64
 	Timestamp  int64
 	CommitTime int64
 	Flag       bool
+	Hash       string
 	IsPrimary  bool
 }
 
 type RespInvalidTxsEvent struct {
 	Payload []byte
-=======
-	SeqNo      	uint64
-	Hash		string
-	Timestamp	int64
-	CommitTime 	int64
-	Flag       	bool
-	IsPrimary	bool
->>>>>>> 727068f2
 }