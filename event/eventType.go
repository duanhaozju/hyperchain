--- conflicted
+++ resolved
@@ -5,11 +5,6 @@
 package event
 
 import "hyperchain/core/types"
-<<<<<<< HEAD
-
-
-=======
->>>>>>> 0bb1f370
 
 //consensus event incoming from outer,peers post
 type ConsensusEvent struct{ Payload []byte }
@@ -28,16 +23,10 @@
 //general tx local
 type NewTxEvent struct{ Payload []byte  }
 
-<<<<<<< HEAD
-//transmit tx to primary node
-type TxUniqueCastEvent struct{ Payload []byte
-			       PeerId uint64  }
-=======
 type TxUniqueCastEvent struct{
 	Payload	[]byte
 	PeerId	uint64
 }
->>>>>>> 0bb1f370
 
 type NewBlockPoolEvent struct{ Payload []byte  }
 
@@ -48,26 +37,7 @@
 type StateUpdateEvent struct{ Payload []byte }
 
 // after get all required block,send this block to node
-<<<<<<< HEAD
-type ReceiveSyncBlockEvent struct{Payload []byte }
-
-// after exe all txs,send the executable txs and its' hash to the pbft module
-type ExeTxsEvent struct{ Transactions []types.Transaction
-			 SequenceNum uint64}
-
-// if the CommitStatus is true, we will commit the blocks and save the statedb
-// or we will rollback the statedb
-type CommitOrRollbackBlockEvent struct{ Transactions []types.Transaction
-					SequenceNum uint64
-					Timestamp int64
-					CommitTime int64
-					CommitStatus bool  }
-
-
-
-=======
 type ReceiveSyncBlockEvent struct{ Payload []byte }
->>>>>>> 0bb1f370
 
 //receive new block event from node consensus event for consensus module
 type ExeTxsEvent struct{
