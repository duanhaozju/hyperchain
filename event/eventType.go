// common event defined
// author: Lizhong kuang
// date: 2016-08-24
// last modified:2016-08-25
package event

import "hyperchain/core/types"

//consensus event incoming from outer,peers post
type ConsensusEvent struct{ Payload []byte }

type AliveEvent struct{ Payload bool }

// send consensus event to outer peers for consensus module
type BroadcastConsensusEvent struct{ Payload []byte }

//receive new block event from node consensus event for consensus module
type NewBlockEvent struct {
	Payload    []byte
	CommitTime int64
}

//general tx local
type NewTxEvent struct{ Payload []byte }

type TxUniqueCastEvent struct {
	Payload []byte
	PeerId  uint64
}

type NewBlockPoolEvent struct{ Payload []byte }

//node receive checkpoint sync event and then,check db and send block require request to peers
type SendCheckpointSyncEvent struct{ Payload []byte }

//receive event from consensus module
type StateUpdateEvent struct{ Payload []byte }

// after get all required block,send this block to node
type ReceiveSyncBlockEvent struct{ Payload []byte }

//receive new block event from node consensus event for consensus module
type ExeTxsEvent struct {
	Transactions []*types.Transaction
	SeqNo        uint64
	View         uint64
	IsPrimary    bool
}

type ValidatedTxs struct {
	Transactions []*types.Transaction
	Hash         string
	SeqNo        uint64
	View         uint64
}

// if the CommitStatus is true, we will commit the blocks and save the statedb
// or we will rollback the statedb
// Flag == true, commit; Flag == false, rollback
type CommitOrRollbackBlockEvent struct {
<<<<<<< HEAD
	SeqNo      	uint64
	Hash		string
	Timestamp	int64
	CommitTime 	int64
	Flag       	bool
	IsPrimary	bool
=======
	SeqNo      uint64
	Timestamp  int64
	CommitTime int64
	Flag       bool
	Hash       string
	IsPrimary  bool
>>>>>>> 741c3cf7
}

type RespInvalidTxsEvent struct {
	Payload []byte
}<|MERGE_RESOLUTION|>--- conflicted
+++ resolved
@@ -58,21 +58,12 @@
 // or we will rollback the statedb
 // Flag == true, commit; Flag == false, rollback
 type CommitOrRollbackBlockEvent struct {
-<<<<<<< HEAD
-	SeqNo      	uint64
-	Hash		string
-	Timestamp	int64
-	CommitTime 	int64
-	Flag       	bool
-	IsPrimary	bool
-=======
 	SeqNo      uint64
 	Timestamp  int64
 	CommitTime int64
 	Flag       bool
 	Hash       string
 	IsPrimary  bool
->>>>>>> 741c3cf7
 }
 
 type RespInvalidTxsEvent struct {
