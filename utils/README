NAME:
     utils :the internal test util command line interface

USAGE:
     ./utils -o <option> [arguments...]

VERSION:
      1.0

OPTIONS:
      account:
            description: generate a test account
            selectable arguments: (1) p

      transaction:
            description: generate a test transaction
            selectable arguments: (1) p (2) from (3) to (4) timestamp (5) v (6) l (7) t (8) ip (9) port (10) s (11) simulate

      stress_test:
            description: execute a stress test
            selectable arguments: (1) nodefile (2) duration (3) tps (4) instant (5) type (6) ratio (7) rand_normal_tx
                                  (8) rand_contract_tx (9) rand_contract (10) code (11) invoke_payload (12) load

      execute_transaction:
            description: execute a transaction with the parameters been specify
            selectable arguments: (1) p (2) from (3) to (4) timestamp (5) v (6) l (7) t (8) ip (9) port (10) s (11) simulate

Command Line Arguments:
    -code string
        use to specify the contract bin code during the stress test
    -duration int
        use to specify the duration of the stress test
    -from string
        use to specify transaction sender address
    -instant int
        use to specify the instantaneous transaction number
    -invoke_payload string
        use to specify the contract invocation payload during the stress test
    -ip string
        use to specify the ip address (default "localhost")
    -l string
        use to specify transaction payload
    -load
        use the generated transaction saved in the file
    -nodefile string
        use to specify node address configuration file path (default "./nodes.json")
    -o string
        Two option:(1)account: create account  (2)transaction: create normal transaction or contract transaction
    -p string
        use to specify account password
    -port int
        use to specify the server port (default 8081)
    -rand_contract int
        use to specify the number of random contract which used in stress test
    -rand_contract_tx int
        use to specify the number of random contract transaction which used in stress test
    -rand_normal_tx int
        use to specify the number of random normal transaction which used in stress test
    -ratio float
        use to specify the normal transaction's proportion, 1 - ratio represent the contract transaction's proportion (default 0.5)
    -s	use to mask output
    -simulate
        use to specify wthether the generated transaction run in sandbox
    -t int
        use to specify transaction type to generate, 0 represent normal transaction, 1 represent contract transaction
    -timestamp int
        use to specify transaction's timestamp, use the current system time if no value been passed
    -to string
        use to specify transaction receiver address
    -tps int
        use to specify the tps during the stress test
    -type int
        use to specify the stress test type, 0 represent normal transaction test, 1 represent contract transaction test, 2 represent normal and contract mix test
    -v int
        use to specify transaction transfer amount (default -1)


Example:

1. New Accont:
    ./utils -o account -p 123456

    output looks like:

    ```
    ================================ Create Account ========================================
    Create new account! Your Account address is: 0xb4bd63bc7e8146b813c71c8f7cc4b21c03b80d80
    Your Account password is: 123456
    ```

2. New Normal Transaction

    2.1.
    ./utils -o transaction -t 0 -from 0xb4bd63bc7e8146b813c71c8f7cc4b21c03b80d80 -p 123456 -to 0xb8775c50762c677de8e603a2e99eec359ba7e36b -v 100

    000f1a7a08ccc48e5d30f80850cf1cf283aa3abd
    output looks like:

    ```
    Create Normal Transaction Success!
    Arugments:
    	from: 0xb4bd63bc7e8146b813c71c8f7cc4b21c03b80d80
    	to: 0xb8775c50762c677de8e603a2e99eec359ba7e36b
    	timestamp: 1478929324253199020
    	value: 100
    	signature: b5a4dcd4bcff51cae53c6a31b7bcd0a7b1db7389f115f7d11e1b63a310a948406d26d8b716a914244fe6afb3e2e2c2b34cf33ca38b30973f51c705da1a68b31101
    JSONRPC COMMAND:
    	 curl localhost:8081 --data '{"jsonrpc":"2.0","method":"tx_sendTransaction","params":[{"from":"0xb4bd63bc7e8146b813c71c8f7cc4b21c03b80d80","to":"0xb8775c50762c677de8e603a2e99eec359ba7e36b","timestamp":1478929324253199020,"value":100,"signature":"b5a4dcd4bcff51cae53c6a31b7bcd0a7b1db7389f115f7d11e1b63a310a948406d26d8b716a914244fe6afb3e2e2c2b34cf33ca38b30973f51c705da1a68b31101"}],"id":1}'
    ```

    2.2.
    ./utils -o transaction -from 0xb4bd63bc7e8146b813c71c8f7cc4b21c03b80d80  -p 123456 -v 100

    genesis 地址:./utils -o transaction -from 0x000f1a7a08ccc48e5d30f80850cf1cf283aa3abd  -p 123 -v 100
    output looks like:

    ```
    Create Normal Transaction Success!
    Arugments:
    	from: 0xb4bd63bc7e8146b813c71c8f7cc4b21c03b80d80
    	to: 0xee62f86d30543272527e992cd52d7fbebf34fcf7
    	timestamp: 1478929434262907871
    	value: 100
    	signature: 6d8d6738021300a4001a99c21302dd3f230e70a533c40558bd180564208b595d15d86c893bac1e466948fe8ce84f647e2d5110e37c9862936ed65e177a1ef0a900
    JSONRPC COMMAND:
    	 curl localhost:8081 --data '{"jsonrpc":"2.0","method":"tx_sendTransaction","params":[{"from":"0xb4bd63bc7e8146b813c71c8f7cc4b21c03b80d80","to":"0xee62f86d30543272527e992cd52d7fbebf34fcf7","timestamp":1478929434262907871,"value":100,"signature":"6d8d6738021300a4001a99c21302dd3f230e70a533c40558bd180564208b595d15d86c893bac1e466948fe8ce84f647e2d5110e37c9862936ed65e177a1ef0a900"}],"id":1}'
    ```

    transaction receiver's address is generated randomly (Similarly, a random transfer amount will be generated if no v been specified)

3. New Contract Deploy Transaction
    ./utils -o transaction -t 1 -from 0xb4bd63bc7e8146b813c71c8f7cc4b21c03b80d80  -p 123456 -l 0x6060604052610114806100126000396000f360606040526000357c010000000000000000000000000000000000000000000000000000000090048063bcdfe0d51461003c57610037565b610002565b346100025761004e60048050506100bc565b60405180806020018281038252838181518152602001915080519060200190808383829060006004602084601f0104600302600f01f150905090810190601f1680156100ae5780820380516001836020036101000a031916815260200191505b509250505060405180910390f35b6020604051908101604052806000815260200150604060405190810160405280600b81526020017f48656c6c6f20576f726c640000000000000000000000000000000000000000008152602001509050610111565b9056
    (no `to` field specified)
    output looks like:

    ```
    Create Contract Transaction Success!
    ARGUMENTS:
    	from: 0xb4bd63bc7e8146b813c71c8f7cc4b21c03b80d80
    	to:
    	timestamp: 1478929722621401550
    	payload: 0x6060604052610114806100126000396000f360606040526000357c010000000000000000000000000000000000000000000000000000000090048063bcdfe0d51461003c57610037565b610002565b346100025761004e60048050506100bc565b60405180806020018281038252838181518152602001915080519060200190808383829060006004602084601f0104600302600f01f150905090810190601f1680156100ae5780820380516001836020036101000a031916815260200191505b509250505060405180910390f35b6020604051908101604052806000815260200150604060405190810160405280600b81526020017f48656c6c6f20576f726c640000000000000000000000000000000000000000008152602001509050610111565b9056
    	signature: ff69bfdbb191305d2b4731e2f4275d41aa97ed7a817206c3a2b41e7c5aca018f7e6416f6013bea35bb2fe9de84667120fd272ba64b723a50de5194d5dfd983a001
    JSONRPC COMMAND:
    	curl localhost:8081 --data '{"jsonrpc":"2.0","method":"contract_deployContract","params":[{"from":"0xb4bd63bc7e8146b813c71c8f7cc4b21c03b80d80","timestamp":1478929722621401550,"payload":"0x6060604052610114806100126000396000f360606040526000357c010000000000000000000000000000000000000000000000000000000090048063bcdfe0d51461003c57610037565b610002565b346100025761004e60048050506100bc565b60405180806020018281038252838181518152602001915080519060200190808383829060006004602084601f0104600302600f01f150905090810190601f1680156100ae5780820380516001836020036101000a031916815260200191505b509250505060405180910390f35b6020604051908101604052806000815260200150604060405190810160405280600b81526020017f48656c6c6f20576f726c640000000000000000000000000000000000000000008152602001509050610111565b9056","signature":"ff69bfdbb191305d2b4731e2f4275d41aa97ed7a817206c3a2b41e7c5aca018f7e6416f6013bea35bb2fe9de84667120fd272ba64b723a50de5194d5dfd983a001"}],"id":1}'
    ```
4. New Contract Invocation Transaction
    ./utils -o transaction -t 1 -from 0xb4bd63bc7e8146b813c71c8f7cc4b21c03b80d80 -p 123456 -to 0x5fc7a6887e959da2f1f48f991b4f3f358a133a47 -l 0x569c5f6d -timestamp 1234

    output looks like

    ```
    Create Contract Transaction Success!
    ARGUMENTS:
    	from: 0x201a29d2ef31797dfb54b5d8f6aed55a2ebb069c
    	to: 0x5fc7a6887e959da2f1f48f991b4f3f358a133a47
    	timestamp: 1478932647811296166
    	payload: 0x569c5f6d
    	signature: 7789559287a02a73a69793663c093fc0f1d4552db403f8da177f779bce2e7a0a5e16717d8560d12e8b62fafd94ddd91b6f5b232a9aed868ef7ea440f4555fd4501
    JSONRPC COMMAND:
    	 curl localhost:8081 --data '{"jsonrpc":"2.0","method":"contract_invokeContract","params":[{"from":"0x201a29d2ef31797dfb54b5d8f6aed55a2ebb069c", "to":"0x5fc7a6887e959da2f1f48f991b4f3f358a133a47","timestamp":1478932647811296166,"payload":"0x569c5f6d","signature":"7789559287a02a73a69793663c093fc0f1d4552db403f8da177f779bce2e7a0a5e16717d8560d12e8b62fafd94ddd91b6f5b232a9aed868ef7ea440f4555fd4501"}],"id":1}'
    ```

5. Stress Test
    5.1.  normal transaction stress test with 1000 tps and 10 instant concurrency elapsed 30 seconds
    ./utils -o stress_test -tps 1000 -instant 10 -duration 30 -type 0 -load=true
    5.2.  contract transaction stress test with 1000 tps and 10 instant concurrency elapsed 30 seconds
    ./utils -o stress_test -tps 1000 -instant 10 -duration 30 -type 1 -load=true -code "balabala" -invoke_payload "balabala"
    5.3.  mix transaction stress test with 1000 tps and 10 instant concurrency elapsed 30 seconds (70 percent normal transaction and 30 percent contract transaction)
<<<<<<< HEAD
    ./utils -o stress_test -tps 1000 -instant 10 -duration 30 -type 2 -ratio 0.7 -load=false -rand_normal_tx 30 -rand_contract_tx 50 -rand_contract 20
=======
    ./utils -o stress_test -tps 1000 -instant 10 -duration 30 -type 2 -ratio 0.7 -load=load -rand_normal_tx 30 -rand_contract_tx 50 -rand_contract 20
    5.4.  simulate transaction stress test with 1000 tps and 10 instant concurrency elapsed 30 seconds
    ./utils -o stress_test -tps 1000 -instant 10 -duration 30 -type 0 -load=load -rand_normal_tx 30 -rand_contract_tx 50 -rand_contract 20 -simulate=true
>>>>>>> 1ce5d259

    IMPORTANT:
    keep in mind that remove the testdata directory when you clear the hyperchain node's d atabase!

6. Execute Transaction
   6.1 Execute transaction in the real environment
   ./utils -o transaction -t 0 -from 000f1a7a08ccc48e5d30f80850cf1cf283aa3abd -p 123 -to 0xb8775c50762c677de8e603a2e99eec359ba7e36b -v 100
   ./utils -o transaction -t 0 -from 000f1a7a08ccc48e5d30f80850cf1cf283aa3abd -p 123 -to 0xb8775c50762c677de8e603a2e99eec359ba7e36b -v 100 -simulate=false

   6.2 Execute transaction in the sandbox
   ./utils -o transaction -t 0 -from 000f1a7a08ccc48e5d30f80850cf1cf283aa3abd -p 123 -to 0xb8775c50762c677de8e603a2e99eec359ba7e36b -v 100 -simulate=true
   ./utils -o transaction -t 1 -from 000f1a7a08ccc48e5d30f80850cf1cf283aa3abd -p 123 -l 0x6060604052610114806100126000396000f360606040526000357c010000000000000000000000000000000000000000000000000000000090048063bcdfe0d51461003c57610037565b610002565b346100025761004e60048050506100bc565b60405180806020018281038252838181518152602001915080519060200190808383829060006004602084601f0104600302600f01f150905090810190601f1680156100ae5780820380516001836020036101000a031916815260200191505b509250505060405180910390f35b6020604051908101604052806000815260200150604060405190810160405280600b81526020017f48656c6c6f20576f726c640000000000000000000000000000000000000000008152602001509050610111565b9056 -simulate=true<|MERGE_RESOLUTION|>--- conflicted
+++ resolved
@@ -167,13 +167,9 @@
     5.2.  contract transaction stress test with 1000 tps and 10 instant concurrency elapsed 30 seconds
     ./utils -o stress_test -tps 1000 -instant 10 -duration 30 -type 1 -load=true -code "balabala" -invoke_payload "balabala"
     5.3.  mix transaction stress test with 1000 tps and 10 instant concurrency elapsed 30 seconds (70 percent normal transaction and 30 percent contract transaction)
-<<<<<<< HEAD
-    ./utils -o stress_test -tps 1000 -instant 10 -duration 30 -type 2 -ratio 0.7 -load=false -rand_normal_tx 30 -rand_contract_tx 50 -rand_contract 20
-=======
     ./utils -o stress_test -tps 1000 -instant 10 -duration 30 -type 2 -ratio 0.7 -load=load -rand_normal_tx 30 -rand_contract_tx 50 -rand_contract 20
     5.4.  simulate transaction stress test with 1000 tps and 10 instant concurrency elapsed 30 seconds
     ./utils -o stress_test -tps 1000 -instant 10 -duration 30 -type 0 -load=load -rand_normal_tx 30 -rand_contract_tx 50 -rand_contract 20 -simulate=true
->>>>>>> 1ce5d259
 
     IMPORTANT:
     keep in mind that remove the testdata directory when you clear the hyperchain node's d atabase!
