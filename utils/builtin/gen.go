package builtin

import (
	"hyperchain/accounts"
	"flag"
	"time"
	"github.com/golang/protobuf/proto"
	"hyperchain/common"
	"fmt"
	"hyperchain/core/types"
	"math/rand"
)

func NewAccount(password string, silense bool) (string, bool) {
	if password == "" {
		output(silense, "Please enter your password")
		return "", false
	}
	am := accounts.NewAccountManager(keystore, encryption)
	account, err := am.NewAccount(password)
	if err != nil {
		output(silense, "Create Account Failed! Detail error message: ", err.Error())
		return "", false
	} else {
		output(silense, "================================ Create Account ========================================")
		output(silense, "Create new account! Your Account address is:", account.Address.Hex())
		output(silense, "Your Account password is:", password)
		return account.Address.Hex(), true
	}
}
<<<<<<< HEAD

=======
>>>>>>> bf988d24
func NewAccounts(count int, password string, silense bool) bool {
	if password == "" {
		password = genesisPassword
	}
	for i := 0; i < count; i += 1 {
		NewAccount(password, silense)
	}
	return true
}
<<<<<<< HEAD

func NewTransaction(password string, from string, to string, timestamp int64, amount int64, payload string, t int, ip string, port int, simulate bool, silense bool) (string, bool) {
=======
func NewTransaction(password string, from string, to string, timestamp int64, amount int64, payload string, t int, ip string, port int, silense bool) (string, bool) {
>>>>>>> bf988d24
	if password == "" {
		output(silense, "Please enter your password")
		if silense == false {
			flag.PrintDefaults()
		}
		return "", false
	}
	var _from string
	var _to string
	var _timestamp int64
	var _amount int64
	var success bool
	if from != "" {
		_from = from
	} else {
		_from, success = NewAccount(password, silense)
		if success == false {
			output(silense, "Create account failed!")
			return "", false
		}
	}
	if timestamp <= 0 {
		_timestamp = time.Now().UnixNano() - timestampRange
	} else {
		_timestamp = timestamp
	}

	if amount < 0 {
		_amount = generateTransferAmount()
	} else {
		_amount = amount
	}
	if to == "" {
		_to = generateAddress()
	} else {
		_to = to
	}
	if t == 0 {
		txValue := types.NewTransactionValue(int64(defaultGasPrice), int64(defaultGas), _amount, nil)
		value, _ := proto.Marshal(txValue)
		tx := types.NewTransaction(common.HexToAddress(_from).Bytes(), common.HexToAddress(_to).Bytes(), value, _timestamp)
		begin := time.Now()
		signature, err := am.SignWithPassphrase(common.BytesToAddress(tx.From), tx.SighHash(kec256Hash).Bytes(), password)
		logger.Notice("Sign elapsed", time.Since(begin))
		if err != nil {
			output(silense, "Create Transaction failed!, detail error message: ", err)
			return "", false
		}
		output(silense, "Create Normal Transaction Success!")
		output(silense, "Arugments:")
		output(silense, "\tfrom:", _from)
		output(silense, "\tto:", _to)
		output(silense, "\ttimestamp:", _timestamp)
		output(silense, "\tvalue:", _amount)
		output(silense, "\tsignature:", common.Bytes2Hex(signature))
		output(silense, "JSONRPC COMMAND:")
		command := fmt.Sprintf("curl %s:%d --data '{\"jsonrpc\":\"2.0\",\"method\":\"tx_sendTransaction\",\"params\":[{\"from\":\"%s\",\"to\":\"%s\",\"timestamp\":%d,\"value\":%d,\"signature\":\"%s\", \"simulate\":%t}],\"id\":1}'", ip, port,_from, _to, _timestamp, _amount, common.Bytes2Hex(signature), simulate)
		output(silense, "\t", command)
		return command, true
	} else {
		_payload := common.StringToHex(payload)
		txValue := types.NewTransactionValue(int64(defaultGasPrice), int64(defaultGas), 0, common.FromHex(payload))
		value, _ := proto.Marshal(txValue)
		var tx *types.Transaction
		if to == "" {
			tx = types.NewTransaction(common.HexToAddress(_from).Bytes(), nil, value, _timestamp)
		} else {
			tx = types.NewTransaction(common.HexToAddress(_from).Bytes(), common.HexToAddress(to).Bytes(), value, _timestamp)
		}
		signature, err := am.SignWithPassphrase(common.BytesToAddress(tx.From), tx.SighHash(kec256Hash).Bytes(), password)
		if err != nil {
			output(silense, "Create Transaction failed!, detail error message: ", err)
			return "", false
		}
		output(silense, "Create Contract Transaction Success!")
		output(silense, "ARGUMENTS:")
		output(silense, "\tfrom:", _from)
		output(silense, "\tto:", to)
		output(silense, "\ttimestamp:", _timestamp)
		output(silense, "\tpayload:", _payload)
		output(silense, "\tsignature:", common.Bytes2Hex(signature))
		output(silense, "JSONRPC COMMAND:")
		if to == "" {
			command := fmt.Sprintf("curl %s:%d --data '{\"jsonrpc\":\"2.0\",\"method\":\"contract_deployContract\",\"params\":[{\"from\":\"%s\",\"timestamp\":%d,\"payload\":\"%s\",\"signature\":\"%s\", \"simulate\":%t}],\"id\":1}'", ip, port,_from, _timestamp, _payload, common.Bytes2Hex(signature), simulate)
			output(silense, "\t", command)
			return command, true
		} else {
			command := fmt.Sprintf("curl %s:%d --data '{\"jsonrpc\":\"2.0\",\"method\":\"contract_invokeContract\",\"params\":[{\"from\":\"%s\", \"to\":\"%s\",\"timestamp\":%d,\"payload\":\"%s\",\"signature\":\"%s\", \"simulate\":%t}],\"id\":1}'", ip, port,_from, to, _timestamp, _payload, common.Bytes2Hex(signature), simulate)
			output(silense, "\t", command)
			return command, true
		}
	}
}

func generateAddress() string {
	var letters = []byte("abcdef0123456789")
	b := make([]byte, 40)
	for i := 0; i < 40; i += 1 {
		b[i] = letters[rand.Intn(len(letters))]
	}
	return "0x" + string(b)
}

func generateTransferAmount() int64 {
	return int64(rand.Intn(transferUpperLimit-transferLowerLimit) + transferLowerLimit)
}

func output(silense bool, msg ...interface{}) {
	if !silense {
		fmt.Println(msg...)
	}
}<|MERGE_RESOLUTION|>--- conflicted
+++ resolved
@@ -28,10 +28,6 @@
 		return account.Address.Hex(), true
 	}
 }
-<<<<<<< HEAD
-
-=======
->>>>>>> bf988d24
 func NewAccounts(count int, password string, silense bool) bool {
 	if password == "" {
 		password = genesisPassword
@@ -41,12 +37,7 @@
 	}
 	return true
 }
-<<<<<<< HEAD
-
-func NewTransaction(password string, from string, to string, timestamp int64, amount int64, payload string, t int, ip string, port int, simulate bool, silense bool) (string, bool) {
-=======
 func NewTransaction(password string, from string, to string, timestamp int64, amount int64, payload string, t int, ip string, port int, silense bool) (string, bool) {
->>>>>>> bf988d24
 	if password == "" {
 		output(silense, "Please enter your password")
 		if silense == false {
@@ -88,9 +79,7 @@
 		txValue := types.NewTransactionValue(int64(defaultGasPrice), int64(defaultGas), _amount, nil)
 		value, _ := proto.Marshal(txValue)
 		tx := types.NewTransaction(common.HexToAddress(_from).Bytes(), common.HexToAddress(_to).Bytes(), value, _timestamp)
-		begin := time.Now()
 		signature, err := am.SignWithPassphrase(common.BytesToAddress(tx.From), tx.SighHash(kec256Hash).Bytes(), password)
-		logger.Notice("Sign elapsed", time.Since(begin))
 		if err != nil {
 			output(silense, "Create Transaction failed!, detail error message: ", err)
 			return "", false
@@ -103,7 +92,7 @@
 		output(silense, "\tvalue:", _amount)
 		output(silense, "\tsignature:", common.Bytes2Hex(signature))
 		output(silense, "JSONRPC COMMAND:")
-		command := fmt.Sprintf("curl %s:%d --data '{\"jsonrpc\":\"2.0\",\"method\":\"tx_sendTransaction\",\"params\":[{\"from\":\"%s\",\"to\":\"%s\",\"timestamp\":%d,\"value\":%d,\"signature\":\"%s\", \"simulate\":%t}],\"id\":1}'", ip, port,_from, _to, _timestamp, _amount, common.Bytes2Hex(signature), simulate)
+		command := fmt.Sprintf("curl %s:%d --data '{\"jsonrpc\":\"2.0\",\"method\":\"tx_sendTransaction\",\"params\":[{\"from\":\"%s\",\"to\":\"%s\",\"timestamp\":%d,\"value\":%d,\"signature\":\"%s\"}],\"id\":1}'", ip, port,_from, _to, _timestamp, _amount, common.Bytes2Hex(signature))
 		output(silense, "\t", command)
 		return command, true
 	} else {
@@ -130,11 +119,11 @@
 		output(silense, "\tsignature:", common.Bytes2Hex(signature))
 		output(silense, "JSONRPC COMMAND:")
 		if to == "" {
-			command := fmt.Sprintf("curl %s:%d --data '{\"jsonrpc\":\"2.0\",\"method\":\"contract_deployContract\",\"params\":[{\"from\":\"%s\",\"timestamp\":%d,\"payload\":\"%s\",\"signature\":\"%s\", \"simulate\":%t}],\"id\":1}'", ip, port,_from, _timestamp, _payload, common.Bytes2Hex(signature), simulate)
+			command := fmt.Sprintf("curl %s:%d --data '{\"jsonrpc\":\"2.0\",\"method\":\"contract_deployContract\",\"params\":[{\"from\":\"%s\",\"timestamp\":%d,\"payload\":\"%s\",\"signature\":\"%s\"}],\"id\":1}'", ip, port,_from, _timestamp, _payload, common.Bytes2Hex(signature))
 			output(silense, "\t", command)
 			return command, true
 		} else {
-			command := fmt.Sprintf("curl %s:%d --data '{\"jsonrpc\":\"2.0\",\"method\":\"contract_invokeContract\",\"params\":[{\"from\":\"%s\", \"to\":\"%s\",\"timestamp\":%d,\"payload\":\"%s\",\"signature\":\"%s\", \"simulate\":%t}],\"id\":1}'", ip, port,_from, to, _timestamp, _payload, common.Bytes2Hex(signature), simulate)
+			command := fmt.Sprintf("curl %s:%d --data '{\"jsonrpc\":\"2.0\",\"method\":\"contract_invokeContract\",\"params\":[{\"from\":\"%s\", \"to\":\"%s\",\"timestamp\":%d,\"payload\":\"%s\",\"signature\":\"%s\"}],\"id\":1}'", ip, port,_from, to, _timestamp, _payload, common.Bytes2Hex(signature))
 			output(silense, "\t", command)
 			return command, true
 		}
