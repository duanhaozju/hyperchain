package builtin

import (
	"bufio"
	"bytes"
	"fmt"
	"io/ioutil"
	"math/rand"
	"net/http"
	"os"
	"regexp"
	"strings"
	"sync"
	"time"
)

func StressTest(nodeFile string, duration int, tps int, instant int, testType int, ratio float64, randNormalTx int, randContractTx int, randContract int, code string, methoddata string, silense bool, load bool, estimation int, keystore string) bool {
	if tps == 0 || instant == 0 {
		output(silense, "invalid tps or instant parameter")
		return false
	}
	initGenesis()
	nodes, n, err := loadNodeInfo(nodeFile)
	if err != nil {
		return false
	}
	generateNormalTransaction(load, randNormalTx)
	generateContractTransaction(load, randContract, randContractTx, code, methoddata)
	start := time.Now().Unix()
	timeBegin := time.Now().UnixNano()
	end := start + int64(duration)
	var interval time.Duration
	tmp := float64(instant) / float64(tps)
	if tmp >= 1 {
		output(silense, "invalid tps or instant parameter")
		return false
	} else if tmp >= 0.001 && tmp < 1 {
		interval = time.Duration(tmp*1000) * time.Millisecond
	} else if tmp < 0.001 && tmp >= 0.001*0.001 {
		interval = time.Duration(tmp*1000*1000) * time.Microsecond
	} else {
		interval = time.Duration(tmp*1000*1000*1000) * time.Nanosecond
	}
	logger.Notice("=============== Stress Test Begin ===============")
	logger.Notice("=============== Arguments =======================")
	logger.Notice("\tTPS: ", tps)
	logger.Notice("\tInstant Concurrency: ", instant)
	logger.Notice("\tDuration: ", duration)
	var wg sync.WaitGroup
	for time.Now().Unix() < end {
		go sendBatch(nodes, n, instant, testType, ratio, wg)
		time.Sleep(interval)
	}
	wg.Wait()
	timeEnd := time.Now().UnixNano()
	logger.Notice("=============== Stress Test Finish ===============")
	logger.Notice("=============== Performance Behavior  =======================")
	time.Sleep(15 * time.Second)
	queryStatistic(timeBegin+int64(estimation)*time.Second.Nanoseconds(), timeEnd-int64(estimation)*time.Second.Nanoseconds(), globalNodes[2])
	return true
}

func sendBatch(nodes []string, n int, instant int, testType int, ratio float64, wg sync.WaitGroup) {
	for i := 0; i < instant/n; i += 1 {
		for j := 0; j < n; j += 1 {
			wg.Add(1)
			go sendRequest(nodes[j], testType, ratio, wg)
			time.Sleep(400 * time.Microsecond)
		}
	}
}
func sendRequest(address string, testType int, ratio float64, wg sync.WaitGroup) {
	client := http.Client{}
	var cmd string
	if testType == 0 {
		if normalTxPool == nil {
			logger.Fatal("empty normal transaction pool")
			return
		}
		cmd = normalTxPool[rand.Intn(len(normalTxPool))]
	} else if testType == 1 {
		if contractTxPool == nil {
			logger.Fatal("empty contract transaction pool")
			return
		}
		cmd = contractTxPool[rand.Intn(len(contractTxPool))]
	} else if testType == 2 {
		// nonghang actual transaction
		cmd, _ = NewTransaction(genesisPassword, globalAccounts[rand.Intn(len(globalAccounts))], NHcontract, time.Now().UnixNano(), 0, NHmethod2, 1, "", 0, true, false)
		pattern, _ := regexp.Compile(".*'(.*?)'")
		ret := pattern.FindStringSubmatch(cmd)
		if ret == nil || len(ret) < 2 {
			return
		}
		cmd = ret[1]
	} else if testType == 3 {
		// nonghang simulate transaction
		cmd, _ = NewTransaction(genesisPassword, globalAccounts[rand.Intn(len(globalAccounts))], NHcontract, time.Now().UnixNano(), 0, NHmethod2, 1, "", 0, true, true)
		pattern, _ := regexp.Compile(".*'(.*?)'")
		ret := pattern.FindStringSubmatch(cmd)
		if ret == nil || len(ret) < 2 {
			return
		}
		cmd = ret[1]
	} else {
		if normalTxPool == nil || contractTxPool == nil {
			logger.Fatal("empty contract transaction pool or normal transaction pool")
			return
		}
		if randomChoice(ratio) == 0 {
			// normal
			cmd = normalTxPool[rand.Intn(len(normalTxPool))]
		} else {
			// contract
			cmd = contractTxPool[rand.Intn(len(contractTxPool))]
		}
	}
	var jsonStr = []byte(cmd)

	req, err := http.NewRequest("POST", address, bytes.NewBuffer(jsonStr))
	req.Header.Set("Content-Type", "application/json")

	resp, err := client.Do(req)
	if err != nil {
		logger.Errorf("Error: ", err)
	} else {
		body, _ := ioutil.ReadAll(resp.Body)
		logger.Info("Result: ", string(body))
	}
	wg.Done()
}

func loadNodeInfo(nodeFile string) ([]string, int, error) {
	var nodes []string
	n := 0
	file, err := os.Open(nodeFile)
	if err != nil {
		logger.Fatal(err)
		return nil, 0, err
	}
	defer file.Close()

	scanner := bufio.NewScanner(file)
	pattern, _ := regexp.Compile("http[s]?...([0-9]{2,3}.[0-9]{1,3}.[0-9]{1,3}.[0-9]{1,3})|localhost.[0-9]{4}")
	for scanner.Scan() {
		if scanner.Text() == "" {
			continue
		}
		match := pattern.Match([]byte(scanner.Text()))
		if match == false {
			continue
		}
		nodes = append(nodes, scanner.Text())
		n += 1
	}
	if err := scanner.Err(); err != nil {
		logger.Fatal(err)
		return nil, 0, err
	}
	globalNodes = nodes
	logger.Notice(nodes, n)
	return nodes, n, nil
}

func generateNormalTransaction(load bool, n int) {
	logger.Notice("================ Generate Normal Transactions ================")
	var cnt int
	var tmp []string
	var ret []string
	if n == 0 {
		n = normalTransactionNumber
	}
	if load {
		cnt, ret = read(normalTxStore, n)
		if cnt > 0 {
			normalTxPool = append(normalTxPool, ret...)
		}
	}
	for i := 0; i < n-cnt; i += 1 {
		sender := genesisAccount[rand.Intn(len(genesisAccount))]
		receiver := generateAddress()
		amount := generateTransferAmount()
<<<<<<< HEAD
		command, success := NewTransaction(genesisPassword, sender, receiver, 0, amount, "", 0, "localhost", 8081, true, keystore)
=======
		command, success := NewTransaction(genesisPassword, sender, receiver, 0, amount, "", 0, "localhost", 8081, true, false)
>>>>>>> da8ff4b1

		if success == false {
			logger.Error("create normal transaction failed")
		} else {
			pattern, _ := regexp.Compile(".*'(.*?)'")
			ret := pattern.FindStringSubmatch(command)
			if ret == nil || len(ret) < 2 {
				return
			}
			normalTxPool = append(normalTxPool, ret[1])
			tmp = append(tmp, ret[1])
		}
	}
	if len(tmp) > 0 {
		write(normalTxStore, tmp)
	}
	logger.Notice(normalTxPool)
	logger.Noticef("================ %d Normal Transactions Generated ================", len(normalTxPool))
}

func generateContractTransaction(load bool, n, m int, code, methoddata string) {
	var cnt int
	var ret []string
	var cnt2 int
	var tmp []string
	if n == 0 {
		n = contractNumber
	}
	if m == 0 {
		m = contractTransactionNumber
	}
	if load {
		cnt, ret = read(contractTxStore, m)
		contractTxPool = append(contractTxPool, ret...)

		cnt2, ret = read(contractStore, n)
		contract = append(contract, ret...)
	}
	generateContract(n-cnt2, code)
	logger.Notice("================ Generate Contract Transactions ================")
	for i := 0; i < m-cnt; i += 1 {
		sender := genesisAccount[rand.Intn(len(genesisAccount))]
		if contract == nil {
			logger.Fatal("empty contract pool")
			return
		}
		receiver := contract[rand.Intn(len(contract))]
		if methoddata == "" {
			if code != "" {
				logger.Fatal("Please specify related invocation payload")
				continue
			} else {
				methoddata = methodid
			}
		}
<<<<<<< HEAD
		command, success := NewTransaction(genesisPassword, sender, receiver, 0, 0, methoddata, 1, "localhost", 8081, true, keystore)
=======
		command, success := NewTransaction(genesisPassword, sender, receiver, 0, 0, methoddata, 1, "localhost", 8081, true, false)
>>>>>>> da8ff4b1
		if success == false {
			logger.Error("create contract transaction failed")
		} else {
			pattern, _ := regexp.Compile(".*'(.*?)'")
			ret := pattern.FindStringSubmatch(command)
			if ret == nil || len(ret) < 2 {
				return
			}
			contractTxPool = append(contractTxPool, ret[1])
			tmp = append(tmp, ret[1])
		}
	}
	write(contractTxStore, tmp)
	logger.Notice(contractTxPool)
	logger.Noticef("================ %d Contract Transactions Generated ================", len(contractTxPool))
}

func generateContract(n int, code string) {
	var tmp []string
	logger.Notice("================ Generate Contract ================")
	for i := 0; i < n; i += 1 {
		sender := genesisAccount[rand.Intn(len(genesisAccount))]
		if code == "" {
			code = payload
		}
<<<<<<< HEAD
		command, success := NewTransaction(genesisPassword, sender, "", 0, 0, code, 1, "localhost", 8081, true, keystore)
=======
		command, success := NewTransaction(genesisPassword, sender, "", 0, 0, code, 1, "localhost", 8081, true, false)
>>>>>>> da8ff4b1
		if success {
			pattern, _ := regexp.Compile(".*'(.*)'")
			ret := pattern.FindStringSubmatch(command)
			if ret == nil || len(ret) < 2 {
				return
			}
			cmd := ret[1]
			resp, err := communication(cmd, globalNodes[0])
			if err != nil {
				logger.Errorf("Error: ", err)
			} else {
				pattern, _ := regexp.Compile(".*result...(.*)\"")
				ret := pattern.FindStringSubmatch(string(resp))
				if ret == nil || len(ret) < 2 {
					return
				}
				txHash := ret[1]
				// get receipt
				cmd := fmt.Sprintf("{\"jsonrpc\":\"2.0\",\"method\":\"tx_getTransactionReceipt\",\"params\":[\"%s\"],\"id\":1}", txHash)
				time.Sleep(2 * time.Second)
				resp, err := communication(cmd, globalNodes[0])
				if err != nil {
					logger.Errorf("Error: ", err)
				} else {
					pattern, err := regexp.Compile(".*contractAddress...(.*?)\"")
					if err != nil {
						logger.Fatal(err)
					} else {
						ret := pattern.FindStringSubmatch(string(resp))
						if ret == nil || len(ret) < 2 {
							return
						}
						contract = append(contract, ret[1])
						tmp = append(tmp, ret[1])
					}
				}
			}
		} else {
			logger.Fatal("Create deploy transaction failed")
		}
	}
	write(contractStore, tmp)
	logger.Notice(contract)
	logger.Noticef("================ %d Contracts Generated ================", len(contract))
}

func initGenesis() {
	genesisAccount = append(genesisAccount, "0x000f1a7a08ccc48e5d30f80850cf1cf283aa3abd")
	genesisAccount = append(genesisAccount, "0xe93b92f1da08f925bdee44e91e7768380ae83307")
	genesisAccount = append(genesisAccount, "0x6201cb0448964ac597faf6fdf1f472edf2a22b89")
	genesisAccount = append(genesisAccount, "0xb18c8575e3284e79b92100025a31378feb8100d6")
}

func communication(cmd string, server string) ([]byte, error) {
	client := http.Client{}
	var jsonStr = []byte(cmd)
	req, err := http.NewRequest("POST", server, bytes.NewBuffer(jsonStr))
	req.Header.Set("Content-Type", "application/json")
	resp, err := client.Do(req)
	if err != nil {
		logger.Errorf("Error: ", err)
		return nil, err
	} else {
		body, _ := ioutil.ReadAll(resp.Body)
		return body, nil
	}
}

func randomChoice(ratio float64) int {
	var tmp []int
	for i := 0; i < int(ratio*10); i += 1 {
		tmp = append(tmp, 0)
	}
	for i := int(ratio * 10); i < 10; i += 1 {
		tmp = append(tmp, 1)
	}
	return tmp[rand.Intn(len(tmp))]
}

func read(path string, n int) (int, []string) {
	file, err := os.Open(path)
	if err != nil {
		return 0, nil
	}
	defer file.Close()
	var ret []string
	var count int = 0
	// TODO read from file randomly
	scanner := bufio.NewScanner(file)
	for scanner.Scan() && count < n {
		ret = append(ret, scanner.Text())
		count += 1
	}
	if err := scanner.Err(); err != nil {
		return 0, nil
	}
	return len(ret), ret
}

func write(path string, data []string) error {
	var file *os.File
	var err error
	idx := strings.LastIndex(path, "/")
	if idx != -1 {
		subpath := path[:idx]
		err := os.MkdirAll(subpath, 0777)
		if err != nil {
			return err
		}
	}
	if _, e := os.Stat(path); os.IsNotExist(e) {
		file, err = os.Create(path)
		if err != nil {
			logger.Error(err)
			return err
		}
	} else {
		file, err = os.OpenFile(path, os.O_RDWR|os.O_APPEND, 0644)
		if err != nil {
			return err
		}
	}
	for _, entry := range data {
		_, err = file.WriteString(entry + "\n")
	}
	file.Close()
	return nil
}

func queryStatistic(begin, end int64, server string) {
	// Get TPS
	cmd := fmt.Sprintf("{\"jsonrpc\":\"2.0\",\"method\":\"block_queryTPS\",\"params\":[{\"from\":%d,\"to\":%d}],\"id\":1}", begin, end)
	resp, err := communication(cmd, server)
	if err != nil {
		logger.Error("Get Statistic Data failed")
	} else {
		logger.Notice(string(resp))
	}
	// Get Latency
}<|MERGE_RESOLUTION|>--- conflicted
+++ resolved
@@ -14,7 +14,7 @@
 	"time"
 )
 
-func StressTest(nodeFile string, duration int, tps int, instant int, testType int, ratio float64, randNormalTx int, randContractTx int, randContract int, code string, methoddata string, silense bool, load bool, estimation int, keystore string) bool {
+func StressTest(nodeFile string, duration int, tps int, instant int, testType int, ratio float64, randNormalTx int, randContractTx int, randContract int, code string, methoddata string, silense bool, load bool, estimation int) bool {
 	if tps == 0 || instant == 0 {
 		output(silense, "invalid tps or instant parameter")
 		return false
@@ -180,11 +180,7 @@
 		sender := genesisAccount[rand.Intn(len(genesisAccount))]
 		receiver := generateAddress()
 		amount := generateTransferAmount()
-<<<<<<< HEAD
-		command, success := NewTransaction(genesisPassword, sender, receiver, 0, amount, "", 0, "localhost", 8081, true, keystore)
-=======
 		command, success := NewTransaction(genesisPassword, sender, receiver, 0, amount, "", 0, "localhost", 8081, true, false)
->>>>>>> da8ff4b1
 
 		if success == false {
 			logger.Error("create normal transaction failed")
@@ -240,11 +236,7 @@
 				methoddata = methodid
 			}
 		}
-<<<<<<< HEAD
-		command, success := NewTransaction(genesisPassword, sender, receiver, 0, 0, methoddata, 1, "localhost", 8081, true, keystore)
-=======
 		command, success := NewTransaction(genesisPassword, sender, receiver, 0, 0, methoddata, 1, "localhost", 8081, true, false)
->>>>>>> da8ff4b1
 		if success == false {
 			logger.Error("create contract transaction failed")
 		} else {
@@ -270,11 +262,7 @@
 		if code == "" {
 			code = payload
 		}
-<<<<<<< HEAD
-		command, success := NewTransaction(genesisPassword, sender, "", 0, 0, code, 1, "localhost", 8081, true, keystore)
-=======
 		command, success := NewTransaction(genesisPassword, sender, "", 0, 0, code, 1, "localhost", 8081, true, false)
->>>>>>> da8ff4b1
 		if success {
 			pattern, _ := regexp.Compile(".*'(.*)'")
 			ret := pattern.FindStringSubmatch(command)
