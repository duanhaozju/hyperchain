package utils

import (
	"testing"
	//"github.com/stretchr/testify/assert"
	//"fmt"
)

func TestGenKeypair(t *testing.T) {
<<<<<<< HEAD
	GenKeypair("123")
=======
	GenKeypair("00")
>>>>>>> e4853f78
}

/*
func TestGetAccount(t *testing.T) {
	accounts,_ := GetAccount()
	for _,acc := range accounts{
		if assert.IsType(t,Account{},acc){
			fmt.Println("通过")
		}else{
			t.Errorf("测试失败\n")
		}
	}
}*/<|MERGE_RESOLUTION|>--- conflicted
+++ resolved
@@ -7,11 +7,7 @@
 )
 
 func TestGenKeypair(t *testing.T) {
-<<<<<<< HEAD
-	GenKeypair("123")
-=======
 	GenKeypair("00")
->>>>>>> e4853f78
 }
 
 /*
