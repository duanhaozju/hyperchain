--- conflicted
+++ resolved
@@ -50,15 +50,9 @@
 
 	caConfig = LoadConfig(caConfigDir)
 	caPath = caConfig.GetString("server.caserverdir")
-<<<<<<< HEAD
 	//if (nodeId == 1) {
 	//	go StartCAServer(caConfigDir)
 	//}
-=======
-	if nodeId == 1 {
-		go StartCAServer(caConfigDir)
-	}
->>>>>>> fd2fd52e
 }
 
 //启动ca服务器
