package hyperchain

import (
	"time"
	"hyperchain-alpha/core/types"
	"hyperchain-alpha/encrypt"
	"hyperchain-alpha/utils"
	"hyperchain-alpha/core"
	"hyperchain-alpha/p2p"
	"fmt"
	"errors"
	"log"
)

type TxArgs struct{
	From string `json:"from"`
	To string `json:"to"`
	Value int `json:"value"`
	Timestamp int64 `json:"timestamp"`
}

//type TransactionPoolAPI struct{
//
//}

const MAXCOUNT = 5

var name2key = make(map[string]utils.KeyPair)

// 生成一张私钥与公钥的映射表
func initial() {
	accounts,_ := utils.GetAccount()

	for _,ac := range accounts{
		for key,value := range ac{
			name2key[key] = value
		}
	}
}

// 参数是一个json对象
func SendTransaction(args TxArgs) error {

	var tx *types.Transaction

	fmt.Println(args)
	initial()

	pubFrom := name2key[args.From].PubKey
	pubTo := name2key[args.To].PubKey

	// 将公钥转换为string类型
	fromPubKey := encrypt.EncodePublicKey(&pubFrom)
	toPubKey := encrypt.EncodePublicKey(&pubTo)

	// 构造 transaction 实例
	tx = types.NewTransaction(fromPubKey,toPubKey,args.Value)

	// 生成一个签名
	txHash := tx.Hash()
	signature,_ := encrypt.Sign(name2key[args.From].PriKey,[]byte(txHash))

	// 已经签名的交易
	tx.Signature = signature


	// 验证用户余额，交易是否合法
	balance := core.GetBalanceFromMEM(tx.From)
	txPoolsTrans := core.GetTransactionsFromTxPool()

	if (tx.VerifyTransaction(balance,txPoolsTrans)) {
		fmt.Println(time.Now().Format("2006/01/02 15:04:05") + " 用户提交交易验证有效...")
		// 验证通过

		var envelopes *p2p.Envelope

		// 提交到交易池
		core.AddTransactionToTxPool(*tx)
		//存到交易池的不存到数据库
		//core.PutTransactionToLDB(txHash,*tx)

		var transactions types.Transactions

		transactions = append(transactions,*tx)

		// 判断交易池是否已满
		if(core.GetTxPoolCapacity() == MAXCOUNT){

			// 若已满，生成一个新的区块
			trans := core.GetTransactionsFromTxPool()

			block := types.NewBlock(trans,core.GetLashestBlockHash(),p2p.LOCALNODE)

			// 更新balance表
			core.UpdateBalance(*block)

			// （没有验证区块）区块存进数据库
			core.PutBlockToLDB(block.BlockHash,*block)
			// review 遍历最新区块并存储
			for _,trans := range block.Transactions{
				core.PutTransactionToLDB(trans.Hash(),trans)
			}

			// 更新全局最新一个区块的HASH
			core.UpdateChain(block.BlockHash)

			// 则清空交易池
			core.ClearTxPool()

			// 将交易和区块信息传入信封
			var blocks []types.Block
			blocks = append(blocks,*block)

			envelopes = &p2p.Envelope{
				Transactions: transactions,
				Blocks: blocks,
			}

		} else {
			// 将交易信息传入信封
			envelopes = &p2p.Envelope{
				Transactions: transactions,
			}

		}

		//log.Println("网页封装rans lengs",len(envelopes.Transactions))
		//输出封装的信息
		for _,tran := range envelopes.Transactions{
			log.Println("即将广播的交易信息：",tran)
		}
		for _,blk := range envelopes.Blocks{
			log.Println("即将广播的区块信息：",blk)
		}
		// 远程同步信封数据
		p2p.BroadCast(envelopes)

		return nil

	}

	return errors.New("余额不足")
}

func GetAllTransactions() (types.Transactions,error) {

	var txs types.Transactions

	txs,err := core.GetAllTransactionFromLDB()

	if (err != nil) {
		return nil,err
	}

	return txs,nil

}

func GetAllAccountBalances() ([]types.Balance,error) {
	var bals []types.Balance
<<<<<<< HEAD
	bals = core.GetAllBalanceFromMEM()
=======

	bals = core.GetAllBalanceFromMEM()

>>>>>>> 3c85e6dc
	return bals,nil
}



//
//// TODO 获取某个用户地址的所有交易
//func GetTransactions(addr []byte) []types.Transaction {
//
//	return nil
//}
//
//// TODO 获取某个指定区块
//func GetBlcok(number int) types.Block {
//
//	return nil
//}

<|MERGE_RESOLUTION|>--- conflicted
+++ resolved
@@ -157,15 +157,13 @@
 }
 
 func GetAllAccountBalances() ([]types.Balance,error) {
+
 	var bals []types.Balance
-<<<<<<< HEAD
-	bals = core.GetAllBalanceFromMEM()
-=======
 
 	bals = core.GetAllBalanceFromMEM()
 
->>>>>>> 3c85e6dc
 	return bals,nil
+
 }
 
 
