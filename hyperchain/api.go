--- conflicted
+++ resolved
@@ -54,18 +54,8 @@
 	// 构造 transaction 实例
 	tx = types.NewTransaction(fromPubKey,toPubKey,args.Value)
 
-<<<<<<< HEAD
-	// 生成一个签名
-	txHash := tx.Hash()
-	signature,_ := encrypt.Sign(name2key[args.From].PriKey,[]byte(txHash))
-
-	// 已经签名的交易
-	tx.Signature = encrypt.EncodeSignature(&signature)
-
-=======
 	// 给交易签名
 	tx.WithSignTransaction(name2key[args.From].PriKey)
->>>>>>> 47c358d1
 
 	// 验证用户余额，交易是否合法
 	balance := core.GetBalanceFromMEM(tx.From)
