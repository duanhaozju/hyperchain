--- conflicted
+++ resolved
@@ -8,11 +8,7 @@
 	"hyperchain-alpha/core"
 	"hyperchain-alpha/p2p"
 	"fmt"
-<<<<<<< HEAD
-	"log"
-=======
 	"errors"
->>>>>>> a27a2ae1
 )
 
 type TxArgs struct{
