package hyperchain

import (
	"time"
	//"hyperchain-alpha/core"
	"hyperchain-alpha/core/types"
	"hyperchain-alpha/encrypt"
	"strconv"
	"crypto/dsa"
	//"hyperchain-alpha/p2p"
	"hyperchain-alpha/utils"
	"hyperchain-alpha/core"
	"hyperchain-alpha/p2p"
)

type TxArgs struct{
	From string `json:"from"`
	To string `json:"to"`
	Value int `json:"value"`
	Timestamp time.Time `json:"timestamp"`
}

//type TransactionPoolAPI struct{
//
//}

type key struct {
	privateKey dsa.PrivateKey
	publicKey dsa.PublicKey
}

const MAXCOUNT = 5

var name2key map[string]key

// 生成一张私钥与公钥的映射表
func initial() {
	//TODO 读取公私钥对
	accounts,_ := utils.GetAccount()
	for ac,_ := range accounts{
		for key,value := range ac{
			name2key[key] = value
		}
	}
}

// 参数是一个json对象
// TODO 发送一个交易
func SendTransaction(args TxArgs) error {

	var tx types.Transaction


	initial()

	// 将公钥转换为string类型
	fromPubKey := encrypt.EncodePublicKey(name2key[args["from"]])
	toPubKey := encrypt.EncodePublicKey(name2key[args["to"]])

	// 构造 transaction 实例
	tx = types.NewTransaction(fromPubKey,toPubKey,strconv.Atoi(args["value"]),time.Now())

	// 生成一个签名
	signature,_ := encrypt.Sign(name2key[args["from"]].privateKey,tx.Hash())

	// 已经签名的交易
	tx.Singnature = signature


	// 验证交易
	if (tx.VerifyTransaction()) {

		// 验证通过
		var envelopes p2p.Envelope
		// 提交到交易池
		core.AddTransactionToTxPool(tx)

		transactions := make(types.Transactions,1)
		transactions = append(transactions,tx)

		// 判断交易池是否已满
		if(core.GetTxPoolCapacity() == MAXCOUNT){

			// 若已满，打包区块
			trans := core.GetTransactionsFromTxPool()
			block := types.NewBlock(trans,p2p.LOCALNODE,time.Now())

<<<<<<< HEAD
=======
	//TODO 签名交易
	tx.Signature = signature // 已经签名的交易
>>>>>>> 41c4ebc9

			// 则清空交易池
			core.ClearTxPool()

			// 将交易和区块信息传入信封
			blocks := make([]types.Block,1)
			blocks = append(blocks,block)

<<<<<<< HEAD
			envelopes = p2p.Envelope{
				Transactions: transactions,
				Blocks: blocks,
			}
=======
	// TODO  数据 存储到交易池
	core.PutTransactionToLDB(tx.Hash(),tx)
	//TODO 判断交易池是否满
	//TODO if ture
	// TODO 1.打包区块 2.清空交易池 MXM ====
>>>>>>> 41c4ebc9

		} else {
			// 将交易信息传入信封
			envelopes = p2p.Envelope{
				Transactions: transactions,
			}

		}

		// 远程同步信封数据
		p2p.BroadCast(envelopes)

	}
	return nil
}


// TODO 获取某个用户地址的所有交易
func GetTransactions(addr []byte) []types.Transaction {

	return nil
}

// TODO 获取某个指定区块
func GetBlcok(number int) types.Block {

	return nil
}

<|MERGE_RESOLUTION|>--- conflicted
+++ resolved
@@ -35,7 +35,6 @@
 
 // 生成一张私钥与公钥的映射表
 func initial() {
-	//TODO 读取公私钥对
 	accounts,_ := utils.GetAccount()
 	for ac,_ := range accounts{
 		for key,value := range ac{
@@ -45,7 +44,6 @@
 }
 
 // 参数是一个json对象
-// TODO 发送一个交易
 func SendTransaction(args TxArgs) error {
 
 	var tx types.Transaction
@@ -58,13 +56,13 @@
 	toPubKey := encrypt.EncodePublicKey(name2key[args["to"]])
 
 	// 构造 transaction 实例
-	tx = types.NewTransaction(fromPubKey,toPubKey,strconv.Atoi(args["value"]),time.Now())
+	tx = types.NewTransaction(fromPubKey,toPubKey,strconv.Atoi(args["value"]),time.Now().Unix())
 
 	// 生成一个签名
 	signature,_ := encrypt.Sign(name2key[args["from"]].privateKey,tx.Hash())
 
 	// 已经签名的交易
-	tx.Singnature = signature
+	tx.Signature = signature
 
 
 	// 验证交易
@@ -83,13 +81,8 @@
 
 			// 若已满，打包区块
 			trans := core.GetTransactionsFromTxPool()
-			block := types.NewBlock(trans,p2p.LOCALNODE,time.Now())
+			block := types.NewBlock(trans,p2p.LOCALNODE,time.Now().Unix())
 
-<<<<<<< HEAD
-=======
-	//TODO 签名交易
-	tx.Signature = signature // 已经签名的交易
->>>>>>> 41c4ebc9
 
 			// 则清空交易池
 			core.ClearTxPool()
@@ -98,18 +91,10 @@
 			blocks := make([]types.Block,1)
 			blocks = append(blocks,block)
 
-<<<<<<< HEAD
 			envelopes = p2p.Envelope{
 				Transactions: transactions,
 				Blocks: blocks,
 			}
-=======
-	// TODO  数据 存储到交易池
-	core.PutTransactionToLDB(tx.Hash(),tx)
-	//TODO 判断交易池是否满
-	//TODO if ture
-	// TODO 1.打包区块 2.清空交易池 MXM ====
->>>>>>> 41c4ebc9
 
 		} else {
 			// 将交易信息传入信封
@@ -126,16 +111,16 @@
 	return nil
 }
 
+//
+//// TODO 获取某个用户地址的所有交易
+//func GetTransactions(addr []byte) []types.Transaction {
+//
+//	return nil
+//}
+//
+//// TODO 获取某个指定区块
+//func GetBlcok(number int) types.Block {
+//
+//	return nil
+//}
 
-// TODO 获取某个用户地址的所有交易
-func GetTransactions(addr []byte) []types.Transaction {
-
-	return nil
-}
-
-// TODO 获取某个指定区块
-func GetBlcok(number int) types.Block {
-
-	return nil
-}
-
