--- conflicted
+++ resolved
@@ -14,20 +14,11 @@
 
 // init protocol manager params and start
 func New(eventMux *event.TypeMux, blockPool *blockpool.BlockPool, peerManager p2p.PeerManager, consenter consensus.Consenter,
-<<<<<<< HEAD
 am *accounts.AccountManager, commonHash crypto.CommonHash, nodeId int, syncReplicaInterval time.Duration, syncReplica bool, port int) *ProtocolManager {
-=======
-//encryption crypto.Encryption, commonHash crypto.CommonHash,path string, nodeId int) (error) {
-am *accounts.AccountManager, commonHash crypto.CommonHash, nodeId int, syncReplicaInterval time.Duration, syncReplica bool, expired chan bool, expiredTime time.Time, isReconnect bool) *ProtocolManager {
-
-	aliveChan := make(chan bool)
-	go peerManager.Start(aliveChan, eventMux, isReconnect)
->>>>>>> adcfe844
 
 	aliveChan := make(chan int)
 	go peerManager.Start(aliveChan, eventMux, int64(port))
 	//wait for all peer are connected
-<<<<<<< HEAD
 	initType := <-aliveChan
 	//select {
 	//case initType := <-aliveChan:
@@ -38,35 +29,4 @@
 	return protocolManager
 	//}
 	//}
-=======
-	select {
-	case <-aliveChan:
-		{
-
-			//protocolManager := NewProtocolManager(blockPool, peerManager, eventMux, fetcher, consenter, encryption, commonHash)
-			protocolManager := NewProtocolManager(blockPool, peerManager, eventMux, consenter, am, commonHash, syncReplicaInterval, syncReplica, expired, expiredTime)
-			protocolManager.Start()
-			// consensusEvent NegotiateView
-			negoView := &protos.Message{
-				Type:      protos.Message_NEGOTIATE_VIEW,
-				Timestamp: time.Now().UnixNano(),
-				Payload:   nil,
-				Id:        0,
-			}
-			msg, err := proto.Marshal(negoView)
-			if err != nil {
-				fmt.Println("nego view start")
-			}
-			eventMux.Post(event.ConsensusEvent{
-				Payload: msg,
-			})
-
-			//start server
-			return protocolManager
-
-		}
-	}
-
-	//return nil
->>>>>>> adcfe844
 }