--- conflicted
+++ resolved
@@ -11,15 +11,12 @@
 	"hyperchain/p2p"
 
 	"hyperchain/accounts"
-<<<<<<< HEAD
 	"hyperchain/protos"
 
 	"time"
 	"github.com/golang/protobuf/proto"
 	"fmt"
-=======
 	"hyperchain/event"
->>>>>>> 7b060e14
 )
 
 // init protocol manager params and start
