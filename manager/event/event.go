//Hyperchain License
//Copyright (C) 2016 The Hyperchain Authors.
package event

import (
	"hyperchain/core/types"
)

type AliveEvent struct{ Payload bool }

// send consensus event to outer peers for consensus module
type BroadcastConsensusEvent struct{ Payload []byte }

//general tx local
type NewTxEvent struct {
	Transaction *types.Transaction
	Simulate    bool
	SnapshotId  string
}

type TxUniqueCastEvent struct {
	Payload []byte
	PeerId  uint64
}

//node receive checkpoint sync event and then,check db and send block require request to peers
type SyncReplica struct {
	Id      uint64
	Height  uint64
	Genesis uint64
}

type ChainSyncReqEvent struct {
	Id              uint64
	TargetHeight    uint64
	TargetBlockHash []byte
	Replicas        []SyncReplica
}

type SessionEvent struct {
	Message []byte
}

//receive new block event from node consensus event for consensus module
type ValidationEvent struct {
	Transactions []*types.Transaction
	SeqNo        uint64
	View         uint64
	IsPrimary    bool
	Timestamp    int64
}

// if the CommitStatus is true, we will commit the blocks and save the statedb
// or we will rollback the statedb
// Flag == true, commit; Flag == false, rollback
type CommitEvent struct {
	SeqNo      uint64
	Timestamp  int64
	CommitTime int64
	Flag       bool
	Hash       string
	IsPrimary  bool
}

// reset blockchain to a stable checkpoint status when `viewchange` occur
type VCResetEvent struct {
	SeqNo uint64
}

//set primary in peerManager when new view and primary
type InformPrimaryEvent struct {
	Primary uint64
}

/* Peer Maintain Event */
//a new peer past ca validation
type NewPeerEvent struct {
	Payload []byte //ip port marshaled
}

//broadcast local ca validation result for new peer to all replicas
//payload is a consenus message after encoding
type BroadcastNewPeerEvent struct {
	Payload []byte
}

//a new peer's join chain request has been accept, update routing table
// type: true for add, false for delete
type UpdateRoutingTableEvent struct {
	Payload []byte
	Type    bool
}

// update routing table finished
type AlreadyInChainEvent struct {
}

// a peer's exit event
type DelPeerEvent struct {
	Payload []byte
}

type BroadcastDelPeerEvent struct {
	Payload []byte
}

/*
	Non verified peer events definition
*/

type VerifiedBlock struct {
	Payload []byte
}

type ReceiveVerifiedBlock struct {
	Payload []byte
}

type NegoRoutersEvent struct {
	Payload []byte
}

type CommitedBlockEvent struct {
	Payload []byte
}

/*
	Executor events
*/
type ExecutorToConsensusEvent struct {
	Payload interface{}
	Type    int
}

type ExecutorToP2PEvent struct {
	Payload []byte
	Type    int
	Peers   []uint64
}

/*
	Admin events
*/

type SnapshotEvent struct {
	FilterId    string
	BlockNumber uint64
}

type DeleteSnapshotEvent struct {
	FilterId string
}

<<<<<<< HEAD
type ArchiveEvent struct {
	FilterId string
}
=======

>>>>>>> f8b9d8fe
<|MERGE_RESOLUTION|>--- conflicted
+++ resolved
@@ -151,10 +151,6 @@
 	FilterId string
 }
 
-<<<<<<< HEAD
 type ArchiveEvent struct {
 	FilterId string
-}
-=======
-
->>>>>>> f8b9d8fe
+}