// author: Lizhong kuang
// date: 16-8-29
// last modified: 16-8-29

package manager

import (
	"testing"


	"hyperchain/event"




	"fmt"

	"time"

<<<<<<< HEAD
	"hyperchain/hyperdb"
	"hyperchain/core"
=======
	"hyperchain/core"
	"hyperchain/hyperdb"
>>>>>>> 59bb83f4
	"hyperchain/crypto"
	"hyperchain/accounts"
	"hyperchain/common"
)


//var eventMuxAll *event.TypeMux
func newEvent(manager *ProtocolManager) {
	for i := 0; i < 5; i += 1 {


		go GetEventObject().Post(event.AliveEvent{true})
		//manager.eventMux.Post(event.AliveEvent{true})


	}

}

func receive(manager *ProtocolManager){

	manager.aLiveSub = manager.eventMux.Subscribe(event.AliveEvent{})
	for obj := range manager.aLiveSub.Chan() {
		switch ev := obj.Data.(type) {

		case event.AliveEvent:
			fmt.Println(ev.Payload)
		}

	}
}
func TestAliveEvent(t *testing.T) {
	manager := &ProtocolManager{
		eventMux:    new(event.TypeMux),
		quitSync:    make(chan struct{}),

	}
	eventMuxAll = manager.eventMux
	go receive(manager)
	for i := 0; i < 1000; i += 1 {
		if i==0{
			time.Sleep(4000*time.Microsecond)
		}
		go newEvent(manager)
		go newEvent(manager)
		go newEvent(manager)
		go newEvent(manager)

	}
}
func TestSignTx(t *testing.T) {
	core.InitDB(8083)
	db, _ := hyperdb.GetLDBDatabase()
	height := core.GetHeightOfChain()
	block,_:= core.GetBlockByNumber(db,height)
	tx := block.Transactions[0]
	kec256Hash := crypto.NewKeccak256Hash("keccak256")
	//init encryption object
	keydir := "../keystore/"
	encryption := crypto.NewEcdsaEncrypto("ecdsa")
	am := accounts.NewAccountManager(keydir,encryption)
	pm := &ProtocolManager{
		accountManager:am,
		commonHash:kec256Hash,
	}
	am.UnlockAllAccount(keydir)
	for i:=0;i<10;i++{

		h := tx.SighHash(pm.commonHash)
		addrHex := string(tx.From)
		addr := common.HexToAddress(addrHex)

		start := time.Now()
		sig, err := pm.accountManager.SignWithPassphrase(addr, h[:], "123")
		fmt.Println(time.Since(start))
		fmt.Println(sig)
		tx.ValidateSign(encryption,pm.commonHash)
		if err!=nil{
			panic(err)
		}

<<<<<<< HEAD
	}
}
=======
func TestSignTx(t *testing.T) {
	core.InitDB(8083)
	db, _ := hyperdb.GetLDBDatabase()
	height := core.GetHeightOfChain()
	block,_:= core.GetBlockByNumber(db,height)
	tx := block.Transactions[0]
	kec256Hash := crypto.NewKeccak256Hash("keccak256")
	//init encryption object
	keydir := "../keystore/"
	encryption := crypto.NewEcdsaEncrypto("ecdsa")
	am := accounts.NewAccountManager(keydir,encryption)
	pm := &ProtocolManager{
		accountManager:am,
		commonHash:kec256Hash,
	}

	for i:=0;i<100;i++{

		h := tx.SighHash(pm.commonHash)
		addrHex := string(tx.From)
		addr := common.HexToAddress(addrHex)

		start := time.Now()
		_, err := pm.accountManager.SignWithPassphrase(addr, h[:], "123")
		fmt.Println(time.Since(start))

		tx.ValidateSign(encryption,pm.commonHash)
		if err!=nil{
			panic(err)
		}

	}
}

>>>>>>> 59bb83f4
/*func TestCommitNewBlock(t *testing.T) {

	transaction := &types.Transaction{
		TimeStamp:12,
	}
	payLoadT, _ := proto.Marshal(transaction)

	msg := &protos.Message{
		Type: protos.Message_TRANSACTION,
		Payload: payLoadT,
		Timestamp: time.Now().UnixNano(),
		Id: 0,
	}
	var Batch []*protos.Message
	Batch=append(Batch,msg)

     msgList := &protos.ExeMessage{
	     Batch:Batch,
     }
	payload, _ := proto.Marshal(msgList)

	manager := &ProtocolManager{
		eventMux:    new(event.TypeMux),
		quitSync:    make(chan struct{}),

	}
	//manager.commitNewBlock(payload)
}*/





/*func TestDecodeTx(t *testing.T){
	kec256Hash:=crypto.NewKeccak256Hash("keccak256")
	encryption :=crypto.NewEcdsaEncrypto("ecdsa")
	encryption.GeneralKey("124")
	manager := &ProtocolManager{
		eventMux:    new(event.TypeMux),
		quitSync:    make(chan struct{}),
		commonHash:kec256Hash,
		encryption:encryption,


	}
	manager.aLiveSub = manager.eventMux.Subscribe(event.ConsensusEvent{})

	go newEvent(manager)

	for obj := range manager.aLiveSub.Chan() {

		switch ev := obj.Data.(type) {
		     case event.ConsensusEvent:
			var transaction types.Transaction
			//decode tx
			proto.Unmarshal(ev.Payload, &transaction)
			fmt.Println("unmarshal payload")
			//hash tx
			h := transaction.SighHash(manager.commonHash)

			key, err := manager.encryption.GetKey()




				switch key.(type){
			case *ecdsa.PrivateKey:
				actualKey:=key.(*ecdsa.PrivateKey)
				sign, err := manager.encryption.Sign(h[:], actualKey)

				fmt.Println(common.Bytes2Hex(manager.encryption.PrivKeyToAddress(*actualKey)[:]))

				if err != nil {
					fmt.Print(err)
				}

				fmt.Println(manager.encryption.UnSign(h[:],sign))
				transaction.Signature = sign
				//encode tx
				payLoad, err := proto.Marshal(&transaction)
				if err != nil {
					return
				}
				fmt.Println("marshal payload")
				fmt.Println(payLoad)


			}
			if err != nil {
				return
			}

		}
	}


}*/

/*func TestTransformTx(t *testing.T){

	kec256Hash:=crypto.NewKeccak256Hash("keccak256")
	encryption :=crypto.NewEcdsaEncrypto("ecdsa")
	encryption.GeneralKey("124")
	manager := &ProtocolManager{
		eventMux:    new(event.TypeMux),
		quitSync:    make(chan struct{}),
		commonHash:kec256Hash,
		encryption:encryption,


	}
	manager.aLiveSub = manager.eventMux.Subscribe(event.ConsensusEvent{})
	transaction:=&types.Transaction{
		From:[]byte{0x00, 0x00, 0x03, 0xe8},
		To:[]byte{0x00, 0x00, 0x03},
	}

	payLoad, err := proto.Marshal(transaction)

	if err != nil {
		return
	}
	manager.transformTx(payLoad)

}*/<|MERGE_RESOLUTION|>--- conflicted
+++ resolved
@@ -17,13 +17,8 @@
 
 	"time"
 
-<<<<<<< HEAD
-	"hyperchain/hyperdb"
-	"hyperchain/core"
-=======
 	"hyperchain/core"
 	"hyperchain/hyperdb"
->>>>>>> 59bb83f4
 	"hyperchain/crypto"
 	"hyperchain/accounts"
 	"hyperchain/common"
@@ -74,6 +69,7 @@
 
 	}
 }
+
 func TestSignTx(t *testing.T) {
 	core.InitDB(8083)
 	db, _ := hyperdb.GetLDBDatabase()
@@ -89,61 +85,25 @@
 		accountManager:am,
 		commonHash:kec256Hash,
 	}
-	am.UnlockAllAccount(keydir)
-	for i:=0;i<10;i++{
+
+	for i:=0;i<100;i++{
 
 		h := tx.SighHash(pm.commonHash)
 		addrHex := string(tx.From)
 		addr := common.HexToAddress(addrHex)
 
 		start := time.Now()
-		sig, err := pm.accountManager.SignWithPassphrase(addr, h[:], "123")
+		_, err := pm.accountManager.SignWithPassphrase(addr, h[:], "123")
 		fmt.Println(time.Since(start))
-		fmt.Println(sig)
+
 		tx.ValidateSign(encryption,pm.commonHash)
 		if err!=nil{
 			panic(err)
 		}
 
-<<<<<<< HEAD
-	}
-}
-=======
-func TestSignTx(t *testing.T) {
-	core.InitDB(8083)
-	db, _ := hyperdb.GetLDBDatabase()
-	height := core.GetHeightOfChain()
-	block,_:= core.GetBlockByNumber(db,height)
-	tx := block.Transactions[0]
-	kec256Hash := crypto.NewKeccak256Hash("keccak256")
-	//init encryption object
-	keydir := "../keystore/"
-	encryption := crypto.NewEcdsaEncrypto("ecdsa")
-	am := accounts.NewAccountManager(keydir,encryption)
-	pm := &ProtocolManager{
-		accountManager:am,
-		commonHash:kec256Hash,
-	}
-
-	for i:=0;i<100;i++{
-
-		h := tx.SighHash(pm.commonHash)
-		addrHex := string(tx.From)
-		addr := common.HexToAddress(addrHex)
-
-		start := time.Now()
-		_, err := pm.accountManager.SignWithPassphrase(addr, h[:], "123")
-		fmt.Println(time.Since(start))
-
-		tx.ValidateSign(encryption,pm.commonHash)
-		if err!=nil{
-			panic(err)
-		}
-
-	}
-}
-
->>>>>>> 59bb83f4
+	}
+}
+
 /*func TestCommitNewBlock(t *testing.T) {
 
 	transaction := &types.Transaction{
