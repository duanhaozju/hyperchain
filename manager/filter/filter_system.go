package filter

import (
	"errors"
	"hyperchain/common"
	"hyperchain/manager/event"
	"time"
	"fmt"
<<<<<<< HEAD
	"github.com/op/go-logging"
=======
	"hyperchain/core/types"
>>>>>>> 99284ac7
)

// Type determines the kind of filter and is used to put the filter in to
// the correct bucket when added.
type Type byte

const (
	// UnknownSubscription indicates an unknown subscription type
	UnknownSubscription Type = iota
	// LogsSubscription queries for new logs
	LogsSubscription
	// TransactionsSubscription queries for new txs
	TransactionsSubscription
	// BlocksSubscription queries hashes for blocks that are imported
	BlocksSubscription
	// ExceptionSubscription capture all system exception events.
	ExceptionSubscription
	// LastSubscription keeps track of the last index
	LastIndexSubscription
)

const (
	LatestBlock         int64 = -1
	EarliestBlockNumber int64 = 0
)

var (
	ErrInvalidSubscriptionID = errors.New("invalid id")
	log 	     *logging.Logger // package-level logger

)

type filterIndex map[Type]map[string]*subscription

// EventSystem creates subscriptions, processes events and broadcasts them to the
// subscription which match the subscription criteria.
type EventSystem struct {
	mux        *event.TypeMux
	installC   chan *subscription
	uninstallC chan *subscription
}

// NewEventSystem creates a new manager that listens for event on the given mux,
// parses and filters them. It uses the all map to retrieve filter changes. The
// work loop holds its own index that is used to forward events to filters.
//
// The returned manager has a loop that needs to be stopped with the Stop function
// or by stopping the given mux.
func NewEventSystem(mux *event.TypeMux) *EventSystem {
	log = common.GetLogger(common.DEFAULT_LOG, "filter")
	m := &EventSystem{
		mux:        mux,
		installC:   make(chan *subscription),
		uninstallC: make(chan *subscription),
	}
	go m.eventLoop()
	return m
}

// eventLoop (un)installs filters and processes mux events.
func (es *EventSystem) eventLoop() {
	var (
		index = make(filterIndex)
		sub   = es.mux.Subscribe(event.FilterNewBlockEvent{}, event.FilterNewLogEvent{}, event.FilterException{})
	)

	for i := UnknownSubscription; i < LastIndexSubscription; i++ {
		index[i] = make(map[string]*subscription)
	}

	for {
		select {
		case ev, active := <-sub.Chan():
			log.Debugf("start to notify, active = %v\n", active)
			if !active { // system stopped
				return
			}
			es.broadcast(index, ev)
		case f := <-es.installC:
			log.Debugf("register event %v\n", f.typ)
			index[f.typ][f.id] = f
			close(f.installed)
		case f := <-es.uninstallC:
			delete(index[f.typ], f.id)
			close(f.err)
		}
	}
}

// broadcast event to filters that match criteria.
func (es *EventSystem) broadcast(filters filterIndex, obj *event.Event) {
	if obj == nil {
		return
	}
	// dispatch all events
	switch ev := obj.Data.(type) {
	case event.FilterNewBlockEvent:
		for _, f := range filters[BlocksSubscription] {
			log.Debugf("block hash: %v\n", ev.Block.BlockHash)
			if obj.Time.After(f.created) {
				f.hashes <- common.BytesToHash(ev.Block.BlockHash)
			}
		}
	case event.FilterNewLogEvent:
		for _, f := range filters[LogsSubscription] {
			if obj.Time.After(f.created) {
				// filter logs
				ret := filterLogs(ev.Logs, &f.crit)
				if len(ret) != 0 {
					f.logs <- ret
				}
			}
		}
	case event.FilterException:
		for _, f := range filters[ExceptionSubscription] {
			if obj.Time.After(f.created) {
				// filter logs
				if filterException(ev, &f.crit) {
					f.extra <- ev
				}
			}
		}
	}
}

// subscribe installs the subscription in the event broadcast loop.
func (es *EventSystem) subscribe(sub *subscription) *Subscription {
	es.installC <- sub
	<-sub.installed
	return &Subscription{ID: sub.id, f: sub, es: es}
}

func (es *EventSystem) NewBlockSubscription(blockC chan common.Hash, isVerbose bool) *Subscription {
	sub := &subscription{
		id:        NewFilterID(),
		verbose:   isVerbose,
		typ:       BlocksSubscription,
		created:   time.Now(),
		logs:      make(chan []*types.Log),
		hashes:    blockC,
		extra:     make(chan interface{}),
		installed: make(chan struct{}),
		err:       make(chan error),
	}
	return es.subscribe(sub)
}

func (es *EventSystem) NewLogSubscription(logsCrit FilterCriteria, logC chan []*types.Log) *Subscription {
	sub := &subscription{
		id:        NewFilterID(),
		verbose:   true,
		typ:       LogsSubscription,
		created:   time.Now(),
		// TODO support block tag filter
		crit:      logsCrit,
		logs:      logC,
		hashes:    make(chan common.Hash),
		extra:     make(chan interface{}),
		installed: make(chan struct{}),
		err:       make(chan error),
	}
	return es.subscribe(sub)
}

func (es *EventSystem) NewCommonSubscription(ch chan interface{}, verbose bool, typ Type, crit FilterCriteria) *Subscription {
	fmt.Println("============= criteria ============")
	fmt.Println(crit.Modules)
	fmt.Println(crit.ModulesExclude)
	fmt.Println(crit.SubType)
	fmt.Println(crit.SubTypeExclude)
	fmt.Println(crit.Code)
	fmt.Println(crit.CodeExclude)

	sub := &subscription{
		id:        NewFilterID(),
		verbose:   verbose,
		typ:       typ,
		created:   time.Now(),
		crit:      crit,
		logs:      make(chan []*types.Log),
		hashes:    make(chan common.Hash),
		extra:     ch,
		installed: make(chan struct{}),
		err:       make(chan error),
	}
	return es.subscribe(sub)
}<|MERGE_RESOLUTION|>--- conflicted
+++ resolved
@@ -6,11 +6,8 @@
 	"hyperchain/manager/event"
 	"time"
 	"fmt"
-<<<<<<< HEAD
+	"hyperchain/core/types"
 	"github.com/op/go-logging"
-=======
-	"hyperchain/core/types"
->>>>>>> 99284ac7
 )
 
 // Type determines the kind of filter and is used to put the filter in to
