//Hyperchain License
//Copyright (C) 2016 The Hyperchain Authors.
package manager

import (
	"github.com/golang/protobuf/proto"
	"github.com/hyperchain/hyperchain/admittance"
	"github.com/hyperchain/hyperchain/common"
	"github.com/hyperchain/hyperchain/consensus"
	"github.com/hyperchain/hyperchain/consensus/rbft"
	"github.com/hyperchain/hyperchain/core/executor"
	"github.com/hyperchain/hyperchain/core/ledger/chain"
	"github.com/hyperchain/hyperchain/core/types"
	"github.com/hyperchain/hyperchain/manager/event"
	flt "github.com/hyperchain/hyperchain/manager/filter"
	m "github.com/hyperchain/hyperchain/manager/message"
	"github.com/hyperchain/hyperchain/manager/protos"
	"github.com/hyperchain/hyperchain/p2p"
	"github.com/op/go-logging"
	"sync"
	"time"
)

// This file defines a transfer station called Eventhub which is used to deliver
// messages between local modules.

// Each namespace has an independent Eventhub module to maintain the correctness
// and safety of local messages transferred in local modules including:
// 1. consensus module: which is used to ensure the order of execution
// 2. p2p module: which is mainly used to maintain network connection and deliver
//    messages between all hyperchain nodes.
// 3. executor module: which is mainly used to validate and commit transactions.

// event types of subscription.
const (
	// session messages sent from other nodes through network, will be parsed and
	// dispatched to corresponding module.
	SUB_SESSION = iota

	// consensus messages sent from local consensus module, will be delivered to
	// p2p module.
	SUB_CONSENSUS

	// validate request sent from consensus module, will be delivered to executor module.
	SUB_VALIDATION

	// commit request sent from consensus module , will be delivered to executor module.
	SUB_COMMIT

	// p2p peer maintain messages used to maintain peer connections and help add/delete
	// node, sent from p2p module, will be parsed and dispatched to corresponding module.
	SUB_PEERMAINTAIN

	// executor messages sent from executor module , will be delivered to consensus or
	// p2p module.
	SUB_EXEC

	// transaction request sent from rpc module , will be delivered to consensus module or
	// executor module.
	SUB_TRANSACTION

	// other events...
	SUB_MISCELLANEOUS
)

// broadcast type, to all VP or all NVP or all peers.
const (
	BROADCAST_VP = iota
	BROADCAST_NVP
	BROADCAST_ALL
)

// node identification, VP(validating peer) or NVP(non-validating peer).
const (
	IdentificationVP int = iota
	IdentificationNVP
)

// Eventhub defines a transfer station which is used to deliver messages between local modules.
type EventHub struct {
	// Each namespace has one Eventhub instance to manage internal message delivery.
	namespace string

	// module services
<<<<<<< HEAD
	//executor       *executor.Executor
	executor       executor.IExecutor
	peerManager    p2p.PeerManager
	consenter      consensus.Consenter
	accountManager *accounts.AccountManager
=======
	executor    *executor.Executor
	peerManager p2p.PeerManager
	consenter   consensus.Consenter
>>>>>>> d82b99da

	eventMux  *event.TypeMux
	filterMux *event.TypeMux
	// subscriptions records all the internal event subscriptions registered to eventMux.
	subscriptions map[int]event.Subscription
	// filterSystem is used to manage external event subscriptions.
	filterSystem *flt.EventSystem

	initType int
	logger   *logging.Logger
	close    chan bool
	wg       sync.WaitGroup
}

// New creates and returns a new Eventhub instance with the given namespace.
<<<<<<< HEAD
func New(namespace string, eventMux *event.TypeMux, filterMux *event.TypeMux, executor executor.IExecutor, peerManager p2p.PeerManager, consenter consensus.Consenter, am *accounts.AccountManager, cm *admittance.CAManager) *EventHub {
	eventHub := NewEventHub(namespace, executor, peerManager, eventMux, filterMux, consenter, am)
	return eventHub
}

func NewEventHub(namespace string, executor executor.IExecutor, peerManager p2p.PeerManager, eventMux *event.TypeMux, filterMux *event.TypeMux, consenter consensus.Consenter,
	am *accounts.AccountManager) *EventHub {
=======
func New(namespace string, eventMux *event.TypeMux, filterMux *event.TypeMux, executor *executor.Executor, peerManager p2p.PeerManager, consenter consensus.Consenter, cm *admittance.CAManager) *EventHub {
	eventHub := NewEventHub(namespace, executor, peerManager, eventMux, filterMux, consenter)
	return eventHub
}

func NewEventHub(namespace string, executor *executor.Executor, peerManager p2p.PeerManager, eventMux *event.TypeMux, filterMux *event.TypeMux, consenter consensus.Consenter) *EventHub {
>>>>>>> d82b99da
	hub := &EventHub{
		namespace:    namespace,
		executor:     executor,
		eventMux:     eventMux,
		filterMux:    filterMux,
		consenter:    consenter,
		peerManager:  peerManager,
		filterSystem: flt.NewEventSystem(filterMux),
	}
	hub.logger = common.GetLogger(namespace, "eventhub")
	return hub
}

// Start initializes subscriptions and starts some go-routines to listen subscribed events.
func (hub *EventHub) Start() {
	hub.close = make(chan bool)
	hub.Subscribe()
	go hub.listenSessionEvent()
	go hub.listenConsensusEvent()
	go hub.listenValidateEvent()
	go hub.listenCommitEvent()
	go hub.listenPeerMaintainEvent()
	go hub.listenExecutorEvent()
	go hub.listenTransactionEvent()
	go hub.listenMiscellaneousEvent()
	hub.logger.Notice("start eventhub successfully...")
}

// Stop unsubscribes all events registered to system and close eventhub.
func (hub *EventHub) Stop() {
	if hub.close != nil {
		close(hub.close)
	}
	hub.wg.Wait()
	hub.Unsubscribe()
	hub.close = nil
	hub.logger.Notice("stop eventhub successfully...")
}

// Properties
func (hub *EventHub) GetEventObject() *event.TypeMux {
	return hub.eventMux
}

func (hub *EventHub) GetExternalEventObject() *event.TypeMux {
	return hub.filterMux
}

func (hub *EventHub) GetConsentor() consensus.Consenter {
	return hub.consenter
}

func (hub *EventHub) GetPeerManager() p2p.PeerManager {
	return hub.peerManager
}

func (hub *EventHub) GetExecutor() executor.IExecutor {
	return hub.executor
}

func (hub *EventHub) GetFilterSystem() *flt.EventSystem {
	return hub.filterSystem
}

// Subscribe initializes subscriptions and dispatches different event to different subscription.
func (hub *EventHub) Subscribe() {
	hub.subscriptions = make(map[int]event.Subscription)
	// Session messages.
	hub.subscriptions[SUB_SESSION] = hub.eventMux.Subscribe(event.SessionEvent{})

	// Internal messages.
	// consensus unicast or broadcast event sent to p2p module.
	hub.subscriptions[SUB_CONSENSUS] = hub.eventMux.Subscribe(event.TxUniqueCastEvent{}, event.BroadcastConsensusEvent{})

	// consensus validate request sent to executor module.
	hub.subscriptions[SUB_VALIDATION] = hub.eventMux.Subscribe(event.ValidationEvent{})

	// consensus commit request sent to executor module.
	hub.subscriptions[SUB_COMMIT] = hub.eventMux.Subscribe(event.CommitEvent{})

	// p2p peer maintain messages used to maintain peer connections and help add/delete node.
	hub.subscriptions[SUB_PEERMAINTAIN] = hub.eventMux.Subscribe(event.NewPeerEvent{}, event.BroadcastNewPeerEvent{},
		event.UpdateRoutingTableEvent{}, event.AlreadyInChainEvent{}, event.DelVPEvent{}, event.DelNVPEvent{},
		event.BroadcastDelPeerEvent{})

	// executor messages sent to consensus or p2p module.
	hub.subscriptions[SUB_EXEC] = hub.eventMux.Subscribe(event.ExecutorToConsensusEvent{}, event.ExecutorToP2PEvent{})

	// transaction request sent from rpc module to internal module.
	hub.subscriptions[SUB_TRANSACTION] = hub.eventMux.Subscribe(event.NewTxEvent{}, event.NvpRelayTxEvent{})

	// other messages.
	hub.subscriptions[SUB_MISCELLANEOUS] = hub.eventMux.Subscribe(event.InformPrimaryEvent{}, event.VCResetEvent{},
		event.ChainSyncReqEvent{}, event.SnapshotEvent{}, event.DeleteSnapshotEvent{}, event.ArchiveEvent{}, event.ArchiveRestoreEvent{})
}

// Unsubscribe unsubscribes all events registered to system.
func (hub *EventHub) Unsubscribe() {
	for typ := SUB_SESSION; typ <= SUB_MISCELLANEOUS; typ += 1 {
		if hub.subscriptions[typ] != nil {
			hub.subscriptions[typ].Unsubscribe()
		}
	}
	hub.subscriptions = nil
}

func (hub *EventHub) GetSubscription(t int) event.Subscription {
	return hub.subscriptions[t]
}

// listenSessionEvent listens session messages and parses, dispatches to corresponding module.
func (hub *EventHub) listenSessionEvent() {
	hub.wg.Add(1)
	for {
		select {
		case <-hub.close:
			hub.wg.Done()
			hub.logger.Debug("listen session event exit")
			return
		case obj := <-hub.GetSubscription(SUB_SESSION).Chan():
			switch ev := obj.Data.(type) {
			case event.SessionEvent:
				hub.parseAndDispatch(ev)
			}

		}
	}
}

// listenConsensusEvent listens unicast and broadcast events sent from consensus module
// and forward to p2p module to send consensus messages to other nodes.
func (hub *EventHub) listenConsensusEvent() {
	hub.wg.Add(1)
	for {
		select {
		case <-hub.close:
			hub.wg.Done()
			hub.logger.Debug("listen consensus event exit")
			return
		case obj := <-hub.GetSubscription(SUB_CONSENSUS).Chan():
			switch ev := obj.Data.(type) {
			case event.BroadcastConsensusEvent:
				hub.logger.Debugf("message middleware: [broadcast consensus]")
				hub.broadcast(BROADCAST_VP, m.SessionMessage_CONSENSUS, ev.Payload)
			case event.TxUniqueCastEvent:
				hub.logger.Debugf("message middleware: [tx unicast]")
				hub.send(m.SessionMessage_FOWARD_TX, ev.Payload, []uint64{ev.PeerId})
			}
		}
	}
}

// listenValidateEvent listens validate event sent from consensus module and forward to
// executor module to start validate batch.
func (hub *EventHub) listenValidateEvent() {
	hub.wg.Add(1)
	for {
		select {
		case <-hub.close:
			hub.wg.Done()
			hub.logger.Debug("listen validation event exit")
			return
		case obj := <-hub.GetSubscription(SUB_VALIDATION).Chan():
			switch ev := obj.Data.(type) {
			case event.ValidationEvent:
				hub.logger.Debugf("message middleware: [validation]")
				hub.executor.Validate(ev)
			}

		}
	}

}

// listenCommitEvent listens commit event sent from consensus module and forward to
// executor module to start commit batch.
func (hub *EventHub) listenCommitEvent() {
	hub.wg.Add(1)
	for {
		select {
		case <-hub.close:
			hub.wg.Done()
			hub.logger.Debug("listen commit event exit")
			return
		case obj := <-hub.GetSubscription(SUB_COMMIT).Chan():
			switch ev := obj.Data.(type) {
			case event.CommitEvent:
				hub.logger.Debugf("message middleware: [commit]")
				hub.executor.CommitBlock(ev)
			}

		}
	}

}

// listenPeerMaintainEvent listens add/delete node related messages and delivers to
// consensus module for VP related messages or delivers to p2p module for NVP related
// messages.
func (hub *EventHub) listenPeerMaintainEvent() {
	hub.wg.Add(1)
	for {
		select {
		case <-hub.close:
			hub.wg.Done()
			hub.logger.Debug("listen peer maintain event exit")
			return
		case obj := <-hub.GetSubscription(SUB_PEERMAINTAIN).Chan():
			switch ev := obj.Data.(type) {
			case event.NewPeerEvent:
				hub.logger.Debugf("message middleware: [new peer]")
				hub.invokeRbftLocal(rbft.NODE_MGR_SERVICE, rbft.NODE_MGR_ADD_NODE_EVENT,
					&protos.AddNodeMessage{ev.Payload})
			case event.BroadcastNewPeerEvent:
				hub.logger.Debugf("message middleware: [broadcast new peer]")
				hub.broadcast(BROADCAST_VP, m.SessionMessage_ADD_PEER, ev.Payload)
			case event.DelVPEvent:
				hub.logger.Debugf("message middleware: [delete peer]")
				payload := ev.Payload
				routerHash, id, del := hub.peerManager.GetRouterHashifDelete(string(payload))
				msg := &protos.DelNodeMessage{
					DelPayload: payload,
					RouterHash: routerHash,
					Id:         id,
					Del:        del,
				}
				hub.invokeRbftLocal(rbft.NODE_MGR_SERVICE, rbft.NODE_MGR_DEL_NODE_EVENT, msg)
			case event.DelNVPEvent:
				hub.logger.Debugf("message middleware: [delete nvp peer]")
				hub.peerManager.DeleteNVPNode(string(ev.Payload))
			case event.BroadcastDelPeerEvent:
				hub.logger.Debugf("message middleware: [broadcast delete peer]")
				hub.broadcast(BROADCAST_VP, m.SessionMessage_DEL_PEER, ev.Payload)
			case event.UpdateRoutingTableEvent:
				hub.logger.Debugf("message middleware: [update routing table]")
				if ev.Type == true {
					// add a peer
					hub.peerManager.UpdateRoutingTable(ev.Payload)
					hub.PassRouters()
				} else {
					// remove a peer
					hub.peerManager.DeleteNode(string(ev.Payload))
					hub.PassRouters()
				}
			case event.AlreadyInChainEvent:
				hub.logger.Debugf("message middleware: [already in chain]")
				payload := hub.peerManager.GetLocalAddressPayload()
				hub.invokeRbftLocal(rbft.NODE_MGR_SERVICE, rbft.NODE_MGR_NEW_NODE_EVENT,
					&protos.NewNodeMessage{payload})
				hub.PassRouters()
				hub.NegotiateView()
			}
		}
	}
}

// listenExecutorEvent listens executor events and delivers to consensus module or
// p2p module by its event type.
func (hub *EventHub) listenExecutorEvent() {
	hub.wg.Add(1)
	for {
		select {
		case <-hub.close:
			hub.wg.Done()
			hub.logger.Debug("listen executor event exit")
			return
		case obj := <-hub.GetSubscription(SUB_EXEC).Chan():
			switch ev := obj.Data.(type) {
			case event.ExecutorToConsensusEvent:
				hub.DispatchExecutorToConsensus(ev)
			case event.ExecutorToP2PEvent:
				hub.DispatchExecutorToP2P(ev)
			}

		}
	}
}

// listenTransactionEvent listens transaction event and delivers to different modules according
// to the following rules:
// 1. for simulate transaction, deliver to executor module to simulate execution.
// 2. for non-simulate transaction, if current node is a VP, then deliver to consensus module,
//    else, if current node is a NVP, then relay transaction to a random VP it has connected to.
// 3. for transaction relayed from NVP, deliver to consensus module.
func (hub *EventHub) listenTransactionEvent() {
	hub.wg.Add(1)
	for {
		select {
		case <-hub.close:
			hub.wg.Done()
			hub.logger.Debug("listen transaction event exit")
			return
		case obj := <-hub.GetSubscription(SUB_TRANSACTION).Chan():
			switch ev := obj.Data.(type) {
			case event.NewTxEvent:
				hub.logger.Debugf("message middleware: [new tx]")
				if ev.Simulate == true {
					hub.executor.RunInSandBox(ev.Transaction, ev.SnapshotId)
				} else {
					if hub.NodeIdentification() == IdentificationNVP {
						hub.RelayTx(ev.Transaction, ev.Ch)
					} else {
						hub.consenter.RecvLocal(ev.Transaction)
					}
				}
			case event.NvpRelayTxEvent:
				transaction := &types.Transaction{}
				err := proto.Unmarshal(ev.Payload, transaction)
				if err != nil {
					hub.logger.Error("Relay tx, unmarshal payload failed")
				} else {
					transaction.Id = uint64(hub.GetPeerManager().GetNodeId())
					hub.consenter.RecvLocal(transaction)
				}
			}

		}
	}
}

// listenMiscellaneousEvent listens some miscellaneous events and delivers to different
// modules according to the following rules:
// 1. for InformPrimaryEvent, deliver to p2p module to set current primary ID.
// 2. for other events, deliver to executor module.
func (hub *EventHub) listenMiscellaneousEvent() {
	hub.wg.Add(1)
	for {
		select {
		case <-hub.close:
			hub.wg.Done()
			hub.logger.Debug("listen miscellaneous event exit")
			return
		case obj := <-hub.GetSubscription(SUB_MISCELLANEOUS).Chan():
			switch ev := obj.Data.(type) {
			case event.InformPrimaryEvent:
				hub.logger.Debugf("message middleware: [inform primary]")
				hub.peerManager.SetPrimary(ev.Primary)
			case event.VCResetEvent:
				hub.logger.Debugf("message middleware: [vc reset]")
				hub.executor.Rollback(ev)
			case event.ChainSyncReqEvent:
				hub.logger.Debugf("message middleware: [chain sync request]")
				hub.executor.SyncChain(ev)
			case event.SnapshotEvent:
				hub.logger.Debugf("message middleware: [snapshot request]")
				hub.executor.Snapshot(ev)
			case event.DeleteSnapEvent:
				hub.logger.Debugf("message middleware: [delete snapshot request]")
				hub.executor.DeleteSnapshot(ev)
			case event.ArchEvent:
				hub.logger.Debugf("message middleware: [archive request]")
				go hub.executor.Archive(ev)
			case event.ArchiveRestoreEvent:
				hub.logger.Debugf("message middleware: [archive restore]")
				go hub.executor.ArchiveRestore(ev)
			}
		}
	}
}

// PassRouters is used to pass node routers from p2p module to consensus module.
func (hub *EventHub) PassRouters() {
	router := hub.peerManager.GetRouters()
	msg := protos.RoutersMessage{Routers: router}
	hub.consenter.RecvLocal(msg)
}

// NegotiateView starts negotiate view in consensus module.
func (hub *EventHub) NegotiateView() {
	hub.logger.Debug("negotiate view")
	negoView := &protos.Message{
		Type:      protos.Message_NEGOTIATE_VIEW,
		Timestamp: time.Now().UnixNano(),
		Payload:   nil,
		Id:        0,
	}
	hub.consenter.RecvLocal(negoView)
}

// DispatchExecutorToConsensus dispatches executor event to consensus module by its type.
func (hub *EventHub) DispatchExecutorToConsensus(ev event.ExecutorToConsensusEvent) {
	switch ev.Type {
	case executor.NOTIFY_VC_DONE:
		hub.logger.Criticalf("message middleware: [vc done]")
		event := &protos.VcResetDone{}
		err := proto.Unmarshal(ev.Payload, event)
		if err != nil {
			hub.logger.Error(err)
			return
		}
		hub.invokeRbftLocal(rbft.VIEW_CHANGE_SERVICE, rbft.VIEW_CHANGE_VC_RESET_DONE_EVENT, *event)
	case executor.NOTIFY_VALIDATION_RES:
		hub.logger.Debugf("message middleware: [validation result]")

		event := &protos.ValidatedTxs{}
		err := proto.Unmarshal(ev.Payload, event)
		if err != nil {
			hub.logger.Error(err)
			return
		}
		hub.invokeRbftLocal(rbft.CORE_RBFT_SERVICE, rbft.CORE_VALIDATED_TXS_EVENT, *event)
	case executor.NOTIFY_SYNC_DONE:
		hub.logger.Debugf("message middleware: [sync done]")

		event := &protos.StateUpdatedMessage{}
		err := proto.Unmarshal(ev.Payload, event)
		if err != nil {
			hub.logger.Error(err)
			return
		}
		hub.invokeRbftLocal(rbft.CORE_RBFT_SERVICE, rbft.CORE_STATE_UPDATE_EVENT, *event)
	}
}

<<<<<<< HEAD
// DispatchExecutorToP2P dispatches executor event to p2p module by its type.
func (hub *EventHub) DispatchExecutorToP2P(ev event.ExecutorToP2PEvent) {
=======
// dispatchExecutorToP2P dispatches executor event to p2p module by its type.
func (hub *EventHub) dispatchExecutorToP2P(ev event.ExecutorToP2PEvent) {
	defer func() {
		hub.logger.Debugf("send session event %d finish", ev.Type)
	}()
	hub.logger.Debugf("begin to send session event %d", ev.Type)
>>>>>>> d82b99da
	switch ev.Type {
	case executor.NOTIFY_BROADCAST_DEMAND:
		hub.logger.Debugf("message middleware: [broadcast demand]")
		hub.send(m.SessionMessage_SYNC_REQ, ev.Payload, ev.Peers)
	case executor.NOTIFY_UNICAST_INVALID:
		hub.logger.Debugf("message middleware: [unicast invalid tx]")
		peerId := ev.Peers[0]
		peerHash := ev.PeersHash[0]
		if peerId == uint64(hub.peerManager.GetNodeId()) {
			if len(peerHash) == 0 {
				hub.executor.StoreInvalidTransaction(ev.Payload)
			} else {
				hub.sendToNVP(m.SessionMessage_UNICAST_INVALID, ev.Payload, ev.PeersHash)
			}
		} else {
			hub.send(m.SessionMessage_UNICAST_INVALID, ev.Payload, ev.Peers)
		}
	case executor.NOTIFY_UNICAST_BLOCK:
		hub.logger.Debugf("message middleware: [unicast block]")
		toNVP := func() bool {
			if len(ev.PeersHash) != 0 && len(ev.PeersHash[0]) != 0 {
				return true
			}
			return false
		}
		if toNVP() {
			hub.sendToNVP(m.SessionMessage_UNICAST_BLK, ev.Payload, ev.PeersHash)
		} else {
			hub.send(m.SessionMessage_UNICAST_BLK, ev.Payload, ev.Peers)
		}
	case executor.NOTIFY_SYNC_REPLICA:
		hub.logger.Debugf("message middleware: [sync replica]")
		chain := &types.Chain{}
		proto.Unmarshal(ev.Payload, chain)
		payload, _ := proto.Marshal(&types.ReplicaInfo{
			Chain:     chain,
			Namespace: []byte(hub.namespace),
		})
		hub.broadcast(BROADCAST_VP, m.SessionMessage_SYNC_REPLICA, payload)
		hub.executor.ReceiveReplicaInfo(payload)
	case executor.NOTIFY_TRANSIT_BLOCK:
		hub.logger.Debug("message middleware: [transit block]")
		hub.broadcast(BROADCAST_NVP, m.SessionMessage_TRANSIT_BLOCK, ev.Payload)
	case executor.NOTIFY_NVP_SYNC:
		hub.logger.Debug("message middleware: [nvp sync]")
		syncMsg := &executor.ChainSyncRequest{}
		proto.Unmarshal(ev.Payload, syncMsg)
		syncMsg.PeerHash = hub.peerManager.GetLocalNodeHash()
		payload, err := proto.Marshal(syncMsg)
		if err != nil {
			hub.logger.Error("message middleware: marshal nvp sync message failed")
			return
		}
		if ev.Peers != nil {
			hub.send(m.SessionMessage_SYNC_REQ, payload, ev.Peers)
		} else {
			hub.sendToRandomVP(m.SessionMessage_SYNC_REQ, payload)
		}
	case executor.NOTIFY_NVP_CONSULT:
		hub.logger.Debug("message middleware: [nvp consult]")
		consult := &executor.Consult{
			Height:   chain.GetHeightOfChain(hub.namespace),
			NodeHash: hub.peerManager.GetLocalNodeHash(),
		}
		payload, err := proto.Marshal(consult)
		if err != nil {
			hub.logger.Error("message middleware: marshal nvp consult message failed")
			return
		}
		hub.broadcast(BROADCAST_VP, m.SessionMessage_NVP_CONSULT, payload)
	case executor.NOTIFY_REQUEST_WORLD_STATE:
		hub.logger.Debugf("message middleware: [request world state]")
		if ev.Peers != nil {
			go hub.send(m.SessionMessage_SYNC_WORLD_STATE, ev.Payload, ev.Peers)
		} else {
			// Actually this part code can never been access.
			hub.sendToNVP(m.SessionMessage_SYNC_WORLD_STATE, ev.Payload, ev.PeersHash)
		}
		hub.logger.Debugf("message middleware: [request world state] done")
	case executor.NOTIFY_SEND_WORLD_STATE_HANDSHAKE:
		hub.logger.Debugf("message middleware: [send world state handshake packet]")
		if ev.Peers != nil {
			// If initiator is a vp
			hub.send(m.SessionMessage_SEND_WS_HS, ev.Payload, ev.Peers)
		} else {
			// If initiator is a nvp
			hub.sendToNVP(m.SessionMessage_SEND_WS_HS, ev.Payload, ev.PeersHash)
		}
	case executor.NOTIFY_SEND_WORLD_STATE:
		hub.logger.Debugf("message middleware: [request world state]")
		if ev.Peers != nil {
			hub.send(m.SessionMessage_SEND_WORLD_STATE, ev.Payload, ev.Peers)
		} else {
			hub.sendToNVP(m.SessionMessage_SEND_WORLD_STATE, ev.Payload, ev.PeersHash)
		}
	case executor.NOTIFY_SEND_WS_ACK:
		hub.logger.Debugf("message middleware: [send ws ack]")
		if ev.Peers != nil {
			hub.send(m.SessionMessage_SEND_WS_ACK, ev.Payload, ev.Peers)
		} else {
			// Actually this part of code should never been access
			// since nvp should not been allowed as a sync target peer.
			hub.sendToNVP(m.SessionMessage_SEND_WS_ACK, ev.Payload, ev.PeersHash)
		}
	}
}

// parseAndDispatch parses messages sent from p2p modules and dispatches to corresponding modules.
func (hub *EventHub) parseAndDispatch(ev event.SessionEvent) {
	var message m.SessionMessage
	err := proto.Unmarshal(ev.Message, &message)
	if err != nil {
		hub.logger.Error("unmarshal session message failed")
		return
	}
	defer func() {
		hub.logger.Debugf("dispatch session event %s finish", message.Type.String())
	}()

	hub.logger.Debugf("handle session event %s", message.Type.String())

	switch message.Type {
	case m.SessionMessage_CONSENSUS:
		fallthrough
	case m.SessionMessage_FOWARD_TX:
		fallthrough
	case m.SessionMessage_ADD_PEER:
		fallthrough
	case m.SessionMessage_DEL_PEER:
		hub.consenter.RecvMsg(message.Payload)
	case m.SessionMessage_UNICAST_BLK:
		if hub.NodeIdentification() == IdentificationVP {
			hub.executor.ReceiveSyncBlocks(message.Payload)
		} else {
			// Thread out here since the goroutine may block here
			// Reason: nvp may send consult message and will block util receive reply
			go hub.executor.GetNVP().ReceiveBlock(message.Payload)
		}
	case m.SessionMessage_UNICAST_INVALID:
		sendToNVP, hash := hub.isSendToNVP(message.Payload)
		// for invalid transaction relayed from NVP, relay back, else, only store it.
		if sendToNVP {
			hub.sendToNVP(m.SessionMessage_UNICAST_INVALID, message.Payload, hash)
		} else {
			hub.executor.StoreInvalidTransaction(message.Payload)
		}
	case m.SessionMessage_SYNC_REPLICA:
		hub.executor.ReceiveReplicaInfo(message.Payload)
	case m.SessionMessage_BROADCAST_SINGLE_BLK:
		fallthrough
	case m.SessionMessage_SYNC_REQ:
		hub.executor.ReceiveSyncRequest(message.Payload)
	case m.SessionMessage_SYNC_WORLD_STATE:
		hub.executor.ReceiveWorldStateSyncRequest(message.Payload)
	case m.SessionMessage_SEND_WORLD_STATE:
		hub.executor.ReceiveWorldState(message.Payload)
	case m.SessionMessage_SEND_WS_HS:
		hub.executor.ReceiveWsHandshake(message.Payload)
	case m.SessionMessage_SEND_WS_ACK:
		hub.executor.ReceiveWsAck(message.Payload)
	case m.SessionMessage_TRANSIT_BLOCK:
		// Thread out here since the goroutine may block here
		// Reason: nvp may send consult message and will block util receive reply
		go hub.executor.GetNVP().ReceiveBlock(message.Payload)
	case m.SessionMessage_NVP_RELAY:
		go hub.GetEventObject().Post(event.NvpRelayTxEvent{
			Payload: message.Payload,
		})
	case m.SessionMessage_NVP_CONSULT:
		consult := &executor.Consult{}
		err := proto.Unmarshal(message.Payload, consult)
		if err != nil {
			hub.logger.Error("unmarshal consult failed", err.Error())
		}
		genesis, _ := chain.GetGenesisTag(hub.namespace)
		blk, err := chain.GetBlockByNumber(hub.namespace, genesis)
		if err != nil {
			hub.logger.Errorf("get genesis block %d from database failed", genesis)
		}
		reply := &executor.ConsultReply{
			PeerId:       uint64(hub.peerManager.GetNodeId()),
			GenesisBlock: blk,
		}
		if genesis <= consult.Height+1 {
			// state transition is not necessary
			reply.Transition = false
		} else {
			// state transition is necessary
			reply.Transition = true
		}
		payload, err := proto.Marshal(reply)
		if err != nil {
			hub.logger.Error("marshal consult reply failed", err.Error())
		} else {
			hub.sendToNVP(m.SessionMessage_NVP_CONSULT_REPLY, payload, []string{consult.NodeHash})
		}
		hub.logger.Debug("send nvp consult reply done")
	case m.SessionMessage_NVP_CONSULT_REPLY:
		hub.executor.GetNVP().ReceiveConsult(message.Payload, hub.peerManager.GetN())
	default:
		hub.logger.Error("receive a undefined session event")
	}
}

// NodeIdentification returns the current node identification using the information
// stored in p2p module.
func (hub *EventHub) NodeIdentification() int {
	if hub.peerManager.IsVP() {
		return IdentificationVP
	} else {
		return IdentificationNVP
	}
}

// RelayTx is used by NVP when it has received a non-simulate transaction to forward to
// a random VP it has connected to.
func (hub *EventHub) RelayTx(transaction *types.Transaction, ch chan bool) {
	payload, err := proto.Marshal(transaction)
	if err != nil {
		hub.logger.Error("Relay tx, marshal payload failed")
		ch <- false
	}
	err = hub.sendToRandomVP(m.SessionMessage_NVP_RELAY, payload)
	if err == nil {
		ch <- true
	} else {
		ch <- false
	}
}

// isSendToNVP is used when a VP detects an invalid transaction. If this transaction is
// relayed from an NVP, then return true and NVP's hash, else return false which means
// this transaction is relayed from a VP and we don't need to relay back this transaction
// to that VP.
func (hub *EventHub) isSendToNVP(payload []byte) (bool, []string) {
	invalidTx := &types.InvalidTransactionRecord{}
	err := proto.Unmarshal(payload, invalidTx)
	if err != nil {
		hub.logger.Error("unmarshal invalid transaction record payload failed")
	}
	hash := invalidTx.Tx.GetNVPHash()
	if err != nil {
		hub.logger.Error("get NVP hash failed. Err Msg: %v.", err.Error())
	}
	if len(hash) > 0 && hub.peerManager.IsVP() {
		return true, []string{hash}
	}
	return false, nil
}<|MERGE_RESOLUTION|>--- conflicted
+++ resolved
@@ -82,17 +82,9 @@
 	namespace string
 
 	// module services
-<<<<<<< HEAD
-	//executor       *executor.Executor
-	executor       executor.IExecutor
-	peerManager    p2p.PeerManager
-	consenter      consensus.Consenter
-	accountManager *accounts.AccountManager
-=======
 	executor    *executor.Executor
 	peerManager p2p.PeerManager
 	consenter   consensus.Consenter
->>>>>>> d82b99da
 
 	eventMux  *event.TypeMux
 	filterMux *event.TypeMux
@@ -108,22 +100,12 @@
 }
 
 // New creates and returns a new Eventhub instance with the given namespace.
-<<<<<<< HEAD
-func New(namespace string, eventMux *event.TypeMux, filterMux *event.TypeMux, executor executor.IExecutor, peerManager p2p.PeerManager, consenter consensus.Consenter, am *accounts.AccountManager, cm *admittance.CAManager) *EventHub {
-	eventHub := NewEventHub(namespace, executor, peerManager, eventMux, filterMux, consenter, am)
-	return eventHub
-}
-
-func NewEventHub(namespace string, executor executor.IExecutor, peerManager p2p.PeerManager, eventMux *event.TypeMux, filterMux *event.TypeMux, consenter consensus.Consenter,
-	am *accounts.AccountManager) *EventHub {
-=======
 func New(namespace string, eventMux *event.TypeMux, filterMux *event.TypeMux, executor *executor.Executor, peerManager p2p.PeerManager, consenter consensus.Consenter, cm *admittance.CAManager) *EventHub {
 	eventHub := NewEventHub(namespace, executor, peerManager, eventMux, filterMux, consenter)
 	return eventHub
 }
 
 func NewEventHub(namespace string, executor *executor.Executor, peerManager p2p.PeerManager, eventMux *event.TypeMux, filterMux *event.TypeMux, consenter consensus.Consenter) *EventHub {
->>>>>>> d82b99da
 	hub := &EventHub{
 		namespace:    namespace,
 		executor:     executor,
@@ -180,7 +162,7 @@
 	return hub.peerManager
 }
 
-func (hub *EventHub) GetExecutor() executor.IExecutor {
+func (hub *EventHub) GetExecutor() *executor.Executor {
 	return hub.executor
 }
 
@@ -393,9 +375,9 @@
 		case obj := <-hub.GetSubscription(SUB_EXEC).Chan():
 			switch ev := obj.Data.(type) {
 			case event.ExecutorToConsensusEvent:
-				hub.DispatchExecutorToConsensus(ev)
+				hub.dispatchExecutorToConsensus(ev)
 			case event.ExecutorToP2PEvent:
-				hub.DispatchExecutorToP2P(ev)
+				hub.dispatchExecutorToP2P(ev)
 			}
 
 		}
@@ -470,10 +452,10 @@
 			case event.SnapshotEvent:
 				hub.logger.Debugf("message middleware: [snapshot request]")
 				hub.executor.Snapshot(ev)
-			case event.DeleteSnapEvent:
+			case event.DeleteSnapshotEvent:
 				hub.logger.Debugf("message middleware: [delete snapshot request]")
 				hub.executor.DeleteSnapshot(ev)
-			case event.ArchEvent:
+			case event.ArchiveEvent:
 				hub.logger.Debugf("message middleware: [archive request]")
 				go hub.executor.Archive(ev)
 			case event.ArchiveRestoreEvent:
@@ -503,52 +485,27 @@
 	hub.consenter.RecvLocal(negoView)
 }
 
-// DispatchExecutorToConsensus dispatches executor event to consensus module by its type.
-func (hub *EventHub) DispatchExecutorToConsensus(ev event.ExecutorToConsensusEvent) {
+// dispatchExecutorToConsensus dispatches executor event to consensus module by its type.
+func (hub *EventHub) dispatchExecutorToConsensus(ev event.ExecutorToConsensusEvent) {
 	switch ev.Type {
 	case executor.NOTIFY_VC_DONE:
-		hub.logger.Criticalf("message middleware: [vc done]")
-		event := &protos.VcResetDone{}
-		err := proto.Unmarshal(ev.Payload, event)
-		if err != nil {
-			hub.logger.Error(err)
-			return
-		}
-		hub.invokeRbftLocal(rbft.VIEW_CHANGE_SERVICE, rbft.VIEW_CHANGE_VC_RESET_DONE_EVENT, *event)
+		hub.logger.Debugf("message middleware: [vc done]")
+		hub.invokeRbftLocal(rbft.VIEW_CHANGE_SERVICE, rbft.VIEW_CHANGE_VC_RESET_DONE_EVENT, ev.Payload)
 	case executor.NOTIFY_VALIDATION_RES:
 		hub.logger.Debugf("message middleware: [validation result]")
-
-		event := &protos.ValidatedTxs{}
-		err := proto.Unmarshal(ev.Payload, event)
-		if err != nil {
-			hub.logger.Error(err)
-			return
-		}
-		hub.invokeRbftLocal(rbft.CORE_RBFT_SERVICE, rbft.CORE_VALIDATED_TXS_EVENT, *event)
+		hub.invokeRbftLocal(rbft.CORE_RBFT_SERVICE, rbft.CORE_VALIDATED_TXS_EVENT, ev.Payload)
 	case executor.NOTIFY_SYNC_DONE:
 		hub.logger.Debugf("message middleware: [sync done]")
-
-		event := &protos.StateUpdatedMessage{}
-		err := proto.Unmarshal(ev.Payload, event)
-		if err != nil {
-			hub.logger.Error(err)
-			return
-		}
-		hub.invokeRbftLocal(rbft.CORE_RBFT_SERVICE, rbft.CORE_STATE_UPDATE_EVENT, *event)
-	}
-}
-
-<<<<<<< HEAD
-// DispatchExecutorToP2P dispatches executor event to p2p module by its type.
-func (hub *EventHub) DispatchExecutorToP2P(ev event.ExecutorToP2PEvent) {
-=======
+		hub.invokeRbftLocal(rbft.CORE_RBFT_SERVICE, rbft.CORE_STATE_UPDATE_EVENT, ev.Payload)
+	}
+}
+
 // dispatchExecutorToP2P dispatches executor event to p2p module by its type.
 func (hub *EventHub) dispatchExecutorToP2P(ev event.ExecutorToP2PEvent) {
 	defer func() {
 		hub.logger.Debugf("send session event %d finish", ev.Type)
 	}()
 	hub.logger.Debugf("begin to send session event %d", ev.Type)
->>>>>>> d82b99da
 	switch ev.Type {
 	case executor.NOTIFY_BROADCAST_DEMAND:
 		hub.logger.Debugf("message middleware: [broadcast demand]")
