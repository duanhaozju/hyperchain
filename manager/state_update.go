package manager

import (
	"bytes"
	"github.com/golang/protobuf/proto"
	"hyperchain/common"
	"hyperchain/core"
	"hyperchain/core/executor"
	"hyperchain/core/types"
	"hyperchain/event"
	"hyperchain/hyperdb"
	"hyperchain/protos"
	"hyperchain/recovery"
	"time"
)

type State struct {
	 RequiredBlockNum uint64
	 RequireBlockHash []byte
	 RecoveryNum      uint64
	 Replicas   []uint64
	 Id       uint64
}

// SendSyncRequest - send synchronization request to other nodes.
func (self *ProtocolManager) SendSyncRequest(ev event.SendCheckpointSyncEvent) {
	err, stateUpdateMsg, target := self.unmarshalStateUpdateMessage(ev)
	if err != nil {
		log.Errorf("invalid state update message.")
		return
	}
	log.Noticef("send sync block request to fetch missing block, current height %d, target height %d", core.GetChainCopy().Height, target.Height)
	if self.state.RecoveryNum >= target.Height || core.GetChainCopy().Height > target.Height {
		log.Criticalf("receive invalid state update request, just ignore it")
		return
	}

	if core.GetChainCopy().Height == target.Height {
		log.Debug("recv target height same with current chain height")
		if self.isBlockHashEqual(target.CurrentBlockHash) == true {
			log.Info("current chain latest block hash equal with target hash, send state updated event")
			self.sendStateUpdatedEvent()
		} else {
			log.Warningf("current chain latest block hash not equal with target hash, cut down local block %d", core.GetChainCopy().Height)
			if err := self.executor.CutdownBlock(core.GetChainCopy().Height); err != nil {
				log.Errorf("cut down block %d failed.", core.GetChainCopy().Height)
				return
			}
		}
	}
	// send block request message to remot peer
	required := &recovery.CheckPointMessage{
		RequiredNumber: target.Height,
		CurrentNumber:  core.GetChainCopy().Height,
		PeerId:         stateUpdateMsg.Id,
	}

	self.UpdateRequire(target.Height, target.CurrentBlockHash, target.Height)
	log.Noticef("state update, current height %d, target height %d", core.GetChainCopy().Height, target.Height)
	// save context
	self.state.Replicas = stateUpdateMsg.Replicas
	self.state.Id = stateUpdateMsg.Id

	payload, err := proto.Marshal(required)
	if err != nil {
		log.Error("SendSyncRequest marshal message failed")
		return
	}
	self.Peermanager.SendMsgToPeers(payload, stateUpdateMsg.Replicas, recovery.Message_SYNCCHECKPOINT)
}

// ReceiveSyncRequest - receive synchronization request from some node, send back request blocks.
func (self *ProtocolManager) ReceiveSyncRequest(ev event.StateUpdateEvent) {
	checkpointMsg := &recovery.CheckPointMessage{}
	proto.Unmarshal(ev.Payload, checkpointMsg)
	db, err := hyperdb.GetDBDatabase()
	if err != nil {
		log.Error("No Database Found")
		return
	}
	blocks := &types.Blocks{}
	for i := checkpointMsg.RequiredNumber; i > checkpointMsg.CurrentNumber; i -= 1 {
		block, err := core.GetBlockByNumber(db, i)
		if err != nil {
			log.Error("no required block number:", i)
			continue
		}

		if blocks.Batch == nil {
			blocks.Batch = append(blocks.Batch, block)
		} else {
			blocks.Batch[0] = block
		}

		payload, err := proto.Marshal(blocks)
		if err != nil {
			log.Error("ReceiveSyncRequest marshal message failed")
			continue
		}
		var peers []uint64
		peers = append(peers, checkpointMsg.PeerId)
		self.Peermanager.SendMsgToPeers(payload, peers, recovery.Message_SYNCBLOCK)
	}
}

// ReceiveSyncBlocks - receive request blocks from others.
func (self *ProtocolManager) ReceiveSyncBlocks(ev event.ReceiveSyncBlockEvent) {
	if self.state.RequiredBlockNum != 0 {
		blocks := &types.Blocks{}
		proto.Unmarshal(ev.Payload, blocks)
		db, err := hyperdb.GetDBDatabase()
		if err != nil {
			log.Error("no database handler found")
			self.reject()
			return
		}
		for i := len(blocks.Batch) - 1; i >= 0; i -= 1 {
			if blocks.Batch[i].Number <= self.state.RequiredBlockNum {

				log.Debugf("receive block #%d  hash %s", blocks.Batch[i].Number, common.BytesToHash(blocks.Batch[i].BlockHash).Hex())

				if blocks.Batch[i].Number == self.state.RequiredBlockNum {
					// receive demand block
					acceptHash := blocks.Batch[i].HashBlock(self.commonHash).Bytes()
					// compare received block's hash with target hash for guarantee block's integrity
					if common.Bytes2Hex(acceptHash) == common.Bytes2Hex(self.state.RequireBlockHash) {
						// put into db instead of memory for avoiding memory boom when sync huge number blocks
						core.PersistBlock(db.NewBatch(), blocks.Batch[i], self.executor.GetBlockVersion(), true, true)
						if err := self.updateRequire(blocks.Batch[i]); err != nil {
							log.Error("UpdateRequired failed!")
							self.reject()
							return
						}

						// receive all block in chain
						if self.state.RequiredBlockNum <= core.GetChainCopy().Height {
							lastBlk, err := core.GetBlockByNumber(db, self.state.RequiredBlockNum+1)
							if err != nil {
								log.Error("StateUpdate Failed!")
								self.reject()
								return
							}
							// check the latest block in local's correctness
							if common.Bytes2Hex(lastBlk.ParentHash) == common.Bytes2Hex(core.GetChainCopy().LatestBlockHash) {
								// execute all received block at one time
								self.executor.NotifyValidateToStop()
								self.executor.WaitResetAvailable()
								self.executor.NotifyValidateToBegin()

								for i := self.state.RequiredBlockNum + 1; i <= self.state.RecoveryNum; i += 1 {
									blk, err := core.GetBlockByNumber(db, i)
									if err != nil {
										log.Errorf("state update from #%d to #%d failed. current chain height #%d",
											self.state.RequiredBlockNum+1, self.state.RecoveryNum, core.GetChainCopy().Height)
										self.reject()
										return
									} else {
										// set temporary block number as block number since block number is already here
										self.executor.SetTempBlockNumber(blk.Number)
										self.executor.SetDemandNumber(blk.Number)
										self.executor.SetDemandSeqNo(blk.Number)
										err, result := self.executor.ApplyBlock(blk, blk.Number)
										if err != nil || self.assertApplyResult(blk, result) == false {
											log.Errorf("state update from #%d to #%d failed. current chain height #%d",
												self.state.RequiredBlockNum+1, self.state.RecoveryNum, core.GetChainCopy().Height)
											self.reject()
											return
										} else {
											// commit modified changes in this block and update chain.
											self.accpet(blk.Number)
										}
									}
								}
<<<<<<< HEAD
								self.executor.SetTempBlockNumber(core.GetChainCopy().RecoveryNum + 1)
								self.executor.SetDemandSeqNo(core.GetChainCopy().RecoveryNum + 1)
								self.executor.SetDemandNumber(core.GetChainCopy().RecoveryNum + 1)
=======
								self.blockPool.SetTempBlockNumber(self.state.RecoveryNum + 1)
								self.blockPool.SetDemandSeqNo(self.state.RecoveryNum + 1)
								self.blockPool.SetDemandNumber(self.state.RecoveryNum + 1)
>>>>>>> ed15a3d3

								self.UpdateRequire(uint64(0), []byte{}, uint64(0))
								self.state.Replicas = nil
								self.state.Id = 0

								self.sendStateUpdatedEvent()
								break
							} else {
								// the highest block in local is invalid, request the block
								if err := self.executor.CutdownBlock(lastBlk.Number - 1); err != nil {
									log.Errorf("cut down block %d failed.", lastBlk.Number - 1)
									return
								}
								self.broadcastDemandBlock(lastBlk.Number-1, lastBlk.ParentHash, self.state.Replicas, self.state.Id)
							}
						}
					}

				} else {
					// requested block with smaller number arrive earlier than expected
					// store in cache temporarily
					log.Debug("Receive Block earily: ", blocks.Batch[i].Number, common.BytesToHash(blocks.Batch[i].BlockHash).Hex())
					ret, existed := self.syncBlockCache.Get(blocks.Batch[i].Number)
					if existed {
						blks := ret.(map[string]types.Block)
						if _, ok := blks[common.BytesToHash(blocks.Batch[i].BlockHash).Hex()]; ok {
							log.Notice("Receive Duplicate Block: ", blocks.Batch[i].Number, common.BytesToHash(blocks.Batch[i].BlockHash).Hex())
							continue
						} else {
							log.Debug("Receive Sync Block with different hash: ", blocks.Batch[i].Number, common.BytesToHash(blocks.Batch[i].BlockHash).Hex())
							blks[common.BytesToHash(blocks.Batch[i].BlockHash).Hex()] = *blocks.Batch[i]
							self.syncBlockCache.Add(blocks.Batch[i].Number, blks)
						}
					} else {
						blks := make(map[string]types.Block)
						blks[common.BytesToHash(blocks.Batch[i].BlockHash).Hex()] = *blocks.Batch[i]
						self.syncBlockCache.Add(blocks.Batch[i].Number, blks)
					}
				}
			}
		}
	}

}

// broadcastDemandBlock - send block request message to others for demand block.
func (self *ProtocolManager) broadcastDemandBlock(number uint64, hash []byte, replicas []uint64, peerId uint64) {
	required := &recovery.CheckPointMessage{
		RequiredNumber: number,
		CurrentNumber:  core.GetChainCopy().Height,
		PeerId:         peerId,
	}
	payload, err := proto.Marshal(required)
	if err != nil {
		log.Error("broadcastDemandBlock, marshal message failed")
		return
	}
	self.Peermanager.SendMsgToPeers(payload, replicas, recovery.Message_SYNCSINGLE)
}

// updateRequire - update next required block number and block hash.
func (self *ProtocolManager) updateRequire(block *types.Block) error {
	db, err := hyperdb.GetDBDatabase()
	if err != nil {
		// TODO
		log.Error("updateRequire get database failed")
		return err
	}
	var tmp = block.Number - 1
	var tmpHash = block.ParentHash
	flag := false
	for tmp > core.GetChainCopy().Height {
		if self.syncBlockCache.Contains(tmp) {
			ret, _ := self.syncBlockCache.Get(tmp)
			blks := ret.(map[string]types.Block)
			for hash, blk := range blks {
				if hash == common.BytesToHash(tmpHash).Hex() {
					core.PersistBlock(db.NewBatch(), &blk, self.executor.GetBlockVersion(), true, true)
					self.syncBlockCache.Remove(tmp)
					tmp = tmp - 1
					tmpHash = blk.ParentHash
					flag = true
					log.Debug("process sync block stored in cache", blk.Number)
					break
				} else {
					log.Debug("found Invalid sync block, discard block number %d, block hash %s\n", blk.Number, common.BytesToHash(blk.BlockHash).Hex())
				}
			}
			if flag {
				flag = false
			} else {
				self.syncBlockCache.Remove(tmp)
				break
			}
		} else {
			break
		}
	}
	self.UpdateRequire(tmp, tmpHash, self.state.RecoveryNum)
	log.Debug("Next Required", self.state.RequiredBlockNum, common.BytesToHash(self.state.RequireBlockHash).Hex())
	return nil
}


func (self *ProtocolManager) UpdateRequire(num uint64, hash []byte, recoveryNum uint64) error {
	self.state.RequiredBlockNum = num
	self.state.RequireBlockHash = hash
	self.state.RecoveryNum = recoveryNum
	return nil
}

// sendStateUpdatedEvent - communicate with consensus, told him state update has finish.
func (self *ProtocolManager) sendStateUpdatedEvent() {
	// state update success
	payload := &protos.StateUpdatedMessage{
		SeqNo: core.GetChainCopy().Height,
	}
	msg, err := proto.Marshal(payload)
	if err != nil {
		log.Error("StateUpdate marshal stateupdated message failed")
		return
	}
	msgSend := &protos.Message{
		Type:      protos.Message_STATE_UPDATED,
		Payload:   msg,
		Timestamp: time.Now().UnixNano(),
		Id:        1,
	}
	msgPayload, err := proto.Marshal(msgSend)
	if err != nil {
		log.Error(err)
		return
	}
	log.Debug("send state updated message")
	time.Sleep(2 * time.Second)
	// IMPORTANT clear block cache of blockpool
	self.executor.PurgeValidateQueue()
	self.executor.PurgeBlockCache()
	self.consenter.RecvMsg(msgPayload)
}

// isBlockHashEqual - compare block hash.
func (self *ProtocolManager) isBlockHashEqual(targetHash []byte) bool {
	db, err := hyperdb.GetDBDatabase()
	if err != nil {
		log.Error("get database handler failed in state update")
		return false
	}
	// compare current latest block and peer's block hash
	latestBlock, err := core.GetBlockByNumber(db, core.GetChainCopy().Height)
	if err != nil || latestBlock == nil || bytes.Compare(targetHash, latestBlock.BlockHash) != 0 {
		log.Warningf("missing match target blockhash and latest block's hash, target block hash %s, latest block hash %s",
			common.Bytes2Hex(targetHash), common.Bytes2Hex(latestBlock.BlockHash))
		return false
	}
	return true
}

// assertApplyResult - check apply result whether equal with other's.
func (self *ProtocolManager) assertApplyResult(block *types.Block, result *executor.BlockRecord) bool {
	if bytes.Compare(block.MerkleRoot, result.MerkleRoot) != 0 {
		log.Warningf("mismatch in block merkle root  of #%d, required %s, got %s",
			block.Number, common.Bytes2Hex(block.MerkleRoot), common.Bytes2Hex(result.MerkleRoot))
		return false
	}
	if bytes.Compare(block.TxRoot, result.TxRoot) != 0 {
		log.Warningf("mismatch in block transaction root  of #%d, required %s, got %s",
			block.Number, common.Bytes2Hex(block.TxRoot), common.Bytes2Hex(result.TxRoot))
		return false

	}
	if bytes.Compare(block.ReceiptRoot, result.ReceiptRoot) != 0 {
		log.Warningf("mismatch in block receipt root  of #%d, required %s, got %s",
			block.Number, common.Bytes2Hex(block.ReceiptRoot), common.Bytes2Hex(result.ReceiptRoot))
		return false
	}
	return true
}

// reject - reject state update result.
func (self *ProtocolManager) reject() {
	db, err := hyperdb.GetDBDatabase()
	if err != nil {
		log.Error("get database handler failed.")
		return
	}
	batch := db.NewBatch()
	for i := core.GetChainCopy().Height + 1; i <= self.state.RecoveryNum; i += 1 {
		// delete persisted blocks number larger than chain height
		core.DeleteBlockByNum(batch, i)
	}
	batch.Write()
	self.executor.SetDemandNumber(core.GetChainCopy().Height + 1)
	self.executor.SetDemandSeqNo(core.GetChainCopy().Height + 1)
	self.executor.SetTempBlockNumber(core.GetChainCopy().Height + 1)
	// reset state in block pool
	self.executor.ClearStateUnCommitted()
	// reset
	self.UpdateRequire(uint64(0), []byte{}, uint64(0))
	self.state.Replicas = nil
	self.state.Id = 0
	self.sendStateUpdatedEvent()
}

// accpet - accept state update result.
func (self *ProtocolManager) accpet(seqNo uint64) {
	self.executor.SubmitForStateUpdate(seqNo)
}

// unmarshalStateUpdateMessage - unmarshal state update message sent from consensus module and return a state update target.
func (self *ProtocolManager) unmarshalStateUpdateMessage(ev event.SendCheckpointSyncEvent) (error, *protos.UpdateStateMessage, *protos.BlockchainInfo) {
	updateStateMessage := &protos.UpdateStateMessage{}
	err := proto.Unmarshal(ev.Payload, updateStateMessage)
	if err != nil {
		log.Errorf("unmarshal state update message failed. %s", err)
		return err, nil, nil
	}
	blockChainInfo := &protos.BlockchainInfo{}
	err = proto.Unmarshal(updateStateMessage.TargetId, blockChainInfo)
	if err != nil {
		log.Errorf("unmarshal block chain info failed. %s", err)
		return err, nil, nil
	}
	return nil, updateStateMessage, blockChainInfo
}<|MERGE_RESOLUTION|>--- conflicted
+++ resolved
@@ -171,15 +171,10 @@
 										}
 									}
 								}
-<<<<<<< HEAD
+
 								self.executor.SetTempBlockNumber(core.GetChainCopy().RecoveryNum + 1)
 								self.executor.SetDemandSeqNo(core.GetChainCopy().RecoveryNum + 1)
 								self.executor.SetDemandNumber(core.GetChainCopy().RecoveryNum + 1)
-=======
-								self.blockPool.SetTempBlockNumber(self.state.RecoveryNum + 1)
-								self.blockPool.SetDemandSeqNo(self.state.RecoveryNum + 1)
-								self.blockPool.SetDemandNumber(self.state.RecoveryNum + 1)
->>>>>>> ed15a3d3
 
 								self.UpdateRequire(uint64(0), []byte{}, uint64(0))
 								self.state.Replicas = nil
