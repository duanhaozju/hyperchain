--- conflicted
+++ resolved
@@ -15,22 +15,14 @@
 	"fmt"
 	"sync"
 	"crypto/ecdsa"
-
+	"log"
 	"hyperchain/protos"
 	"time"
-
-<<<<<<< HEAD
-
-	"log"
-	"hyperchain/logger"
-
-=======
->>>>>>> 3907cff5
+	
 )
 
 type ProtocolManager struct {
 	serverPort   int
-	blockPool    *core.BlockPool
 	fetcher      *core.Fetcher
 	peerManager  p2p.PeerManager
 	consenter    consensus.Consenter
@@ -52,14 +44,12 @@
 var eventMuxAll *event.TypeMux
 var countBlock int
 
-func NewProtocolManager(blockPool *core.BlockPool,peerManager p2p.PeerManager, eventMux *event.TypeMux, fetcher *core.Fetcher, consenter consensus.Consenter,
+func NewProtocolManager(peerManager p2p.PeerManager, eventMux *event.TypeMux, fetcher *core.Fetcher, consenter consensus.Consenter,
 encryption crypto.Encryption, commonHash crypto.CommonHash) (*ProtocolManager) {
 	fmt.Println("enter parotocol manager")
 	fmt.Println(consenter)
 	manager := &ProtocolManager{
 
-
-		blockPool: blockPool,
 		eventMux:    eventMux,
 		quitSync:    make(chan struct{}),
 		consenter:consenter,
@@ -108,15 +98,15 @@
 		switch  ev :=obj.Data.(type) {
 		case event.NewBlockEvent:
 			//commit block into local db
+			//log.Println(ev.Payload)
 
 			countBlock=countBlock+1
 
-			myLogger.GetLogger().Println(time.Now().UnixNano())
-			//myLogger.GetLogger().Println("block number is ",countBlock)
-			myLogger.GetLogger().Println("write block success")
+			log.Println(time.Now().UnixNano())
+			log.Println("block number is ",countBlock)
 			log.Println("write block success")
 			//ioutil.WriteFile("./123.txt",[]byte(strconv.FormatInt(time.Now().UnixNano(),10)+"\n"),os.ModeAppend)
-			self.commitNewBlock(ev.Payload,ev.Now)
+			self.commitNewBlock(ev.Payload)
 		//self.fetcher.Enqueue(ev.Payload)
 
 		}
@@ -133,16 +123,19 @@
 
 		case event.BroadcastConsensusEvent:
 			log.Println("######enter broadcast")
-			myLogger.GetLogger().Println("######enter broadcast")
-			go self.BroadcastConsensus(ev.Payload)
+			self.BroadcastConsensus(ev.Payload)
 		case event.NewTxEvent:
 			log.Println("######receiver new tx")
-			myLogger.GetLogger().Println("######receiver new tx")
 			//call consensus module
+			//Todo
+
+
+			/*payLoad:=self.transformTx(ev.Payload)
+			if payLoad==nil{
+				log.Fatal("payLoad nil")
+			}*/
+
 			//send msg to consensus
-<<<<<<< HEAD
-			for i:=0;i<5000;i+=1{
-=======
 			/*msg := &protos.Message{
 				Type: protos.Message_TRANSACTION,
 				Payload: ev.Payload,
@@ -151,18 +144,21 @@
 			}
 			payload, _ := proto.Marshal(msg)
 			self.consenter.RecvMsg(payload)*/
-			for i:=0;i<10000;i+=1{
->>>>>>> 3907cff5
+			for i:=0;i<1000;i+=1{
 				go self.sendMsg(ev.Payload)
-				time.Sleep(50*time.Microsecond)
+				time.Sleep(100*time.Microsecond)
 			}
+
+
+
+		//sign tx
 
 
 		case event.ConsensusEvent:
 			//call consensus module
+			//Todo
 			log.Println("###### enter ConsensusEvent")
-			//logger.GetLogger().Println("###### enter ConsensusEvent")
-			go self.consenter.RecvMsg(ev.Payload)
+			self.consenter.RecvMsg(ev.Payload)
 
 
 		}
@@ -171,11 +167,6 @@
 }
 
 func (self *ProtocolManager)sendMsg(payload []byte)  {
-	//Todo sign tx
-	/*payLoad:=self.transformTx(ev.Payload)
-			if payLoad==nil{
-				log.Fatal("payLoad nil")
-			}*/
 	msg := &protos.Message{
 		Type: protos.Message_TRANSACTION,
 		Payload: payload,
@@ -189,18 +180,17 @@
 
 // Broadcast consensus msg to a batch of peers not knowing about it
 func (pm *ProtocolManager) BroadcastConsensus(payload []byte) {
-	log.Println("begin call broadcast")
 	pm.peerManager.BroadcastPeers(payload)
 
 }
 
 //receive tx from web,sign it and marshal it,then give it to consensus module
-func (pm *ProtocolManager)transformTx(payload []byte) []byte {
+func (pm *ProtocolManager)transformTx(payLoad []byte) []byte {
 
 	//var transaction types.Transaction
 	transaction := &types.Transaction{}
 	//decode tx
-	proto.Unmarshal(payload, transaction)
+	proto.Unmarshal(payLoad, transaction)
 	//hash tx
 	h := transaction.SighHash(pm.commonHash)
 	key, err := pm.encryption.GetKey()
@@ -230,7 +220,7 @@
 
 
 
-func (pm *ProtocolManager) commitNewBlock(payload[]byte,now uint64) {
+func (pm *ProtocolManager) commitNewBlock(payload[]byte) {
 
 	msgList := &protos.ExeMessage{}
 	proto.Unmarshal(payload, msgList)
@@ -242,17 +232,17 @@
 		block.Timestamp = item.Timestamp
 		block.Transactions = append(block.Transactions, tx)
 	}
-	//currentChain := core.GetChainCopy()
-	//block.Number = currentChain.Height + 1
-	block.Number=now
-	//block.ParentHash = currentChain.LatestBlockHash
-	//block.BlockHash = block.Hash(pm.commonHash).Bytes()
-
-	log.Println("now is ",now)
-	pm.blockPool.AddBlock(block,pm.commonHash)
-	//core.WriteBlock(*block)
-
-}
-
-
-
+	currentChain := core.GetChainCopy()
+	block.Number = currentChain.Height + 1
+	block.ParentHash = currentChain.LatestBlockHash
+
+	//block.BlockHash=
+	block.BlockHash = block.Hash(pm.commonHash).Bytes()
+	//fmt.Println(block)
+
+	core.WriteBlock(*block)
+
+}
+
+
+
