--- conflicted
+++ resolved
@@ -28,17 +28,10 @@
 }
 
 type ReplicaInfo struct {
-<<<<<<< HEAD
-	IP   string `protobuf:"bytes,1,opt,name=IP" json:"IP,omitempty"`
-	Port int64  `protobuf:"varint,2,opt,name=Port" json:"Port,omitempty"`
-	Hash string `protobuf:"bytes,3,opt,name=hash"hash json:"hash,omitempty"`
-	ID   uint64 `protobuf:"varint,4,opt,name=ID" jsonson:"ID,omitempty"`
-=======
 	IP              string `protobuf:"bytes,1,opt,name=IP" json:"IP,omitempty"`
 	Port            int64  `protobuf:"varint,2,opt,name=Port" json:"Port,omitempty"`
 	Hash            string `protobuf:"bytes,3,opt,name=hash" json:"hash,omitempty"`
 	ID              uint64 `protobuf:"varint,4,opt,name=ID" jsonson:"ID,omitempty"`
->>>>>>> adcfe844
 
 	LatestBlockHash []byte `protobuf:"bytes,1,opt,name=latestBlockHash,proto3" json:"latestBlockHash,omitempty"`
 	ParentBlockHash []byte `proto3obuf:"bytes,2,opt,name=parentBlockHash,proto3" json:"parentBlockHash,omitempty"`
@@ -50,13 +43,8 @@
 	blockPool         *blockpool.BlockPool
 	Peermanager       p2p.PeerManager
 
-<<<<<<< HEAD
-	nodeInfo  p2p.PeerInfos // node info ,store node status,ip,port
-	consenter consensus.Consenter
-=======
 	nodeInfo          p2p.PeerInfos // node info ,store node status,ip,port
 	consenter         consensus.Consenter
->>>>>>> adcfe844
 
 	AccountManager    *accounts.AccountManager
 	commonHash        crypto.CommonHash
@@ -70,22 +58,16 @@
 	syncCheckpointSub event.Subscription
 	syncBlockSub      event.Subscription
 	syncStatusSub     event.Subscription
-<<<<<<< HEAD
 	peerMaintainSub   event.Subscription
-=======
->>>>>>> adcfe844
 	quitSync          chan struct{}
 	wg                sync.WaitGroup
 	syncBlockCache      *common.Cache
 	replicaStatus       *common.Cache
 	syncReplicaInterval time.Duration
 	syncReplica         bool
-<<<<<<< HEAD
-	initType            int
-=======
 	expired             chan bool
 	expiredTime         time.Time
->>>>>>> adcfe844
+	initType            int
 }
 type NodeManager struct {
 	peerManager p2p.PeerManager
@@ -94,12 +76,8 @@
 var eventMuxAll *event.TypeMux
 
 func NewProtocolManager(blockPool *blockpool.BlockPool, peerManager p2p.PeerManager, eventMux *event.TypeMux, consenter consensus.Consenter,
-<<<<<<< HEAD
-	am *accounts.AccountManager, commonHash crypto.CommonHash, interval time.Duration, syncReplica bool, initType int) *ProtocolManager {
-=======
 //encryption crypto.Encryption, commonHash crypto.CommonHash) (*ProtocolManager) {
-am *accounts.AccountManager, commonHash crypto.CommonHash, interval time.Duration, syncReplica bool, expired chan bool, expiredTime time.Time) *ProtocolManager {
->>>>>>> adcfe844
+am *accounts.AccountManager, commonHash crypto.CommonHash, interval time.Duration, syncReplica bool, initType int,  expired chan bool, expiredTime time.Time) *ProtocolManager {
 	synccache, _ := common.NewCache()
 	replicacache, _ := common.NewCache()
 	manager := &ProtocolManager{
@@ -114,12 +92,9 @@
 		replicaStatus:       replicacache,
 		syncReplicaInterval: interval,
 		syncReplica:         syncReplica,
-<<<<<<< HEAD
-		initType:            initType,
-=======
 		expired:             expired,
 		expiredTime:         expiredTime,
->>>>>>> adcfe844
+		initType:            initType,
 	}
 	manager.nodeInfo = make(p2p.PeerInfos, 0, 1000)
 	eventMuxAll = eventMux
@@ -147,12 +122,9 @@
 	go pm.syncCheckpointLoop()
 	go pm.respHandlerLoop()
 	go pm.viewChangeLoop()
-<<<<<<< HEAD
 	go pm.peerMaintainLoop()
 
-=======
 	go pm.checkExpired()
->>>>>>> adcfe844
 	if pm.syncReplica {
 		pm.syncStatusSub = pm.eventMux.Subscribe(event.ReplicaStatusEvent{})
 		go pm.syncReplicaStatusLoop()
@@ -261,25 +233,14 @@
 	for obj := range self.consensusSub.Chan() {
 		switch ev := obj.Data.(type) {
 		case event.BroadcastConsensusEvent:
-<<<<<<< HEAD
-			log.Warning("BroadcastConsensusEvent")
-=======
 			log.Info("######enter broadcast")
->>>>>>> adcfe844
 			go self.BroadcastConsensus(ev.Payload)
-
 		case event.TxUniqueCastEvent:
-			log.Critical("receive the pbft uniquecast request <<>>><<>>>")
 			var peers []uint64
 			peers = append(peers, ev.PeerId)
 			go self.Peermanager.SendMsgToPeers(ev.Payload, peers, recovery.Message_RELAYTX)
 
 		case event.NewTxEvent:
-<<<<<<< HEAD
-			go self.sendMsg(ev.Payload)
-
-		case event.ConsensusEvent:
-=======
 			if ev.Simulate == true {
 				tx := &types.Transaction{}
 				proto.Unmarshal(ev.Payload, tx)
@@ -292,7 +253,6 @@
 		case event.ConsensusEvent:
 			//call consensus module
 			log.Info("###### enter ConsensusEvent")
->>>>>>> adcfe844
 			self.consenter.RecvMsg(ev.Payload)
 		}
 	}
@@ -459,15 +419,11 @@
 
 						// receive all block in chain
 						if core.GetChainCopy().RequiredBlockNum <= core.GetChainCopy().Height {
-<<<<<<< HEAD
-							lastBlk, _ := core.GetBlockByNumber(db, core.GetChainCopy().RequiredBlockNum+1)
-=======
 							lastBlk, err := core.GetBlockByNumber(db, core.GetChainCopy().RequiredBlockNum + 1)
 							if err != nil {
 								log.Error("StateUpdate Failed!")
 								return
 							}
->>>>>>> adcfe844
 							if common.Bytes2Hex(lastBlk.ParentHash) == common.Bytes2Hex(core.GetChainCopy().LatestBlockHash) {
 								// execute all received block at one time
 								for i := core.GetChainCopy().RequiredBlockNum + 1; i <= core.GetChainCopy().RecoveryNum; i += 1 {
@@ -510,17 +466,11 @@
 								break
 							} else {
 								// the highest block in local is invalid, request the block
-<<<<<<< HEAD
-								core.DeleteBlockByNum(db, lastBlk.Number-1)
-								core.UpdateChainByBlcokNum(db, lastBlk.Number-2)
-								self.broadcastDemandBlock(lastBlk.Number-1, lastBlk.ParentHash, core.GetReplicas(), core.GetId())
-=======
 								// TODO clear global cache
 								// TODO clear receipt, txmeta, tx
 								self.blockPool.CutdownBlock(lastBlk.Number - 1)
 								core.UpdateChainByBlcokNum(db, lastBlk.Number - 2)
 								self.broadcastDemandBlock(lastBlk.Number - 1, lastBlk.ParentHash, core.GetReplicas(), core.GetId())
->>>>>>> adcfe844
 							}
 						}
 					}
@@ -681,22 +631,6 @@
 	return addrData, chainData
 }
 
-<<<<<<< HEAD
-func (self *ProtocolManager) NegotiateView() {
-	negoView := &protos.Message{
-		Type:      protos.Message_NEGOTIATE_VIEW,
-		Timestamp: time.Now().UnixNano(),
-		Payload:   nil,
-		Id:        0,
-	}
-	msg, err := proto.Marshal(negoView)
-	if err != nil {
-		log.Notice("nego view start")
-	}
-	self.eventMux.Post(event.ConsensusEvent{
-		Payload: msg,
-	})
-=======
 func (self *ProtocolManager) checkExpired() {
 	expiredChecker := func(currentTime, expiredTime time.Time) bool {
 		return currentTime.Before(expiredTime)
@@ -713,5 +647,20 @@
 		}
 	}
 
->>>>>>> adcfe844
+}
+
+func (self *ProtocolManager) NegotiateView() {
+	negoView := &protos.Message{
+		Type:      protos.Message_NEGOTIATE_VIEW,
+		Timestamp: time.Now().UnixNano(),
+		Payload:   nil,
+		Id:        0,
+	}
+	msg, err := proto.Marshal(negoView)
+	if err != nil {
+		log.Notice("nego view start")
+	}
+	self.eventMux.Post(event.ConsensusEvent{
+		Payload: msg,
+	})
 }