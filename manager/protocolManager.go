--- conflicted
+++ resolved
@@ -268,10 +268,7 @@
 			//commit block into block pool
 
 			log.Info("write block success")
-<<<<<<< HEAD
-=======
-
->>>>>>> dc27aed2
+
 			self.commitNewBlock(ev.Payload, ev.CommitTime)
 		//self.fetcher.Enqueue(ev.Payload)
 
