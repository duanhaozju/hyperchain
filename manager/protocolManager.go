// implement ProtocolManager
// author: Lizhong kuang
// date: 2016-08-24
// last modified:2016-08-31
package manager

import (
	"hyperchain/event"
	"hyperchain/p2p"
	"hyperchain/core"
	"hyperchain/consensus"
	"hyperchain/crypto"
	"github.com/golang/protobuf/proto"
	"hyperchain/core/types"
	"sync"
	"hyperchain/protos"
	"time"
	"github.com/op/go-logging"
	"hyperchain/accounts"
	"hyperchain/common"
	"hyperchain/recovery"
	"hyperchain/hyperdb"
	"hyperchain/p2p/peer"

)

var log *logging.Logger // package-level logger
func init() {
	log = logging.MustGetLogger("manager")
}

type ProtocolManager struct {
	serverPort        int
	blockPool         *core.BlockPool
	fetcher           *core.Fetcher
	peerManager       p2p.PeerManager

<<<<<<< HEAD
	nodeInfo          map[string]bool // node info ,store node status,ip,port
=======
	nodeInfo          client.PeerInfos // node info ,store node status,ip,port
>>>>>>> 2ac6c3cb
	consenter         consensus.Consenter
	//encryption   crypto.Encryption
	accountManager    *accounts.AccountManager
	commonHash        crypto.CommonHash

	noMorePeers       chan struct{}
	eventMux          *event.TypeMux
	txSub             event.Subscription
	newBlockSub       event.Subscription
	consensusSub      event.Subscription

	aLiveSub          event.Subscription

	syncCheckpointSub event.Subscription

	syncBlockSub      event.Subscription
	quitSync          chan struct{}

	wg                sync.WaitGroup
}
type NodeManager struct {

	peerManager p2p.PeerManager

}
var eventMuxAll *event.TypeMux

func NewProtocolManager(blockPool *core.BlockPool, peerManager p2p.PeerManager, eventMux *event.TypeMux, fetcher *core.Fetcher, consenter consensus.Consenter,
//encryption crypto.Encryption, commonHash crypto.CommonHash) (*ProtocolManager) {
am *accounts.AccountManager, commonHash crypto.CommonHash) (*ProtocolManager) {
	log.Debug("enter parotocol manager")

	manager := &ProtocolManager{

		nodeInfo :make(map[string]bool),
		blockPool: blockPool,
		eventMux:    eventMux,
		quitSync:    make(chan struct{}),
		consenter:consenter,
		peerManager:  peerManager,
		fetcher:fetcher,
		//encryption:encryption,
		accountManager:am,
		commonHash:commonHash,


	}
	manager.nodeInfo = make(client.PeerInfos, 0,1000)
	eventMuxAll = eventMux
	return manager
}

func GetEventObject() *event.TypeMux {
	return eventMuxAll
}


// start listen new block msg and consensus msg
func (pm *ProtocolManager) Start() {

	pm.wg.Add(1)
	go pm.fetcher.Start()
	pm.consensusSub = pm.eventMux.Subscribe(event.ConsensusEvent{}, event.BroadcastConsensusEvent{}, event.NewTxEvent{})
	pm.newBlockSub = pm.eventMux.Subscribe(event.NewBlockEvent{})
	pm.syncCheckpointSub = pm.eventMux.Subscribe(event.StateUpdateEvent{}, event.SendCheckpointSyncEvent{})
	pm.syncBlockSub = pm.eventMux.Subscribe(event.ReceiveSyncBlockEvent{})
	go pm.NewBlockLoop()
	go pm.ConsensusLoop()
	go pm.syncBlockLoop()
	go pm.syncCheckpointLoop()

	pm.wg.Wait()

}
func (self *ProtocolManager) syncCheckpointLoop() {
	self.wg.Add(-1)
	for obj := range self.syncCheckpointSub.Chan() {

		switch  ev := obj.Data.(type) {
		case event.SendCheckpointSyncEvent:
			/*

			receive request  from the consensus module required block and send to  outer peers
			 */
			UpdateStateMessage := &protos.UpdateStateMessage{}
			proto.Unmarshal(ev.Payload, UpdateStateMessage)

			blockChainInfo := &protos.BlockchainInfo{}
			proto.Unmarshal(UpdateStateMessage.TargetId, blockChainInfo)

			required := &recovery.CheckPointMessage{
				RequiredNumber:blockChainInfo.Height,
				CurrentNumber:core.GetChainCopy().Height,
				PeerId:UpdateStateMessage.Id,
			}
			log.Error(required.PeerId)
			core.UpdateRequire(blockChainInfo.Height, blockChainInfo.CurrentBlockHash, blockChainInfo.Height)

			payload, _ := proto.Marshal(required)
			message := &recovery.Message{
				MessageType:recovery.Message_SYNCCHECKPOINT,
				MsgTimeStamp:time.Now().UnixNano(),
				Payload:payload,

			}
			broadcastMsg, _ := proto.Marshal(message)
			self.peerManager.SendMsgToPeers(broadcastMsg, UpdateStateMessage.Replicas, recovery.Message_SYNCCHECKPOINT)


		case event.StateUpdateEvent:
			/*
			get required block from db and send to outer peers
			 */

			receiveMessage := &recovery.Message{}
			proto.Unmarshal(ev.Payload, receiveMessage)

			checkpointMsg := &recovery.CheckPointMessage{}
			proto.Unmarshal(receiveMessage.Payload, checkpointMsg)

			db, _ := hyperdb.GetLDBDatabase()

			blocks := &types.Blocks{}
			for i := checkpointMsg.RequiredNumber; i > checkpointMsg.CurrentNumber; i -= 1 {
				//for i := checkpointMsg.CurrentNumber + 1; i <= checkpointMsg.RequiredNumber; i += 1 {
				block, err := core.GetBlockByNumber(db, i)
				if err != nil {
					log.Warning("no required block number")
				}

				if blocks.Batch == nil {
					blocks.Batch = append(blocks.Batch, block)
				} else {
					blocks.Batch[0] = block

				}

				//blocks.Batch=
				//blocks.Batch = append(blocks.Batch, block)

				payload, _ := proto.Marshal(blocks)
				message := &recovery.Message{
					MessageType:recovery.Message_SYNCBLOCK,
					MsgTimeStamp:time.Now().UnixNano(),
					Payload:payload,

				}
				var peers []uint64
				peers = append(peers, checkpointMsg.PeerId)
				broadcastMsg, _ := proto.Marshal(message)

				self.peerManager.SendMsgToPeers(broadcastMsg, peers, recovery.Message_SYNCBLOCK)
			}





		}
	}
}

func (self *ProtocolManager) syncBlockLoop() {

	for obj := range self.syncBlockSub.Chan() {

		switch  ev := obj.Data.(type) {
		case event.ReceiveSyncBlockEvent:
			/*
			receive block from outer peers
			 */

			if (core.GetChainCopy().RequiredBlockNum != 0) {

				message := &recovery.Message{}
				proto.Unmarshal(ev.Payload, message)
				blocks := &types.Blocks{}
				proto.Unmarshal(message.Payload, blocks)
				db, _ := hyperdb.GetLDBDatabase()

				for i := len(blocks.Batch) - 1; i >= 0; i -= 1 {

					if blocks.Batch[i].Number == core.GetChainCopy().RequiredBlockNum {

						acceptHash := blocks.Batch[i].HashBlock(self.commonHash).Bytes()
						//todo compare receive blockHash and acceptHash
						if (common.Bytes2Hex(acceptHash) == common.Bytes2Hex(core.GetChainCopy().RequireBlockHash)) {

							core.UpdateRequire(blocks.Batch[i].Number - 1, blocks.Batch[i].ParentHash, core.GetChainCopy().RecoveryNum)
							core.PutBlock(db, blocks.Batch[i].BlockHash, blocks.Batch[i])
							balance, err := core.GetBalanceIns()
							if err != nil {
								log.Fatal(err)
							}
							balance.UpdateDBBalance(blocks.Batch[i])
							// receive all block in chain
							if (common.Bytes2Hex(blocks.Batch[i].ParentHash) == common.Bytes2Hex(core.GetChainCopy().LatestBlockHash)) {
								core.UpdateChainByBlcokNum(db, core.GetChainCopy().RecoveryNum)

								core.UpdateRequire(uint64(0), []byte{}, uint64(0))
								payload := &protos.StateUpdatedMessage{
									SeqNo:core.GetChainCopy().Height,
								}
								msg, _ := proto.Marshal(payload)
								msgSend := &protos.Message{
									Type:protos.Message_STATE_UPDATED,
									Payload:msg,
									Timestamp:time.Now().UnixNano(),
									Id:1,
								}

								msgPayload, err := proto.Marshal(msgSend)
								if err != nil {
									log.Error(err)
								}

								self.consenter.RecvMsg(msgPayload)
								break
							}
						}
					}

				}

			}
		}
	}
}



// listen block msg
func (self *ProtocolManager) NewBlockLoop() {

	for obj := range self.newBlockSub.Chan() {

		switch  ev := obj.Data.(type) {
		case event.NewBlockEvent:
			//accept msg from consensus module
			//commit block into block pool

			log.Info("write block success")

			self.commitNewBlock(ev.Payload, ev.CommitTime)
		//self.fetcher.Enqueue(ev.Payload)

		}
	}
}

//listen consensus msg
func (self *ProtocolManager) ConsensusLoop() {

	// automatically stops if unsubscribe
	for obj := range self.consensusSub.Chan() {

		switch ev := obj.Data.(type) {

		case event.BroadcastConsensusEvent:
			log.Debug("######enter broadcast")

			go self.BroadcastConsensus(ev.Payload)
		case event.NewTxEvent:
			//log.Error("######receiver new tx")
			//call consensus module
			//send msg to consensus
			//for i:=0;i<10000;i+=1{
			//	go self.sendMsg(ev.Payload)
			//	//time.Sleep(100*time.Microsecond)
			//}

			go self.sendMsg(ev.Payload)

		case event.ConsensusEvent:
			//call consensus module
			log.Debug("###### enter ConsensusEvent")
			//logger.GetLogger().Println("###### enter ConsensusEvent")
			self.consenter.RecvMsg(ev.Payload)


		}

	}
}

func (self *ProtocolManager)sendMsg(payload []byte) {
	//Todo sign tx
	//payLoad := self.transformTx(payload)
	//if payLoad == nil {
	//	//log.Fatal("payLoad nil")
	//	log.Error("payLoad nil")
	//	return
	//}
	msg := &protos.Message{
		Type: protos.Message_TRANSACTION,
		Payload: payload,
		//Payload: payLoad,
		Timestamp: time.Now().UnixNano(),
		Id: 0,
	}
	msgSend, _ := proto.Marshal(msg)
	self.consenter.RecvMsg(msgSend)

}


// Broadcast consensus msg to a batch of peers not knowing about it
func (pm *ProtocolManager) BroadcastConsensus(payload []byte) {
	log.Debug("begin call broadcast")
	pm.peerManager.BroadcastPeers(payload)

}

//receive tx from web,sign it and marshal it,then give it to consensus module
func (pm *ProtocolManager)transformTx(payload []byte) []byte {

	//var transaction types.Transaction
	transaction := &types.Transaction{}
	//decode tx
	proto.Unmarshal(payload, transaction)
	//hash tx
	h := transaction.SighHash(pm.commonHash)
	addrHex := string(transaction.From)
	addr := common.HexToAddress(addrHex)

	sign, err := pm.accountManager.SignWithPassphrase(addr, h[:], "123")
	//sign, err := pm.accountManager.Sign(addr, h[:])
	if err != nil {
		log.Error(err)

		return nil
	}
	transaction.Signature = sign
	//encode tx
	payLoad, err := proto.Marshal(transaction)
	if err != nil {
		return nil
	}
	return payLoad

}

// add new block into block pool
func (pm *ProtocolManager) commitNewBlock(payload[]byte, commitTime int64) {

	msgList := &protos.ExeMessage{}
	proto.Unmarshal(payload, msgList)
	block := new(types.Block)
	for _, item := range msgList.Batch {
		tx := &types.Transaction{}

		proto.Unmarshal(item.Payload, tx)

		block.Transactions = append(block.Transactions, tx)
	}
	block.Timestamp = msgList.Timestamp
	//block.CommitTime =commitTime

	block.Number = msgList.No

	log.Info("now is ", msgList.No)
	pm.blockPool.AddBlock(block, pm.commonHash, commitTime)
	//core.WriteBlock(*block)

}


<<<<<<< HEAD
func (pm *ProtocolManager) GetNodeInfo()map[string]bool {
	pm.nodeInfo["node1"]=true
	pm.nodeInfo["node2"]=true
	pm.nodeInfo["node3"]=false
	pm.nodeInfo["node4"]=true
=======
func (pm *ProtocolManager) GetNodeInfo()client.PeerInfos{
	pm.nodeInfo=pm.peerManager.GetPeerInfos()
/*	pm.nodeInfo["node1"]=true
	pm.nodeInfo["node2"]=true
	pm.nodeInfo["node3"]=false
	pm.nodeInfo["node4"]=true*/
>>>>>>> 2ac6c3cb
	return pm.nodeInfo

}



<|MERGE_RESOLUTION|>--- conflicted
+++ resolved
@@ -35,11 +35,7 @@
 	fetcher           *core.Fetcher
 	peerManager       p2p.PeerManager
 
-<<<<<<< HEAD
-	nodeInfo          map[string]bool // node info ,store node status,ip,port
-=======
 	nodeInfo          client.PeerInfos // node info ,store node status,ip,port
->>>>>>> 2ac6c3cb
 	consenter         consensus.Consenter
 	//encryption   crypto.Encryption
 	accountManager    *accounts.AccountManager
@@ -74,7 +70,6 @@
 
 	manager := &ProtocolManager{
 
-		nodeInfo :make(map[string]bool),
 		blockPool: blockPool,
 		eventMux:    eventMux,
 		quitSync:    make(chan struct{}),
@@ -407,20 +402,12 @@
 }
 
 
-<<<<<<< HEAD
-func (pm *ProtocolManager) GetNodeInfo()map[string]bool {
-	pm.nodeInfo["node1"]=true
-	pm.nodeInfo["node2"]=true
-	pm.nodeInfo["node3"]=false
-	pm.nodeInfo["node4"]=true
-=======
 func (pm *ProtocolManager) GetNodeInfo()client.PeerInfos{
 	pm.nodeInfo=pm.peerManager.GetPeerInfos()
 /*	pm.nodeInfo["node1"]=true
 	pm.nodeInfo["node2"]=true
 	pm.nodeInfo["node3"]=false
 	pm.nodeInfo["node4"]=true*/
->>>>>>> 2ac6c3cb
 	return pm.nodeInfo
 
 }
