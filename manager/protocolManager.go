--- conflicted
+++ resolved
@@ -117,7 +117,9 @@
 
 			blockChainInfo := &protos.BlockchainInfo{}
 			proto.Unmarshal(UpdateStateMessage.TargetId, blockChainInfo)
-
+			if core.GetChainCopy().RecoveryNum >= blockChainInfo.Height {
+				return
+			}
 			required := &recovery.CheckPointMessage{
 				RequiredNumber: blockChainInfo.Height,
 				CurrentNumber:  core.GetChainCopy().Height,
@@ -340,7 +342,6 @@
 			//call consensus module
 			log.Debug("###### enter ConsensusEvent")
 			//logger.GetLogger().Println("###### enter ConsensusEvent")
-<<<<<<< HEAD
 			/*
 				receiveMessage := &protos.Message{}
 				proto.Unmarshal(ev.Payload, receiveMessage)
@@ -348,10 +349,7 @@
 					log.Notice("ReceiveSyncBlockEvent checkpoint in consensus ")
 				}
 			*/
-			go self.consenter.RecvMsg(ev.Payload)
-=======
-			 self.consenter.RecvMsg(ev.Payload)
->>>>>>> ee798cd8
+			self.consenter.RecvMsg(ev.Payload)
 		case event.ExeTxsEvent:
 			//self.blockPool.ExecTxs(ev.SequenceNum, ev.Transactions)
 			/*
