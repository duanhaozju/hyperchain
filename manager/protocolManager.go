// implement ProtocolManager
// author: Lizhong kuang
// date: 2016-08-24
// last modified:2016-08-31
package manager

import (
	"hyperchain/event"
	"hyperchain/p2p"
	"hyperchain/core"
	"hyperchain/consensus"
	"hyperchain/crypto"
	"github.com/golang/protobuf/proto"
	"hyperchain/core/types"
	"fmt"
	"sync"
	"crypto/ecdsa"

	"hyperchain/protos"
	"time"

	"github.com/op/go-logging"
)
var log *logging.Logger // package-level logger
func init() {
	log = logging.MustGetLogger("manager")
}

type ProtocolManager struct {
	serverPort   int
	blockPool    *core.BlockPool
	fetcher      *core.Fetcher
	peerManager  p2p.PeerManager
	consenter    consensus.Consenter
	encryption   crypto.Encryption
	commonHash   crypto.CommonHash

	noMorePeers  chan struct{}
	eventMux     *event.TypeMux
	txSub        event.Subscription
	newBlockSub  event.Subscription
	consensusSub event.Subscription

	aLiveSub     event.Subscription
	quitSync     chan struct{}

	wg           sync.WaitGroup
}

var eventMuxAll *event.TypeMux
var countBlock int

func NewProtocolManager(blockPool *core.BlockPool,peerManager p2p.PeerManager, eventMux *event.TypeMux, fetcher *core.Fetcher, consenter consensus.Consenter,
encryption crypto.Encryption, commonHash crypto.CommonHash) (*ProtocolManager) {
	log.Debug("enter parotocol manager")
	manager := &ProtocolManager{


		blockPool: blockPool,
		eventMux:    eventMux,
		quitSync:    make(chan struct{}),
		consenter:consenter,
		peerManager:  peerManager,
		fetcher:fetcher,
		encryption:encryption,
		commonHash:commonHash,


	}
	eventMuxAll = eventMux
	return manager
}

func GetEventObject() *event.TypeMux {
	return eventMuxAll
}


// start listen new block msg and consensus msg
func (pm *ProtocolManager) Start() {


	pm.wg.Add(1)
	go pm.fetcher.Start()
	pm.consensusSub = pm.eventMux.Subscribe(event.ConsensusEvent{}, event.BroadcastConsensusEvent{}, event.NewTxEvent{})
	pm.newBlockSub = pm.eventMux.Subscribe(event.NewBlockEvent{})
	go pm.NewBlockLoop()
	go pm.ConsensusLoop()

	pm.wg.Wait()

}



// listen block msg
func (self *ProtocolManager) NewBlockLoop() {

	for obj := range self.newBlockSub.Chan() {

		switch  ev :=obj.Data.(type) {
		case event.NewBlockEvent:
			//accept msg from consensus module
			//commit block into block pool

			//log.Debug("write block success")
			self.commitNewBlock(ev.Payload)
		//self.fetcher.Enqueue(ev.Payload)

		}
	}
}

//listen consensus msg
func (self *ProtocolManager) ConsensusLoop() {

	// automatically stops if unsubscribe
	for obj := range self.consensusSub.Chan() {

		switch ev := obj.Data.(type) {

		case event.BroadcastConsensusEvent:
<<<<<<< HEAD
			log.Debug("######enter broadcast")

			go self.BroadcastConsensus(ev.Payload)
		case event.NewTxEvent:
			log.Debug("######receiver new tx")
			//call consensus module
			//send msg to consensus
			for i:=0;i<50000;i+=1{
				go self.sendMsg(ev.Payload)
				time.Sleep(100*time.Microsecond)
			}
=======
			//log.Debug("######enter broadcast")

			go self.BroadcastConsensus(ev.Payload)
		case event.NewTxEvent:
			//log.Debug("######receiver new tx")
			//call consensus module
			//send msg to consensus
			//for i:=0;i<10000;i+=1{
			//	go self.sendMsg(ev.Payload)
			//	//time.Sleep(100*time.Microsecond)
			//}
>>>>>>> 2f0ec22b

			go self.sendMsg(ev.Payload)

		case event.ConsensusEvent:
			//call consensus module
<<<<<<< HEAD
			log.Debug("###### enter ConsensusEvent")
=======
			//log.Debug("###### enter ConsensusEvent")
>>>>>>> 2f0ec22b
			//logger.GetLogger().Println("###### enter ConsensusEvent")
			self.consenter.RecvMsg(ev.Payload)


		}

	}
}

func (self *ProtocolManager)sendMsg(payload []byte)  {
	//Todo sign tx
	/*payLoad:=self.transformTx(ev.Payload)
			if payLoad==nil{
				log.Fatal("payLoad nil")
			}*/
	msg := &protos.Message{
		Type: protos.Message_TRANSACTION,
		Payload: payload,
		Timestamp: time.Now().UnixNano(),
		Id: 0,
	}
	msgSend, _ := proto.Marshal(msg)
	self.consenter.RecvMsg(msgSend)
}


// Broadcast consensus msg to a batch of peers not knowing about it
func (pm *ProtocolManager) BroadcastConsensus(payload []byte) {
<<<<<<< HEAD
	log.Debug("begin call broadcast")
=======
	//log.Debug("begin call broadcast")
>>>>>>> 2f0ec22b
	pm.peerManager.BroadcastPeers(payload)

}

//receive tx from web,sign it and marshal it,then give it to consensus module
func (pm *ProtocolManager)transformTx(payload []byte) []byte {

	//var transaction types.Transaction
	transaction := &types.Transaction{}
	//decode tx
	proto.Unmarshal(payload, transaction)
	//hash tx
	h := transaction.SighHash(pm.commonHash)
	key, err := pm.encryption.GetKey()
	switch key.(type){
	case ecdsa.PrivateKey:
		actualKey := key.(ecdsa.PrivateKey)
		sign, err := pm.encryption.Sign(h[:], actualKey)
		if err != nil {
			fmt.Print(err)
		}
		transaction.Signature = sign
		//encode tx
		payLoad, err := proto.Marshal(transaction)
		if err != nil {
			return nil
		}
		return payLoad


	}
	if err != nil {
		return nil
	}
	return nil

}


// add new block into block pool
func (pm *ProtocolManager) commitNewBlock(payload[]byte) {

	msgList := &protos.ExeMessage{}
	proto.Unmarshal(payload, msgList)
	block := new(types.Block)
	for _, item := range msgList.Batch {
		tx := &types.Transaction{}

		proto.Unmarshal(item.Payload, tx)

		block.Transactions = append(block.Transactions, tx)
	}
	block.Timestamp = msgList.Timestamp

	block.Number=msgList.No

	log.Debug("now is ",msgList.No)
	pm.blockPool.AddBlock(block,pm.commonHash)
	//core.WriteBlock(*block)

}



<|MERGE_RESOLUTION|>--- conflicted
+++ resolved
@@ -120,19 +120,6 @@
 		switch ev := obj.Data.(type) {
 
 		case event.BroadcastConsensusEvent:
-<<<<<<< HEAD
-			log.Debug("######enter broadcast")
-
-			go self.BroadcastConsensus(ev.Payload)
-		case event.NewTxEvent:
-			log.Debug("######receiver new tx")
-			//call consensus module
-			//send msg to consensus
-			for i:=0;i<50000;i+=1{
-				go self.sendMsg(ev.Payload)
-				time.Sleep(100*time.Microsecond)
-			}
-=======
 			//log.Debug("######enter broadcast")
 
 			go self.BroadcastConsensus(ev.Payload)
@@ -144,17 +131,12 @@
 			//	go self.sendMsg(ev.Payload)
 			//	//time.Sleep(100*time.Microsecond)
 			//}
->>>>>>> 2f0ec22b
 
 			go self.sendMsg(ev.Payload)
 
 		case event.ConsensusEvent:
 			//call consensus module
-<<<<<<< HEAD
-			log.Debug("###### enter ConsensusEvent")
-=======
 			//log.Debug("###### enter ConsensusEvent")
->>>>>>> 2f0ec22b
 			//logger.GetLogger().Println("###### enter ConsensusEvent")
 			self.consenter.RecvMsg(ev.Payload)
 
@@ -183,11 +165,7 @@
 
 // Broadcast consensus msg to a batch of peers not knowing about it
 func (pm *ProtocolManager) BroadcastConsensus(payload []byte) {
-<<<<<<< HEAD
-	log.Debug("begin call broadcast")
-=======
 	//log.Debug("begin call broadcast")
->>>>>>> 2f0ec22b
 	pm.peerManager.BroadcastPeers(payload)
 
 }
@@ -244,7 +222,7 @@
 
 	block.Number=msgList.No
 
-	log.Debug("now is ",msgList.No)
+	log.Info("now is ",msgList.No)
 	pm.blockPool.AddBlock(block,pm.commonHash)
 	//core.WriteBlock(*block)
 
