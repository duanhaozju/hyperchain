--- conflicted
+++ resolved
@@ -41,13 +41,12 @@
 }
 
 type ProtocolManager struct {
-<<<<<<< HEAD
 	serverPort        int
 	blockPool         *blockpool.BlockPool
 	Peermanager       p2p.PeerManager
 
-	nodeInfo          p2p.PeerInfos // node info ,store node status,ip,port
-	consenter         consensus.Consenter
+	nodeInfo  p2p.PeerInfos // node info ,store node status,ip,port
+	consenter consensus.Consenter
 
 	AccountManager    *accounts.AccountManager
 	commonHash        crypto.CommonHash
@@ -64,30 +63,6 @@
 	peerMaintainSub   event.Subscription
 	quitSync          chan struct{}
 	wg                sync.WaitGroup
-=======
-	serverPort  int
-	blockPool   *blockpool.BlockPool
-	Peermanager p2p.PeerManager
-
-	nodeInfo  p2p.PeerInfos // node info ,store node status,ip,port
-	consenter consensus.Consenter
-
-	AccountManager *accounts.AccountManager
-	commonHash     crypto.CommonHash
-
-	eventMux *event.TypeMux
-
-	newBlockSub         event.Subscription
-	consensusSub        event.Subscription
-	viewChangeSub       event.Subscription
-	respSub             event.Subscription
-	syncCheckpointSub   event.Subscription
-	syncBlockSub        event.Subscription
-	syncStatusSub       event.Subscription
-	peerMaintainSub     event.Subscription
-	quitSync            chan struct{}
-	wg                  sync.WaitGroup
->>>>>>> e2fddbae
 	syncBlockCache      *common.Cache
 	replicaStatus       *common.Cache
 	syncReplicaInterval time.Duration
