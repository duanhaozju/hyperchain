// implement ProtocolManager
// author: Lizhong kuang
// date: 2016-08-24
// last modified:2016-08-31
package manager

import (
	"hyperchain/event"
	"hyperchain/p2p"
	"hyperchain/core"
	"hyperchain/consensus"
	"hyperchain/crypto"
	"github.com/golang/protobuf/proto"
	"hyperchain/core/types"
	"fmt"
	"sync"
	"hyperchain/protos"
	"time"
	"github.com/op/go-logging"
	"hyperchain/accounts"
	"hyperchain/common"
)

var log *logging.Logger // package-level logger
func init() {
	log = logging.MustGetLogger("manager")
}

type ProtocolManager struct {
	serverPort        int
	blockPool         *core.BlockPool
	fetcher           *core.Fetcher
	peerManager       p2p.PeerManager
	consenter         consensus.Consenter
	//encryption   crypto.Encryption
	accountManager    *accounts.AccountManager
	commonHash        crypto.CommonHash

	noMorePeers       chan struct{}
	eventMux          *event.TypeMux
	txSub             event.Subscription
	newBlockSub       event.Subscription
	consensusSub      event.Subscription

	aLiveSub          event.Subscription

	syncCheckpointSub event.Subscription

	syncBlockSub      event.Subscription
	quitSync          chan struct{}

	wg                sync.WaitGroup
}

var eventMuxAll *event.TypeMux

func NewProtocolManager(blockPool *core.BlockPool, peerManager p2p.PeerManager, eventMux *event.TypeMux, fetcher *core.Fetcher, consenter consensus.Consenter,
//encryption crypto.Encryption, commonHash crypto.CommonHash) (*ProtocolManager) {
am *accounts.AccountManager, commonHash crypto.CommonHash) (*ProtocolManager) {
	log.Debug("enter parotocol manager")
	manager := &ProtocolManager{


		blockPool: blockPool,
		eventMux:    eventMux,
		quitSync:    make(chan struct{}),
		consenter:consenter,
		peerManager:  peerManager,
		fetcher:fetcher,
		//encryption:encryption,
		accountManager:am,
		commonHash:commonHash,


	}
	eventMuxAll = eventMux
	return manager
}

func GetEventObject() *event.TypeMux {
	return eventMuxAll
}


// start listen new block msg and consensus msg
func (pm *ProtocolManager) Start() {

	pm.wg.Add(1)
	go pm.fetcher.Start()
	pm.consensusSub = pm.eventMux.Subscribe(event.ConsensusEvent{}, event.BroadcastConsensusEvent{}, event.NewTxEvent{})
	pm.newBlockSub = pm.eventMux.Subscribe(event.NewBlockEvent{})
	pm.syncBlockSub = pm.eventMux.Subscribe(event.StateUpdateEvent{}, event.SendCheckpointSyncEvent{})
	pm.syncCheckpointSub = pm.eventMux.Subscribe(event.ReceiveSyncBlockEvent{})
	go pm.NewBlockLoop()
	go pm.ConsensusLoop()
	go pm.syncBlockLoop()
	go pm.syncCheckpointLoop()

	pm.wg.Wait()

}

func (self *ProtocolManager) syncBlockLoop() {

	for obj := range self.syncBlockSub.Chan() {

		switch  ev := obj.Data.(type){
		case event.StateUpdateEvent:
			log.Debug("write block success",ev)
		case event.SendCheckpointSyncEvent:
<<<<<<< HEAD
			log.Debug("SendCheckpointSyncEvent success")
=======


			UpdateStateMessage:= &protos.UpdateStateMessage{}
			proto.Unmarshal(ev.Payload, UpdateStateMessage)

			blockChainInfo:=&protos.BlockchainInfo{}
			proto.Unmarshal(UpdateStateMessage.TargetId,blockChainInfo)
			/*UpdateStateMessage.Replicas
			blockChainInfo.CurrentBlockHash
			blockChainInfo.Height*/





>>>>>>> d531172f
		}
	}
}

func (self *ProtocolManager) syncCheckpointLoop() {

	for obj := range self.syncCheckpointSub.Chan() {

		switch  ev := obj.Data.(type) {
		case event.ReceiveSyncBlockEvent:
<<<<<<< HEAD
			self.commitNewBlock(ev.Payload,time.Now().UnixNano())
=======



			fmt.Println(ev.Payload)
			//self.commitNewBlock(ev.Payload)



>>>>>>> d531172f
		}
	}
}


// listen block msg
func (self *ProtocolManager) NewBlockLoop() {

	for obj := range self.newBlockSub.Chan() {

		switch  ev := obj.Data.(type) {
		case event.NewBlockEvent:
			//accept msg from consensus module
			//commit block into block pool

			log.Debug("write block success")
			self.commitNewBlock(ev.Payload, ev.CommitTime)
		//self.fetcher.Enqueue(ev.Payload)

		}
	}
}

//listen consensus msg
func (self *ProtocolManager) ConsensusLoop() {

	// automatically stops if unsubscribe
	for obj := range self.consensusSub.Chan() {

		switch ev := obj.Data.(type) {

		case event.BroadcastConsensusEvent:
			log.Debug("######enter broadcast")

			go self.BroadcastConsensus(ev.Payload)
		case event.NewTxEvent:
			log.Debug("######receiver new tx")
			//call consensus module
			//send msg to consensus
			//for i:=0;i<10000;i+=1{
			//	go self.sendMsg(ev.Payload)
			//	//time.Sleep(100*time.Microsecond)
			//}

			go self.sendMsg(ev.Payload)

		case event.ConsensusEvent:
			//call consensus module
			log.Debug("###### enter ConsensusEvent")
			//logger.GetLogger().Println("###### enter ConsensusEvent")
			self.consenter.RecvMsg(ev.Payload)


		}

	}
}

func (self *ProtocolManager)sendMsg(payload []byte) {
	//Todo sign tx
	payLoad := self.transformTx(payload)
	if payLoad == nil {
		//log.Fatal("payLoad nil")
		log.Error("payLoad nil")
		return
	}
	msg := &protos.Message{
		Type: protos.Message_TRANSACTION,
		//Payload: payload,
		Payload: payLoad,
		Timestamp: time.Now().UnixNano(),
		Id: 0,
	}
	msgSend, _ := proto.Marshal(msg)
	self.consenter.RecvMsg(msgSend)

}


// Broadcast consensus msg to a batch of peers not knowing about it
func (pm *ProtocolManager) BroadcastConsensus(payload []byte) {
	log.Debug("begin call broadcast")
	pm.peerManager.BroadcastPeers(payload)

}

//receive tx from web,sign it and marshal it,then give it to consensus module
func (pm *ProtocolManager)transformTx(payload []byte) []byte {

	//var transaction types.Transaction
	transaction := &types.Transaction{}
	//decode tx
	proto.Unmarshal(payload, transaction)
	//hash tx
	h := transaction.SighHash(pm.commonHash)
	addrHex := string(transaction.From)
	addr := common.HexToAddress(addrHex)
	/*<<<<<<< HEAD
		account := accounts.Account{
			Address:addr,
			File:pm.accountManager.KeyStore.JoinPath(accounts.KeyFileName(addr[:])),
		}
		key, err := pm.accountManager.GetDecryptedKey(account)
		if err != nil {
			log.Error(err)
			return nil
		}
		//key, err := pm.encryption.GetKey()
		//switch key.(type){
		switch key.PrivateKey.(type){
		//case ecdsa.PrivateKey:
		case *ecdsa.PrivateKey:
			//actualKey := key.(ecdsa.PrivateKey)
			//sign, err := pm.encryption.Sign(h[:], actualKey)
			actualKey := key.PrivateKey.(*ecdsa.PrivateKey)
			sign, err := pm.accountManager.Encryption.Sign(h[:], actualKey)
			if err != nil {
				fmt.Print(err)
			}
			transaction.Signature = sign
			//encode tx
			payLoad, err := proto.Marshal(transaction)
			if err != nil {
				return nil
			}
			return payLoad

	=======
	>>>>>>> b69aa5a31c5590bea3262cc823929b28478fd913*/

	sign, err := pm.accountManager.Sign(addr, h[:])
	if err != nil {
		fmt.Print(err)
	}
	transaction.Signature = sign
	//encode tx
	payLoad, err := proto.Marshal(transaction)
	if err != nil {
		return nil
	}
	return payLoad

}
//func (pm *ProtocolManager)transformTx(payload []byte) []byte {
//
//	//var transaction types.Transaction
//	transaction := &types.Transaction{}
//	//decode tx
//	proto.Unmarshal(payload, transaction)
//	//hash tx
//	h := transaction.SighHash(pm.commonHash)
//	addrHex := string(transaction.From)
//	addr := common.HexToAddress(addrHex)
//	account := accounts.Account{
//		Address:addr,
//		File:pm.accountManager.KeyStore.JoinPath(accounts.KeyFileName(addr[:])),
//	}
//	time1 := time.Now().UnixNano()
//	key, err := pm.accountManager.GetDecryptedKeyCache(account)
//	time2 := time.Now().UnixNano()
//	log.Info(">>>>>>>>>>>>>>",time2-time1)
//	if err!=nil{
//		log.Error(err)
//		return nil
//	}
//	//key, err := pm.encryption.GetKey()
//	//switch key.(type){
//	switch key.PrivateKey.(type){
//	//case ecdsa.PrivateKey:
//	case *ecdsa.PrivateKey:
//		//actualKey := key.(ecdsa.PrivateKey)
//		//sign, err := pm.encryption.Sign(h[:], actualKey)
//		actualKey := key.PrivateKey.(*ecdsa.PrivateKey)
//		sign, err := pm.accountManager.Encryption.Sign(h[:], actualKey)
//		if err != nil {
//			fmt.Print(err)
//		}
//		transaction.Signature = sign
//		//encode tx
//		payLoad, err := proto.Marshal(transaction)
//		if err != nil {
//			return nil
//		}
//		return payLoad
//
//
//	}
//	if err != nil {
//		return nil
//	}
//	return nil
//
//}


// add new block into block pool
func (pm *ProtocolManager) commitNewBlock(payload[]byte, commitTime int64) {

	msgList := &protos.ExeMessage{}
	proto.Unmarshal(payload, msgList)
	block := new(types.Block)
	for _, item := range msgList.Batch {
		tx := &types.Transaction{}

		proto.Unmarshal(item.Payload, tx)

		block.Transactions = append(block.Transactions, tx)
	}
	block.Timestamp = msgList.Timestamp
	//block.CommitTime =commitTime

	block.Number = msgList.No

	log.Info("now is ", msgList.No)
	pm.blockPool.AddBlock(block, pm.commonHash, commitTime)
	//core.WriteBlock(*block)

}



<|MERGE_RESOLUTION|>--- conflicted
+++ resolved
@@ -104,13 +104,11 @@
 
 	for obj := range self.syncBlockSub.Chan() {
 
-		switch  ev := obj.Data.(type){
+		switch  ev := obj.Data.(type) {
 		case event.StateUpdateEvent:
-			log.Debug("write block success",ev)
+
+			log.Debug("write block success")
 		case event.SendCheckpointSyncEvent:
-<<<<<<< HEAD
-			log.Debug("SendCheckpointSyncEvent success")
-=======
 
 
 			UpdateStateMessage:= &protos.UpdateStateMessage{}
@@ -126,7 +124,6 @@
 
 
 
->>>>>>> d531172f
 		}
 	}
 }
@@ -137,9 +134,6 @@
 
 		switch  ev := obj.Data.(type) {
 		case event.ReceiveSyncBlockEvent:
-<<<<<<< HEAD
-			self.commitNewBlock(ev.Payload,time.Now().UnixNano())
-=======
 
 
 
@@ -148,7 +142,6 @@
 
 
 
->>>>>>> d531172f
 		}
 	}
 }
