--- conflicted
+++ resolved
@@ -23,7 +23,6 @@
 
 type ProtocolManager struct {
 	serverPort   int
-	blockPool    *core.BlockPool
 	fetcher      *core.Fetcher
 	peerManager  p2p.PeerManager
 	consenter    consensus.Consenter
@@ -43,6 +42,7 @@
 }
 
 var eventMuxAll *event.TypeMux
+var countBlock int
 
 func NewProtocolManager(peerManager p2p.PeerManager, eventMux *event.TypeMux, fetcher *core.Fetcher, consenter consensus.Consenter,
 encryption crypto.Encryption, commonHash crypto.CommonHash) (*ProtocolManager) {
@@ -51,7 +51,6 @@
 	manager := &ProtocolManager{
 
 		eventMux:    eventMux,
-
 		quitSync:    make(chan struct{}),
 		consenter:consenter,
 		peerManager:  peerManager,
@@ -73,10 +72,9 @@
 // start listen new block msg and consensus msg
 func (pm *ProtocolManager) Start() {
 
-
-	//add block pool
-	/*blockPool:=core.NewBlockPool(pm.eventMux)
-	pm.blockPool=blockPool*/
+	//commit block into local db
+
+
 	pm.wg.Add(1)
 	go pm.fetcher.Start()
 	pm.consensusSub = pm.eventMux.Subscribe(event.ConsensusEvent{}, event.BroadcastConsensusEvent{}, event.NewTxEvent{})
@@ -102,14 +100,13 @@
 			//commit block into local db
 			//log.Println(ev.Payload)
 
+			countBlock=countBlock+1
+
 			log.Println(time.Now().UnixNano())
+			log.Println("block number is ",countBlock)
 			log.Println("write block success")
-<<<<<<< HEAD
-			self.commitNewBlock(ev.Payload,ev.Now,ev.Pre)
-=======
 			//ioutil.WriteFile("./123.txt",[]byte(strconv.FormatInt(time.Now().UnixNano(),10)+"\n"),os.ModeAppend)
 			self.commitNewBlock(ev.Payload)
->>>>>>> 7f69daed
 		//self.fetcher.Enqueue(ev.Payload)
 
 		}
@@ -147,11 +144,7 @@
 			}
 			payload, _ := proto.Marshal(msg)
 			self.consenter.RecvMsg(payload)*/
-<<<<<<< HEAD
-			for i:=0;i<10;i+=1{
-=======
 			for i:=0;i<1000;i+=1{
->>>>>>> 7f69daed
 				go self.sendMsg(ev.Payload)
 				time.Sleep(100*time.Microsecond)
 			}
@@ -227,7 +220,7 @@
 
 
 
-func (pm *ProtocolManager) commitNewBlock(payload[]byte,now uint64,pre uint64) {
+func (pm *ProtocolManager) commitNewBlock(payload[]byte) {
 
 	msgList := &protos.ExeMessage{}
 	proto.Unmarshal(payload, msgList)
@@ -240,20 +233,12 @@
 		block.Transactions = append(block.Transactions, tx)
 	}
 	currentChain := core.GetChainCopy()
-	log.Println("current chain block number is",currentChain.Height)
 	block.Number = currentChain.Height + 1
 	block.ParentHash = currentChain.LatestBlockHash
 
 	//block.BlockHash=
 	block.BlockHash = block.Hash(pm.commonHash).Bytes()
-<<<<<<< HEAD
-	block.Number=now
-
-	log.Println(block)
-	//pm.blockPool.AddBlock(block)
-=======
 	//fmt.Println(block)
->>>>>>> 7f69daed
 
 	core.WriteBlock(*block)
 
