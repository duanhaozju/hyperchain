//Hyperchain License
//Copyright (C) 2016 The Hyperchain Authors.
package namespace

import (
	"fmt"
	"github.com/urfave/cli"
	admin "hyperchain/rpc"
	"hyperchain/hypercli/common"
<<<<<<< HEAD
=======
	cm "hyperchain/common"
	admin "hyperchain/api/admin"
	"path"
	"hyperchain/crypto"
	"time"
	"strconv"
	"math/rand"
	"os"
>>>>>>> 178dd355
)

//NewNamespaceCMD new namespace related
func NewNamespaceCMD() []cli.Command {
	return []cli.Command{
		{
			Name:    "startNsMgr",
			Usage:   "start the namespace manager",
			Action:  start,
		},
		{
			Name:   "stopNsMgr",
			Usage:  "stop the namespace manager",
			Action: stop,
		},
		{
			Name:   "new",
			Usage:  "generate a unique namespace id",
			Action: new,
			Flags:  []cli.Flag{
				cli.StringFlag{
					Name:  "configDir, d",
					Value: "",
					Usage: "specify the namespace's config dir",
				},
			},
		},
		{
			Name:   "start",
			Usage:  "start namespace",
			Action: startNamespace,
		},
		{
			Name:   "stop",
			Usage:  "stop namespace",
			Action: stopNamespace,
		},
		{
			Name:   "restart",
			Usage:  "restart namespace",
			Action: restartNamespace,
		},
		{
			Name:   "register",
			Usage:  "register namespace",
			Action: registerNamespace,
		},
		{
			Name:   "deregister",
			Usage:  "deregister namespace",
			Action: deregisterNamespace,
		},
		{
			Name:   "list",
			Usage:  "list current registered namespaces",
			Action: listNamespaces,
		},
	}
}

func start(c *cli.Context) error {
	client := common.GetCmdClient(c)
	cmd := &admin.Command{
		MethodName: "admin_startNsMgr",
		Args:       c.Args(),
	}
	result := client.InvokeCmd(cmd)
	fmt.Print(result)
	return nil
}

func stop(c *cli.Context) error {
	client := common.GetCmdClient(c)
	cmd := &admin.Command{
		MethodName: "admin_stopNsMgr",
		Args:       c.Args(),
	}
	result := client.InvokeCmd(cmd)
	fmt.Print(result)
	return nil
}

func new(c *cli.Context) error {
	dir := c.String("configDir")
	if len(dir) == 0 {
		fmt.Printf("%s is invalid namespace config dir!", dir)
		return nil
	}
	configPath := path.Join(dir, "peerconfig.toml")
	if _, err := os.Stat(configPath); os.IsNotExist(err) {
		fmt.Printf("Can not find peerconfig.toml in config path: %s\n", dir)
		return nil
	}
	config := cm.NewConfig(configPath)
	nodes := config.Get("nodes")
	var hostNames string
	if nodemap, ok := nodes.([]interface{}); ok {
		for _, n := range nodemap {
			if node, ok := n.(map[string]interface{}); ok {
				fmt.Printf("node name %s, node value %s \n", "hostname", node["hostname"])
				hostName, _ := node["hostname"].(string)
				hostNames += hostName
			} else {
				fmt.Println("invalid peerconfig")
				return nil
			}
		}
		name := generateNamespaceId(hostNames)
		fmt.Printf("new namespace id is: %s\n", name)
	} else {
		fmt.Println("invalid peerconfig")
	}

	return nil
}

//namespace generate functions
func generateNamespaceId(hostNames string) string  {
	kec256Hash := crypto.NewKeccak256Hash("keccak256")
	hashString := hostNames + time.Now().String() + strconv.Itoa(rand.Intn(1000000))
	fmt.Println(hashString)
	hash := kec256Hash.Hash(hashString).Hex()
	fmt.Println(hash)
	return "ns_" + hash[2:14]
}

func startNamespace(c *cli.Context) error {
	client := common.GetCmdClient(c)
	cmd := &admin.Command{
		MethodName: "admin_startNamespace",
		Args:       c.Args(),
	}
	if len(cmd.Args) != 1 {
		fmt.Println(common.ErrInvalidArgsNum)
		return common.ErrInvalidArgsNum
	}
	result := client.InvokeCmd(cmd)
	fmt.Print(result)
	return nil
}

func stopNamespace(c *cli.Context) error {
	client := common.GetCmdClient(c)
	cmd := &admin.Command{
		MethodName: "admin_stopNamespace",
		Args:       c.Args(),
	}
	if len(cmd.Args) != 1 {
		fmt.Println(common.ErrInvalidArgsNum)
		return common.ErrInvalidArgsNum
	}
	result := client.InvokeCmd(cmd)
	fmt.Print(result)
	return nil
}

func restartNamespace(c *cli.Context) error {
	client := common.GetCmdClient(c)
	cmd := &admin.Command{
		MethodName: "admin_restartNamespace",
		Args:       c.Args(),
	}
	if len(cmd.Args) != 1 {
		fmt.Println(common.ErrInvalidArgsNum)
		return common.ErrInvalidArgsNum
	}
	result := client.InvokeCmd(cmd)
	fmt.Print(result)
	return nil
}

func registerNamespace(c *cli.Context) error {
	client := common.GetCmdClient(c)
	cmd := &admin.Command{
		MethodName: "admin_registerNamespace",
		Args:       c.Args(),
	}
	if len(cmd.Args) != 1 {
		fmt.Println(common.ErrInvalidArgsNum)
		return common.ErrInvalidArgsNum
	}
	result := client.InvokeCmd(cmd)
	fmt.Print(result)
	return nil
}

func deregisterNamespace(c *cli.Context) error {
	client := common.GetCmdClient(c)
	cmd := &admin.Command{
		MethodName: "admin_deregisterNamespace",
		Args:       c.Args(),
	}
	if len(cmd.Args) != 1 {
		fmt.Println(common.ErrInvalidArgsNum)
		return common.ErrInvalidArgsNum
	}
	result := client.InvokeCmd(cmd)
	fmt.Print(result)
	return nil
}

func listNamespaces(c *cli.Context) error {
	client := common.GetCmdClient(c)
	cmd := &admin.Command{
		MethodName: "admin_listNamespaces",
		Args:       c.Args(),
	}
	result := client.InvokeCmd(cmd)
	fmt.Print(result)
	return nil
}<|MERGE_RESOLUTION|>--- conflicted
+++ resolved
@@ -5,10 +5,7 @@
 import (
 	"fmt"
 	"github.com/urfave/cli"
-	admin "hyperchain/rpc"
 	"hyperchain/hypercli/common"
-<<<<<<< HEAD
-=======
 	cm "hyperchain/common"
 	admin "hyperchain/api/admin"
 	"path"
@@ -17,7 +14,6 @@
 	"strconv"
 	"math/rand"
 	"os"
->>>>>>> 178dd355
 )
 
 //NewNamespaceCMD new namespace related
