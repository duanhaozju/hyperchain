//Hyperchain License
//Copyright (C) 2016 The Hyperchain Authors.
package node

import (
	"github.com/urfave/cli"
	"fmt"
	"hyperchain/hypercli/common"
	"hyperchain/api/jsonrpc/core"
	"strconv"
)

//NewNodeCMD new node related commands.
func NewNodeCMD() []cli.Command {
	return []cli.Command{
		{
			Name:    "delete",
			Usage:   "delete a node from specified namespace",
			Action:  delNode,
			Flags:   []cli.Flag{
				cli.StringFlag{
					Name:  "namespace, n",
					Value: "global",
					Usage: "setting the namespace to delete node from",
				},
				cli.StringFlag{
					Name:  "ip, i",
<<<<<<< HEAD
					Value: "",
=======
					Value: "127.0.0.1",
>>>>>>> 8ce9e6c9
					Usage: "setting the host ip to delete node from",
				},
				cli.StringFlag{
					Name:  "port, p",
					Value: "8085",
					Usage: "setting the host port to delete node from",
				},
			},
		},

	}
}

type peerinfos struct {
	ips   []string
	ports []string
}

func delNode(c *cli.Context) error {
<<<<<<< HEAD
	var namespace, ip, port string

	if c.String("namespace") != "" {
		namespace = c.String("namespace")
	} else {
		fmt.Print("namespace: ")
		fmt.Scanln(&namespace)
	}

	ip = common.GetNonEmptyValueByName(c, "ip")
	port = common.GetNonEmptyValueByName(c, "port")
=======
	namespace := common.GetNonEmptyValueByName(c, "namespace")
	ip := common.GetNonEmptyValueByName(c, "ip")
	port := common.GetNonEmptyValueByName(c, "port")
>>>>>>> 8ce9e6c9

	nodehash, err := getDelNodeHash(namespace, ip, port)
	if err != nil {
		fmt.Println("Failed to get node hash, exit del node...")
		fmt.Println(err.Error())
		return err
	}

	peers, err := getPeerInfo(namespace, ip, port)
	if err != nil {
		fmt.Println("Failed to get peers info, exit del node...")
		fmt.Println(err.Error())
		return err
	}

	err = sendDelNode(namespace, nodehash, peers)
	if err != nil {
		fmt.Println("Failed to send delete node, exit del node...")
		fmt.Println(err.Error())
		return err
	}

	return nil
}

func getHttpResponse(namespace, ip, port, method, params string) (jsonrpc.JSONResponse, error) {
	var response jsonrpc.JSONResponse
	client := common.NewRpcClient(ip, port)
	cmd := fmt.Sprintf(
		"{\"jsonrpc\":\"2.0\",\"namespace\":\"%s\",\"method\":\"%s\",\"params\":%s,\"id\":1}",
		namespace, method, params)

	result, err := client.Call(cmd)
	if err != nil {
		return response, err
	}

	return common.GetJSONResponse(result)
}

func getDelNodeHash(namespace, ip, port string) (string, error) {
	response, err := getHttpResponse(namespace, ip, port, "node_getNodeHash", "[{}]")
	if err != nil {
		return "", err
	}

	if hash, ok := response.Result.(string); !ok {
		return "", fmt.Errorf("rpc result: %v can't parse to string", response.Result)
	} else {
		return hash, nil
	}
}

func getPeerInfo(namespace, ip, port string) (peerinfos, error) {
	var info peerinfos

	response, err := getHttpResponse(namespace, ip, port, "node_getNodes", "[{}]")
	if err != nil {
		return info, err
	}

	if result, ok := response.Result.([]interface{}); !ok {
		return info, fmt.Errorf("rpc result: %v can't parse to PeerInfos", response.Result)
	} else {
		for _, v := range result {
			for key, value := range v.(map[string]interface{}) {
				if key == "ip" {
					info.ips = append(info.ips, value.(string))
				}
				if key == "rpcport" {
					info.ports = append(info.ports, strconv.Itoa(int(value.(float64))))
				}
			}
		}
		return info, nil
	}

}

func sendDelNode(namespace, hash string, peers peerinfos) error{
	params := fmt.Sprintf("[{\"nodehash\":\"%s\"}]", hash)
	for i, ip := range peers.ips {
		fmt.Printf("send del node to %v:%v\n", ip, peers.ports[i])
		_, err := getHttpResponse(namespace, ip, peers.ports[i], "node_delNode", params)
		if err != nil {
			return err
		}
	}
	return nil
}<|MERGE_RESOLUTION|>--- conflicted
+++ resolved
@@ -25,11 +25,7 @@
 				},
 				cli.StringFlag{
 					Name:  "ip, i",
-<<<<<<< HEAD
-					Value: "",
-=======
 					Value: "127.0.0.1",
->>>>>>> 8ce9e6c9
 					Usage: "setting the host ip to delete node from",
 				},
 				cli.StringFlag{
@@ -49,23 +45,9 @@
 }
 
 func delNode(c *cli.Context) error {
-<<<<<<< HEAD
-	var namespace, ip, port string
-
-	if c.String("namespace") != "" {
-		namespace = c.String("namespace")
-	} else {
-		fmt.Print("namespace: ")
-		fmt.Scanln(&namespace)
-	}
-
-	ip = common.GetNonEmptyValueByName(c, "ip")
-	port = common.GetNonEmptyValueByName(c, "port")
-=======
 	namespace := common.GetNonEmptyValueByName(c, "namespace")
 	ip := common.GetNonEmptyValueByName(c, "ip")
 	port := common.GetNonEmptyValueByName(c, "port")
->>>>>>> 8ce9e6c9
 
 	nodehash, err := getDelNodeHash(namespace, ip, port)
 	if err != nil {
