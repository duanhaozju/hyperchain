--- conflicted
+++ resolved
@@ -3,26 +3,18 @@
 package contract
 
 import (
-	"encoding/hex"
+	"github.com/urfave/cli"
 	"fmt"
-	"github.com/urfave/cli"
-	"hyperchain/api/jsonrpc/core"
 	"hyperchain/hypercli/common"
-<<<<<<< HEAD
-=======
 	"io/ioutil"
 	"encoding/hex"
->>>>>>> 99284ac7
 	"math/rand"
+	"time"
 	"os"
-<<<<<<< HEAD
-	"time"
-=======
 	"hyperchain/core/types"
 	"hyperchain/api/jsonrpc/core"
 	"strings"
 	"github.com/golang/protobuf/proto"
->>>>>>> 99284ac7
 )
 
 var commonFlags = []cli.Flag{
@@ -54,11 +46,7 @@
 			Name:    "deploy",
 			Usage:   "Deploy a contract",
 			Action:  deploy,
-<<<<<<< HEAD
-			Flags: []cli.Flag{
-=======
-			Flags:   append(commonFlags, []cli.Flag{
->>>>>>> 99284ac7
+			Flags:   append(commonFlags, []cli.Flag{
 				cli.StringFlag{
 					Name:  "deploycmd, c",
 					Value: "",
@@ -101,18 +89,10 @@
 			}...),
 		},
 		{
-<<<<<<< HEAD
-			Name:    "invoke",
-			Aliases: []string{"i"},
-			Usage:   "Invoke a contract method",
-			Action:  invoke,
-			Flags: []cli.Flag{
-=======
 			Name:    "update",
 			Usage:   "Update a contract",
 			Action:  update,
 			Flags:   append(commonFlags, []cli.Flag{
->>>>>>> 99284ac7
 				cli.StringFlag{
 					Name:  "updatecmd, c",
 					Value: "",
@@ -165,11 +145,6 @@
 			}...),
 		},
 		{
-<<<<<<< HEAD
-			Name:   "destroy",
-			Usage:  "Destroy a contract",
-			Action: destroy,
-=======
 			Name:    "destroy",
 			Usage:   "Destroy a contract",
 			Action:  destroy,
@@ -185,7 +160,6 @@
 					Usage: "specify the contract address",
 				},
 			}...),
->>>>>>> 99284ac7
 		},
 	}
 }
@@ -334,13 +308,8 @@
 	}
 
 	params := "[{"
-<<<<<<< HEAD
-	for i, param := range deploy_params {
-		if i > 0 {
-=======
 	for i, param := range deploy_params{
 		if i > 0 && param != "payload" && param != "method" && param != "args" {
->>>>>>> 99284ac7
 			params = params + ","
 		}
 		switch param {
@@ -439,9 +408,6 @@
 		namespace, method, params)
 }
 
-<<<<<<< HEAD
-// getTransactionHash gets the hash of the transaction from the json-format return value
-=======
 func getPayloadFromPath(dir string) []byte {
 	target := "contract.tar.gz"
 	common.Compress(dir, target)
@@ -456,7 +422,6 @@
 	return buf
 }
 
->>>>>>> 99284ac7
 func getTransactionHash(result *jsonrpc.CommandResult) string {
 	response, err := common.GetJSONResponse(result)
 	if err != nil {
