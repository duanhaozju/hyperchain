--- conflicted
+++ resolved
@@ -12,10 +12,7 @@
 	"time"
 	"os"
 	"hyperchain/core/types"
-<<<<<<< HEAD
 	"hyperchain/rpc"
-=======
->>>>>>> d1d1bdf6
 	"strings"
 	"github.com/golang/protobuf/proto"
 )
