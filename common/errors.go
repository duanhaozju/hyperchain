--- conflicted
+++ resolved
@@ -178,7 +178,13 @@
 func (e *NoBlockGeneratedError) Code() int {return custom_NoBlockGeneratedError}
 func (e *NoBlockGeneratedError) Error() string {return fmt.Sprintf(e.Message)}
 
-<<<<<<< HEAD
+type InvalidTokenError struct {
+	Message string
+}
+
+func (e *InvalidTokenError) Code() int {return custom_InvalidTokenError}
+func (e *InvalidTokenError) Error() string {return fmt.Sprintf(e.Message)}
+
 type SubNotExistError struct {
 	Message string
 }
@@ -192,14 +198,6 @@
 
 func (e *SnapshotErr) Code() int {return custom_SnapshotError}
 func (e *SnapshotErr) Error() string {return e.Message}
-=======
-type InvalidTokenError struct {
-	Message string
-}
-
-func (e *InvalidTokenError) Code() int {return custom_InvalidTokenError}
-func (e *InvalidTokenError) Error() string {return fmt.Sprintf(e.Message)}
->>>>>>> 178dd355
 
 type UnauthorizedError struct {}
 
