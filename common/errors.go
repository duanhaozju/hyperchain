package common

import "fmt"

const (
	serviceMethodSeparator = "_"
)

// JSON-RPC specified error
const (
	specified_InvalidMessageError int    = -32700
	specified_CallbackError       int    = -32000
	specified_ShutdownError       int    = -32000
)
const (
	specified_InvalidRequestError int    =  -32600 - iota
	specified_MethodNotFoundError
	specified_InvalidParamsError
)

<<<<<<< HEAD
// JSON-RPC custom error code from 32001 to 32099
=======
// JSON-RPC custom error
>>>>>>> 4cfd6f06
const (
	custom_UnauthorizedError     int   = -32098
	custom_CertError             int   = -32099
)
const (
	custom_LeveldbNotFoundError  int   = -32001 - iota
	custom_OutofBalanceError
	custom_SignatureInvalidError
	custom_ContractDeployError
	custom_ContractInvokeError
	custom_SystemTooBusyError
	custom_RepeadedTxError
	custom_ContractPermissionError
	custom_AccountNotExistError
	custom_NamespaceNotFoundError
	custom_NoBlockGeneratedError
<<<<<<< HEAD
	custom_SubNotExistError			// reserved field for version 1.5
	custom_SnapshotError			// reserved field for version 1.5
=======
	custom_SubNotExistError
	custom_SnapshotError
>>>>>>> 4cfd6f06
)


// RPCError implements RPC error, is add support for error codec over regular go errors
type RPCError interface {
	// RPC error code
	Code() int
	// Error message
	Error() string
}

// CORE ERRORS
// received message isn't a valid request
type InvalidRequestError struct {
	Message string
}

func (e *InvalidRequestError) Code() int {return specified_InvalidRequestError}
func (e *InvalidRequestError) Error() string {return e.Message}

// request is for an unknown service
type MethodNotFoundError struct {
	Service string
	Method  string
}

func (e *MethodNotFoundError) Code() int {return specified_MethodNotFoundError}
func (e *MethodNotFoundError) Error() string {return fmt.Sprintf("The method %s%s%s does not exist/is not available",
<<<<<<< HEAD
	e.Service, serviceMethodSeparator, e.Method)}
=======
										e.Service, serviceMethodSeparator, e.Method)}
>>>>>>> 4cfd6f06

// unable to decode supplied params, or an invalid number of parameters
type InvalidParamsError struct {
	Message string
}

func (e *InvalidParamsError) Code() int {return specified_InvalidParamsError}
func (e *InvalidParamsError) Error() string {return e.Message}

// received message is invalid
type InvalidMessageError struct {
	Message string
}

func (e *InvalidMessageError) Code() int {return specified_InvalidMessageError}
func (e *InvalidMessageError) Error() string {return e.Message}

// logic error, callback returned an error
type CallbackError struct {
	Message string
}

func (e *CallbackError) Code() int {return specified_CallbackError}
func (e *CallbackError) Error() string {return e.Message}

// issued when a request is received after the server is issued to stop.
type ShutdownError struct {}

func (e *ShutdownError) Code() int {return specified_ShutdownError}
func (e *ShutdownError) Error() string {return "server is shutting down"}

// JSONRPC custom ERRORS
type JSONRPCError interface {
	Code() int
	Error() string
}

type LeveldbNotFoundError struct {
	Message string
}

func (e *LeveldbNotFoundError) Code() int {return custom_LeveldbNotFoundError}
func (e *LeveldbNotFoundError) Error() string {return "Not found " + e.Message}

type OutofBalanceError struct {
	Message string
}

func (e *OutofBalanceError) Code() int {return custom_OutofBalanceError}
func (e *OutofBalanceError) Error() string {return e.Message}

type SignatureInvalidError struct {
	Message string
}

func (e *SignatureInvalidError) Code() int {return custom_SignatureInvalidError}
func (e *SignatureInvalidError) Error() string {return e.Message}

type ContractDeployError struct {
	Message string
}

func (e *ContractDeployError) Code() int {return custom_ContractDeployError}
func (e *ContractDeployError) Error() string {return e.Message}

type ContractInvokeError struct {
	Message string
}

func (e *ContractInvokeError) Code() int {return custom_ContractInvokeError}
func (e *ContractInvokeError) Error() string {return e.Message}

type SystemTooBusyError struct {
	Message string
}

func (e *SystemTooBusyError) Code() int {return custom_SystemTooBusyError}
func (e *SystemTooBusyError) Error() string {return e.Message}

type RepeadedTxError struct {
	Message string
}

func (e *RepeadedTxError) Code() int {return custom_RepeadedTxError}
func (e *RepeadedTxError) Error() string {return e.Message}

type ContractPermissionError struct {
	Message string
}

func (e *ContractPermissionError) Code() int {return custom_ContractPermissionError}
func (e *ContractPermissionError) Error() string {return fmt.Sprintf("The contract invocation permission not enough '%s'", e.Message)}

type AccountNotExistError struct {
	Message string
}

func (e *AccountNotExistError) Code() int {return custom_AccountNotExistError}
func (e *AccountNotExistError) Error() string {return fmt.Sprintf("The account dose not exist '%s'", e.Message)}

type NamespaceNotFound struct {
	Name string
}

func (e *NamespaceNotFound) Code() int {return custom_NamespaceNotFoundError}
func (e *NamespaceNotFound) Error() string {return fmt.Sprintf("The namespace '%s' does not exist", e.Name)}

type NoBlockGeneratedError struct {
	Message string
}

func (e *NoBlockGeneratedError) Code() int {return custom_NoBlockGeneratedError}
func (e *NoBlockGeneratedError) Error() string {return fmt.Sprintf(e.Message)}

<<<<<<< HEAD
=======
type SubNotExistError struct {
	Message string
}

func (e *SubNotExistError) Code() int {return custom_SubNotExistError}
func (e *SubNotExistError) Error() string {return e.Message}

type SnapshotErr struct {
	Message string
}

func (e *SnapshotErr) Code() int {return custom_SnapshotError}
func (e *SnapshotErr) Error() string {return e.Message}

>>>>>>> 4cfd6f06
type UnauthorizedError struct {}

func (e *UnauthorizedError) Code() int {return custom_UnauthorizedError}
func (e *UnauthorizedError) Error() string {return "Unauthorized, Please check your cert"}

type CertError struct {
	Message string
}

func (e *CertError) Code() int {return custom_CertError}
func (e *CertError) Error() string {return e.Message}<|MERGE_RESOLUTION|>--- conflicted
+++ resolved
@@ -18,11 +18,7 @@
 	specified_InvalidParamsError
 )
 
-<<<<<<< HEAD
 // JSON-RPC custom error code from 32001 to 32099
-=======
-// JSON-RPC custom error
->>>>>>> 4cfd6f06
 const (
 	custom_UnauthorizedError     int   = -32098
 	custom_CertError             int   = -32099
@@ -39,13 +35,8 @@
 	custom_AccountNotExistError
 	custom_NamespaceNotFoundError
 	custom_NoBlockGeneratedError
-<<<<<<< HEAD
-	custom_SubNotExistError			// reserved field for version 1.5
-	custom_SnapshotError			// reserved field for version 1.5
-=======
 	custom_SubNotExistError
 	custom_SnapshotError
->>>>>>> 4cfd6f06
 )
 
 
@@ -74,11 +65,7 @@
 
 func (e *MethodNotFoundError) Code() int {return specified_MethodNotFoundError}
 func (e *MethodNotFoundError) Error() string {return fmt.Sprintf("The method %s%s%s does not exist/is not available",
-<<<<<<< HEAD
-	e.Service, serviceMethodSeparator, e.Method)}
-=======
 										e.Service, serviceMethodSeparator, e.Method)}
->>>>>>> 4cfd6f06
 
 // unable to decode supplied params, or an invalid number of parameters
 type InvalidParamsError struct {
@@ -193,8 +180,6 @@
 func (e *NoBlockGeneratedError) Code() int {return custom_NoBlockGeneratedError}
 func (e *NoBlockGeneratedError) Error() string {return fmt.Sprintf(e.Message)}
 
-<<<<<<< HEAD
-=======
 type SubNotExistError struct {
 	Message string
 }
@@ -209,7 +194,6 @@
 func (e *SnapshotErr) Code() int {return custom_SnapshotError}
 func (e *SnapshotErr) Error() string {return e.Message}
 
->>>>>>> 4cfd6f06
 type UnauthorizedError struct {}
 
 func (e *UnauthorizedError) Code() int {return custom_UnauthorizedError}
