--- conflicted
+++ resolved
@@ -78,14 +78,9 @@
     ######################################################
     executor:
         sync_chain:
-<<<<<<< HEAD
             sync_batch_size: 10
             sync_resend_interval: 10s
             sync_ws_enable: false
-=======
-            sync_batch_size: 500
-            sync_resend_interval: 15m
->>>>>>> 99284ac7
         sync_replica:
             interval : 500s
             enable   : false
