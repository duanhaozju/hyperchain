###########################################################
#  _   _                        ____ _           _        #
# | | | |_   _ _ __   ___ _ __ / ___| |__   __ _(_)_ __   #
# | |_| | | | | '_ \ / _ \ '__| |   | '_ \ / _\` | | '_ \ #
# |  _  | |_| | |_) |  __/ |  | |___| | | | (_| | | | | | #
# |_| |_|\__, | .__/ \___|_|   \____|_| |_|\__,_|_|_| |_| #
#        |___/|_|                                         #
###########################################################
title = "namespace configurations"

[genesis]
    [genesis.alloc]
     "000f1a7a08ccc48e5d30f80850cf1cf283aa3abd" = "1000000000"
     "e93b92f1da08f925bdee44e91e7768380ae83307" = "1000000000"
     "6201cb0448964ac597faf6fdf1f472edf2a22b89" = "1000000000"
     "b18c8575e3284e79b92100025a31378feb8100d6" = "1000000000"
     "856E2B9A5FA82FD1B031D1FF6863864DBAC7995D" = "1000000000"
     "fbca6a7e9e29728773b270d3f00153c75d04e1ad" = "1000000000"

############################################################################################################
# consensus algorithm configuration section
#
# 1. choose which consensus algorithm to use
# 2. define the algorithm related configurations
#
############################################################################################################
[consensus]
algo = "PBFT"

    [consensus.pbft]        #PBFT configurations
    batchsize       = 100   # How many transactions should the primary pack before sending pre-prepare
    poolsize        = 50000  # How many transactions could the txPool stores in total
    vcresendlimit   = 10    # How many times of same vc from self before a replica start recovery
    cachetx         = 30000 # How many transactions will be stored if system in abnormal (like viewchange and nego-view)

        [consensus.pbft.timeout]
            negoview        = "6s"  # How long to wait for N-f responses after send negotiate view
            recovery        = "15s" # How long to wait before recovery finished(This is for release1.2)
            firstrequest    = "30s" # How long to wait before first request should come
            batch           = "0.5s"  # Primary send a pre-prepare if there are pending requests, although batchsize isn't reached yet,
            request         = "6s"  # How long may a request(transaction batch) take between reception and execution, must be greater than the batch timeout
            validate        = "1s"  # How long may a validate (transaction batch) process will take by local Validation
            nullrequest     = "6s"  # Primary send it to inform aliveness, must be greater than request timeout
            viewchange      = "8s"  # How long may a view change take
            resendviewchange= "10s" # How long to wait for a view change quorum before resending (the same) view change
            cleanviewchange = "60s" # How long to clean out-of-data view change message
            update          = "4s"  # How long may a update-n take

############################################################################################################
# encryption algorithm configuration section
#   CA & CERT configs
#   this config will never change by hyperchain
#   please ensure the file not end with the `/` (slash)
#
############################################################################################################
[encryption]
[encryption.ecert]
 eca    = "config/certs/eca.cert"
 ecert  = "config/certs/ecert.cert"
 priv   = "config/certs/ecert.priv"

[encryption.rcert]
  # if you do not have rcert, leave this item blank
 rca    = "config/certs/rca.cert"
 rcert  = "config/certs/rcert.cert"
 priv   = "config/certs/rcert.priv"

[encryption.tcert]
  # Tcert whitelist configuration.
 whiteList = false
 listDir  = "config/certs/tcerts"

[encryption.check]
<<<<<<< HEAD
 enable     = true
 sign       = false
 enableT    = true
=======
 enable     = true  #enable RCert
 sign       = false  #enable Signature
 enableT    = false  #enable TCert
>>>>>>> b0b5446c

[encryption.security]
 algo   = "3des"   # Selective symmetric encryption algorithm (pure,3des,aes or sm4)


############################################################################################################
#
# database configuration section
# db type:
# LEVEL_DB          #      0001
# SUPER_LEVEL_DB    #      0010
#
############################################################################################################
[database]
    type = 0001
    [database.leveldb]
    path        = "data/leveldb" #leveldb table root dir
    log_status  = false
    log_path    = "data/db.log"


############################################################################################################
#
# executor configuration section
#
############################################################################################################
[executor]
    [executor.syncer]
    max_block_fetch         = 50
    block_fetch_timeout     = "1m"
    state_fetch_enable      = true
    state_fetch_packet_size = 1024  # 1024KB

    [executor.archive] 
    snapshot_manifest = "data/snapshot.meta"
    archive_manifest  = "data/archive.meta"
    threshold = 0
    force_consistency = false

    [executor.nvp]
    exitflag = false

    [executor.sync_replica]
    interval    = "500s"
    enable      = false

    [executor.buckettree.global]
    globalDataNodeCacheSize     = 10000
    globalDataNodeCacheLength   = 20

    [executor.buckettree.state]
    size                = 1000003
    levelGroup          = 5
    bucketCacheSize     = 100000
    dataNodeCacheSize   = 100000

    [executor.buckettree.storage]
     size               = 1000003
     levelGroup         = 5
     bucketCacheSize    = 100000
     dataNodeCacheSize  = 100000

############################################################################################################
#
# executor configuration section
# config log's level by module
# CRITICAL ERROR WARNING NOTICE INFO DEBUG
# high <------------- log level -------> low
#
############################################################################################################
[log]
dump_file       = true # dump the log file or not
dump_interval   = "24h"  # Valid time units are "ns", "us" (or "µs"), "ms", "s", "m", "h". such as "300ms", "2h45m".
log_dir         = "data/logs"
log_level       = "NOTICE" # default loglevel for all modules which can be override by module level log setting
file_format     = "[%{module}][%{level:.5s}] %{time:15:04:05.000} %{shortfile} %{message}"
console_format  = "%{color}[%{module}][%{level:.5s}] %{time:15:04:05.000} %{shortfile} %{message} %{color:reset}"
max_log_size    = "200mb"  # "mb", "kb"

    [log.module] #set log level by module
    p2p         = "NOTICE"
    consensus   = "NOTICE"
    hyperdb     = "NOTICE"
    eventhub    = "NOTICE"
    executor    = "NOTICE"

############################################################################################################
#
# other configurations
#
############################################################################################################
[account]
keystoredir = "config/keystore"
keynodesdir = "config/keynodes"

[config.path]
caconfig        = "config/namespace.toml"
peerconfig      = "config/peerconfig.toml"

#TODO: flow.control.ratelimit configs should move to global.toml finally
[flow.control.ratelimit]
 enable            = true
 txRatePeak        = 100
 txFillRate        = "0.5ms"
 contractRatePeak  = 100
 contractFillRate  = "0.5ms"<|MERGE_RESOLUTION|>--- conflicted
+++ resolved
@@ -71,15 +71,9 @@
  listDir  = "config/certs/tcerts"
 
 [encryption.check]
-<<<<<<< HEAD
- enable     = true
- sign       = false
- enableT    = true
-=======
  enable     = true  #enable RCert
  sign       = false  #enable Signature
  enableT    = false  #enable TCert
->>>>>>> b0b5446c
 
 [encryption.security]
  algo   = "3des"   # Selective symmetric encryption algorithm (pure,3des,aes or sm4)
