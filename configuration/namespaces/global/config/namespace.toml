###########################################################
#  _   _                        ____ _           _        #
# | | | |_   _ _ __   ___ _ __ / ___| |__   __ _(_)_ __   #
# | |_| | | | | '_ \ / _ \ '__| |   | '_ \ / _\` | | '_ \ #
# |  _  | |_| | |_) |  __/ |  | |___| | | | (_| | | | | | #
# |_| |_|\__, | .__/ \___|_|   \____|_| |_|\__,_|_|_| |_| #
#        |___/|_|                                         #
###########################################################
title = "namespace configurations"

[genesis]
    [genesis.alloc]
     "000f1a7a08ccc48e5d30f80850cf1cf283aa3abd" = "1000000000"
     "e93b92f1da08f925bdee44e91e7768380ae83307" = "1000000000"
     "6201cb0448964ac597faf6fdf1f472edf2a22b89" = "1000000000"
     "b18c8575e3284e79b92100025a31378feb8100d6" = "1000000000"
     "856E2B9A5FA82FD1B031D1FF6863864DBAC7995D" = "1000000000"
     "fbca6a7e9e29728773b270d3f00153c75d04e1ad" = "1000000000"

############################################################################################################
# consensus algorithm configuration section
#
# 1. choose which consensus algorithm to use
# 2. define the algorithm related configurations
#
############################################################################################################
[consensus]
algo = "PBFT"

    [consensus.pbft]        #PBFT configurations
    batchsize       = 500   # How many transactions should the primary pack before sending pre-prepare
    vcresendlimit   = 10    # How many times of same vc from self before a replica start recovery
    cachetx         = 30000 # How many transactions will be stored if system in abnormal (like viewchange and nego-view)

        [consensus.pbft.timeout]
            negoview        = "6s"  # How long to wait for N-f responses after send negotiate view
            recovery        = "15s" # How long to wait before recovery finished(This is for release1.2)
            firstrequest    = "30s" # How long to wait before first request should come
            batch           = "1s"  # Primary send a pre-prepare if there are pending requests, although batchsize isn't reached yet,
            request         = "6s"  # How long may a request(transaction batch) take between reception and execution, must be greater than the batch timeout
            validate        = "1s"  # How long may a validate (transaction batch) process will take by local Validation
            nullrequest     = "6s"  # Primary send it to inform aliveness, must be greater than request timeout
            viewchange      = "8s"  # How long may a view change take
            resendviewchange= "10s" # How long to wait for a view change quorum before resending (the same) view change
            cleanviewchange = "60s" # How long to clean out-of-data view change message
            update          = "4s"  # How long may a update-n take

############################################################################################################
# encryption algorithm configuration section
#   CA & CERT configs
#   this config will never change by hyperchain
#   please ensure the file not end with the `/` (slash)
#
############################################################################################################
[encryption]
[encryption.ecert]
 eca    = "config/certs/eca.cert"
 ecert  = "config/certs/ecert.cert"
 priv   = "config/certs/ecert.priv"

[encryption.rcert]
  # if you do not have rcert, leave this item blank
 rca    = "config/certs/rca.cert"
 rcert  = "config/certs/rcert.cert"
 priv   = "config/certs/rcert.priv"

[encryption.tcert]
  # Tcert whitelist configuration.
 whiteList = true
 listDir  = "config/certs/tcerts"

[encryption.check]
<<<<<<< HEAD
 enable     = true  #enable RCert
 sign       = true  #enable Signature
 enableT    = false  #enable TCert
=======
 enable     = true
 sign       = false
 enableT    = false
>>>>>>> 19dc7ae3

[encryption.security]
 algo   = "3des"   # Selective symmetric encryption algorithm (pure,3des,aes or sm4)


############################################################################################################
#
# database configuration section
# db type:
# LEVEL_DB          #      0001
# SUPER_LEVEL_DB    #      0010
#
############################################################################################################
[database]
    type = 0001
    [database.leveldb]
    path        = "data/leveldb" #leveldb table root dir
    log_status  = false
    log_path    = "data/db.log"


############################################################################################################
#
# executor configuration section
#
############################################################################################################
[executor]
    [executor.syncer]
    max_block_fetch         = 50
    block_fetch_timeout     = "1m"
    state_fetch_enable      = true
    state_fetch_packet_size = 1024  # 1024KB

    [executor.archive] 
    snapshot_manifest = "data/snapshot.meta"
    archive_manifest  = "data/archive.meta"
    threshold = 0
    force_consistency = false

    [executor.nvp]
    exitflag = false

    [executor.sync_replica]
    interval    = "500s"
    enable      = false

    [executor.buckettree.global]
    globalDataNodeCacheSize     = 10000
    globalDataNodeCacheLength   = 20

    [executor.buckettree.state]
    size                = 1000003
    levelGroup          = 5
    bucketCacheSize     = 100000
    dataNodeCacheSize   = 100000

    [executor.buckettree.storage]
     size               = 1000003
     levelGroup         = 5
     bucketCacheSize    = 100000
     dataNodeCacheSize  = 100000

############################################################################################################
#
# executor configuration section
# config log's level by module
# CRITICAL ERROR WARNING NOTICE INFO DEBUG
# high <------------- log level -------> low
#
############################################################################################################
[log]
dump_file       = true # dump the log file or not
dump_interval   = "24h"  # Valid time units are "ns", "us" (or "µs"), "ms", "s", "m", "h". such as "300ms", "2h45m".
log_dir         = "data/logs"
log_level       = "NOTICE" # default loglevel for all modules which can be override by module level log setting
file_format     = "[%{module}][%{level:.5s}] %{time:15:04:05.000} %{shortfile} %{message}"
console_format  = "%{color}[%{module}][%{level:.5s}] %{time:15:04:05.000} %{shortfile} %{message} %{color:reset}"
max_log_size    = "200mb"  # "mb", "kb"

    [log.module] #set log level by module
    p2p         = "NOTICE"
    consensus   = "NOTICE"
    hyperdb     = "NOTICE"
    eventhub    = "NOTICE"
    executor    = "NOTICE"

############################################################################################################
#
# other configurations
#
############################################################################################################
[account]
keystoredir = "config/keystore"
keynodesdir = "config/keynodes"

[config.path]
caconfig        = "config/namespace.toml"
peerconfig      = "config/peerconfig.toml"

#TODO: flow.control.ratelimit configs should move to global.toml finally
[flow.control.ratelimit]
 enable            = true
 txRatePeak        = 100
 txFillRate        = "0.5ms"
 contractRatePeak  = 100
 contractFillRate  = "0.5ms"<|MERGE_RESOLUTION|>--- conflicted
+++ resolved
@@ -70,15 +70,9 @@
  listDir  = "config/certs/tcerts"
 
 [encryption.check]
-<<<<<<< HEAD
  enable     = true  #enable RCert
- sign       = true  #enable Signature
+ sign       = false  #enable Signature
  enableT    = false  #enable TCert
-=======
- enable     = true
- sign       = false
- enableT    = false
->>>>>>> 19dc7ae3
 
 [encryption.security]
  algo   = "3des"   # Selective symmetric encryption algorithm (pure,3des,aes or sm4)
