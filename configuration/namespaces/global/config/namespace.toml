--- conflicted
+++ resolved
@@ -71,13 +71,8 @@
 
 [encryption.check]
  enable     = true  #enable RCert
-<<<<<<< HEAD
- sign       = true  #enable Signature
- enableT    = false #enable TCert
-=======
  sign       = false  #enable Signature
  enableT    = false  #enable TCert
->>>>>>> 589070d6
 
 [encryption.security]
  algo   = "3des"   # Selective symmetric encryption algorithm (pure,3des,aes or sm4)
