# Created by .ignore support plugin (hsz.mobi)
### Go template
# Compiled Object files, Static and Dynamic libs (Shared Objects)
*.o
*.a
*.so
#*.json
/core/hyperstate/hashable_state.go
/core/hyperstate/state.go
/core/hyperstate/state_delta_iterator.go

test.go
core/chche
# Folders
_obj
_test
# Architecture specific extensions/prefixes
*.[568vq]
[568vq].out

*.cgo1.go
*.cgo2.c
_cgo_defun.c
_cgo_gotypes.go
_cgo_export.*

_testmain.go

*.exe
*.test
*.prof
### JetBrains template
# Covers JetBrains IDEs: IntelliJ, RubyMine, PhpStorm, AppCode, PyCharm, CLion, Android Studio and Webstorm
# Reference: https://intellij-support.jetbrains.com/hc/en-us/articles/206544839

# User-specific stuff:
.idea
.idea/workspace.xml
.idea/tasks.xml
.idea/dictionaries
.idea/vcs.xml
.idea/jsLibraryMappings.xml

# Sensitive or high-churn files:
.idea/dataSources.ids
.idea/dataSources.xml
.idea/dataSources.local.xml
.idea/sqlDataSources.xml
.idea/dynamic.xml
.idea/uiDesigner.xml

# Gradle:
.idea/gradle.xml
.idea/libraries

# Mongo Explorer plugin:
.idea/mongoSettings.xml

## File-based project format:
*.iws

## Plugin-specific files:

# IntelliJ
/out/

# mpeltonen/sbt-idea plugin
.idea_modules/

# JIRA plugin
atlassian-ide-plugin.xml

# Crashlytics plugin (for Android Studio and IntelliJ)
com_crashlytics_export_strings.xml
crashlytics.properties
crashlytics-build.properties
fabric.properties
### Vim template
# swap
[._]*.s[a-w][a-z]
[._]s[a-w][a-z]
# session
Session.vim
# temporary
.netrwhist
*~
# auto-generated tag files
tags

#project specfic
db/*

# cache
cache/*

# keystore
#keystore.txt
hyperchain
<<<<<<< HEAD

=======
>>>>>>> 750a9f64
cache/
crypto/addressInfo

*.tar

keystore/node
scripts/read_server.py
scripts/server.out
scripts/sshkeys/

<<<<<<< HEAD


=======
>>>>>>> 750a9f64
# build vendor
build
#mac.sh

*.DS_Store
hyperchain.iml
**/.DS_Store<|MERGE_RESOLUTION|>--- conflicted
+++ resolved
@@ -96,10 +96,6 @@
 # keystore
 #keystore.txt
 hyperchain
-<<<<<<< HEAD
-
-=======
->>>>>>> 750a9f64
 cache/
 crypto/addressInfo
 
@@ -110,11 +106,6 @@
 scripts/server.out
 scripts/sshkeys/
 
-<<<<<<< HEAD
-
-
-=======
->>>>>>> 750a9f64
 # build vendor
 build
 #mac.sh
