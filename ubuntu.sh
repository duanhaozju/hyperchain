#!/usr/bin/env bash
echo -e " _   _                        ____ _           _       "
echo -e "| | | |_   _ _ __   ___ _ __ / ___| |__   __ _(_)_ __  "
echo -e "| |_| | | | | '_ \ / _ \ '__| |   | '_ \ / _\` | | '_ \ "
echo -e "|  _  | |_| | |_) |  __/ |  | |___| | | | (_| | | | | |"
echo -e "|_| |_|\__, | .__/ \___|_|   \____|_| |_|\__,_|_|_| |_|"
echo -e "       |___/|_|                                        "
echo "usage:"
echo "$0 1 : 本地测试"
echo "$0 2 : 服务器测试"
echo "$0 3 : 杀死进程"
echo "你的选择: $1"
echo "--------------"
# Stop on first error
set -e

# max test node number
MAXNODE=7
PASSWD="blockchain"

#kill the progress
killprocess(){

  echo "kill the bind port process"
  for((i=1;i<=$MAXNODE;i++))
  do
      temp_port=`lsof -i :800$i | awk 'NR>=2{print $2}'`
      if [ x"$temp_port" != x"" ];then
          kill -9 $temp_port
      fi
  done
}

local_test(){
  killprocess
  CONFIG_PATH=$1
  #rebuild the application
  echo "rebuild the application"
  govendor build


  echo "remove tmp data"
  rm -rf /tmp/hyperchain/*

  echo "running the application"

  for((j=1;j<=$MAXNODE;j++))
  do
      gnome-terminal -x bash -c "(./hyperchain -o $j -l 808$j -p $CONFIG_PATH -f ./consensus/pbft/ -g ./core/genesis.json)"
  done

<<<<<<< HEAD
    python ./jsonrpc/Dashboard/simpleHttpServer.py

    echo "All process are running background"
=======
  echo "All process are running background"
>>>>>>> 59bb83f4

}
########################
#   server side test   #
########################
server_test(){
#if [ ! -f "/usr/bin/expect" ];then
# echo "hasn't install expect,please install expect mannualy: 'apt-get install expect'"
# exit 1
#fi
#SERVER_ADDR=( cn6.hyperchain.cn cn7.hyperchain.cn cn8.hyperchain.cn cn9.hyperchain.cn cn12.hyperchain.cn cn13.hyperchain.cn cn14.hyperchain.cn)
# get the server list config
while read line;do
 SERVER_ADDR+=" ${line}"
done < ./serverlist.txt

ni=1
for server_address in ${SERVER_ADDR[@]}; do
  i=`expr $ni + 1`
  # gnome-terminal -x bash -c "ssh satoshi@$server_address \"cd /home/satoshi/gopath/src/hyperchain/scripts/ && ./server.sh $i\""
  ssh satoshi@$server_address "chmod a+x /home/satoshi/gopath/src/hyperchain/scripts/server.sh && bash /home/satoshi/gopath/src/hyperchain/scripts/server.sh $ni"
done
}

#set -x
(( $# != 1 )) && { echo -e >&2 "Usage: $0 1 : 本地测试, $0 2 : 服务器测试"; exit 1; }
CONFIG_PATH="./p2p/local_peerconfig.json"
if [ $1 == 1 ];then
  echo -e "开启本地测试"
  local_test "./p2p/local_peerconfig.json"
elif [ $1 == 2 ];then
  echo -e "开启服务器测试"
  server_test
elif [ $1 == 3 ];then
  echo -e "杀死所有进程"
  kellprogress
  exit
else
  echo "参数错误"
  exit 1
fi<|MERGE_RESOLUTION|>--- conflicted
+++ resolved
@@ -15,7 +15,7 @@
 set -e
 
 # max test node number
-MAXNODE=7
+MAXNODE=4
 PASSWD="blockchain"
 
 #kill the progress
@@ -49,13 +49,9 @@
       gnome-terminal -x bash -c "(./hyperchain -o $j -l 808$j -p $CONFIG_PATH -f ./consensus/pbft/ -g ./core/genesis.json)"
   done
 
-<<<<<<< HEAD
     python ./jsonrpc/Dashboard/simpleHttpServer.py
 
     echo "All process are running background"
-=======
-  echo "All process are running background"
->>>>>>> 59bb83f4
 
 }
 ########################
