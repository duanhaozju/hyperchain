#!/bin/bash
echo -e " _   _                        ____ _           _       "
echo -e "| | | |_   _ _ __   ___ _ __ / ___| |__   __ _(_)_ __  "
echo -e "| |_| | | | | '_ \ / _ \ '__| |   | '_ \ / _\` | | '_ \ "
echo -e "|  _  | |_| | |_) |  __/ |  | |___| | | | (_| | | | | |"
echo -e "|_| |_|\__, | .__/ \___|_|   \____|_| |_|\__,_|_|_| |_|"
echo -e "       |___/|_|                                        "
echo "usage:"
echo "$0 1 : 本地测试"
echo "$0 2 : 服务器测试"
echo "$0 3 : 杀死进程"
echo "你的选择: $1"
echo "--------------"
# Stop on first error
set -e

# max test node number
MAXNODE=100
PASSWD="blockchain"

#kill the progress
kellprogress(){

    echo "kill the bind port process"
    for((i=1;i<=$MAXNODE;i++))
    do
        temp_port=`lsof -i :800$i | awk 'NR>=2{print $2}'`
        if [ x"$temp_port" != x"" ];then
            kill -9 $temp_port
        fi
    done
}

local_test(){
    kellprogress
    CONFIG_PATH=$1
    #rebuild the application
    echo "rebuild the application"
    govendor build

<<<<<<< HEAD
#rm -rf /tmp/hyperchain/cache/808*

echo "remote tmp data"
#rm -rf /tmp/hyperchain/*
=======

    echo "remove tmp data"
    rm -rf /tmp/hyperchain/*
>>>>>>> ac0ffdd7

    echo "running the application"

    for((j=1;j<=$MAXNODE;j++))
    do
        gnome-terminal -x bash -c "(./hyperchain -o $j -l 808$j -p $CONFIG_PATH)"
    done

    echo "All process are running background"

}
########################
#   server side test   #
########################
server_test(){
if [ ! -f "/usr/bin/expect" ];then
  echo "hasn't install expect,please install expect mannualy: 'apt-get install expect'"
  exit 1
fi
#SERVER_ADDR=( cn6.hyperchain.cn cn7.hyperchain.cn cn8.hyperchain.cn cn9.hyperchain.cn cn12.hyperchain.cn cn13.hyperchain.cn cn14.hyperchain.cn)
# get the server list config
while read line;do
   SERVER_ADDR+=" ${line}"
done < ./serverlist.txt

  ni=1
  for server_address in ${SERVER_ADDR[@]}; do
    i=`expr $ni + 1`
    # gnome-terminal -x bash -c "ssh satoshi@$server_address \"cd /home/satoshi/gopath/src/hyperchain/scripts/ && ./server.sh $i\""
    gnome-terminal -x bash -c "ssh satoshi@$server_address \"source /home/satoshi/.profile && cd /home/satoshi/gopath/src/hyperchain/scripts/ && ./server.sh $ni\""
  done
}

#set -x
(( $# != 1 )) && { echo -e >&2 "Usage: $0 1 : 本地测试, $0 2 : 服务器测试"; exit 1; }
CONFIG_PATH="./p2p/local_peerconfig.json"
if [ $1 == 1 ];then
    echo -e "开启本地测试"
    local_test "./p2p/local_peerconfig.json"
elif [ $1 == 2 ];then
    echo -e "开启服务器测试"
    server_test
elif [ $1 == 3 ];then
    echo -e "杀死所有进程"
    kellprogress
    exit
else
    echo "参数错误"
    exit 1
fi

<<<<<<< HEAD
python ./jsonrpc/Dashboard/simpleHttpServer.py

echo "All process are running background"
=======
>>>>>>> ac0ffdd7
<|MERGE_RESOLUTION|>--- conflicted
+++ resolved
@@ -38,16 +38,9 @@
     echo "rebuild the application"
     govendor build
 
-<<<<<<< HEAD
-#rm -rf /tmp/hyperchain/cache/808*
-
-echo "remote tmp data"
-#rm -rf /tmp/hyperchain/*
-=======
 
     echo "remove tmp data"
     rm -rf /tmp/hyperchain/*
->>>>>>> ac0ffdd7
 
     echo "running the application"
 
@@ -99,9 +92,3 @@
     exit 1
 fi
 
-<<<<<<< HEAD
-python ./jsonrpc/Dashboard/simpleHttpServer.py
-
-echo "All process are running background"
-=======
->>>>>>> ac0ffdd7
