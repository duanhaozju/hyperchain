--- conflicted
+++ resolved
@@ -15,7 +15,7 @@
 set -e
 
 # max test node number
-MAXNODE=7
+MAXNODE=100
 PASSWD="blockchain"
 
 #kill the progress
@@ -32,20 +32,11 @@
 }
 
 local_test(){
-<<<<<<< HEAD
-   kellprogress
-   CONFIG_PATH=$1
-   echo $CONFIG_PATH
-   #rebuild the application
-   echo "rebuild the application"
-   govendor build
-=======
   kellprogress
   CONFIG_PATH=$1
   #rebuild the application
   echo "rebuild the application"
   govendor build
->>>>>>> b2a741c7
 
 
   echo "remove tmp data"
@@ -75,21 +66,12 @@
  SERVER_ADDR+=" ${line}"
 done < ./serverlist.txt
 
-<<<<<<< HEAD
- ni=1
- for server_address in ${SERVER_ADDR[@]}; do
-   i=`expr $ni + 1`
-   # gnome-terminal -x bash -c "ssh satoshi@$server_address \"cd /home/satoshi/gopath/src/hyperchain/scripts/ && ./server.sh $i\""
-   ssh satoshi@$server_address "cd /home/satoshi/gopath/src/hyperchain/ && pwd && chmod a+x /home/satoshi/gopath/src/hyperchain/scripts/server.sh && bash /home/satoshi/gopath/src/hyperchain/scripts/server.sh $ni"
- done
-=======
 ni=1
 for server_address in ${SERVER_ADDR[@]}; do
   i=`expr $ni + 1`
   # gnome-terminal -x bash -c "ssh satoshi@$server_address \"cd /home/satoshi/gopath/src/hyperchain/scripts/ && ./server.sh $i\""
   ssh satoshi@$server_address "chmod a+x /home/satoshi/gopath/src/hyperchain/scripts/server.sh && bash /home/satoshi/gopath/src/hyperchain/scripts/server.sh $ni"
 done
->>>>>>> b2a741c7
 }
 
 #set -x
