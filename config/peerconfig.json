<<<<<<< HEAD
{"nodes": [{"external_address": "115.159.211.51", "rpc_port": 8081, "port": 8001, "id": 1, "address": "10.154.30.8"}, {"external_address": "123.206.198.75", "rpc_port": 8081, "port": 8001, "id": 2, "address": "10.154.45.237"}, {"external_address": "115.159.215.109", "rpc_port": 8081, "port": 8001, "id": 3, "address": "10.154.45.43"}, {"external_address": "123.206.188.229", "rpc_port": 8081, "port": 8001, "id": 4, "address": "10.154.9.195"}], "maxpeernode": 4}
=======
{
  "self":{
    "is_origin":true,
    "is_vp":true,
    "node_id":1,
    "grpc_port":8001,
    "local_ip":"127.0.0.1",
    "jsonrpc_port":8081,
    "introducer_ip":"127.0.0.1",
    "introducer_port":8001,
    "introducer_id":1
  },
  "maxpeernode":4,
  "nodes":[
    {
      "id":1,
      "address":"127.0.0.1",
      "external_address":"127.0.0.1",
      "port":8001,
      "rpc_port":8081
    },
    {
      "id":2,
      "address":"127.0.0.2",
      "external_address":"127.0.0.1",
      "port":8002,
      "rpc_port":8082
    },
    {
      "id":3,
      "address":"127.0.0.1",
      "external_address":"127.0.0.1",
      "port":8003,
      "rpc_port":8083
    },
    {
      "id":4,
      "address":"127.0.0.1",
      "external_address":"127.0.0.1",
      "port":8004,
      "rpc_port":8084
    }

  ]
}
>>>>>>> 26a2f74b
<|MERGE_RESOLUTION|>--- conflicted
+++ resolved
@@ -1,6 +1,3 @@
-<<<<<<< HEAD
-{"nodes": [{"external_address": "115.159.211.51", "rpc_port": 8081, "port": 8001, "id": 1, "address": "10.154.30.8"}, {"external_address": "123.206.198.75", "rpc_port": 8081, "port": 8001, "id": 2, "address": "10.154.45.237"}, {"external_address": "115.159.215.109", "rpc_port": 8081, "port": 8001, "id": 3, "address": "10.154.45.43"}, {"external_address": "123.206.188.229", "rpc_port": 8081, "port": 8001, "id": 4, "address": "10.154.9.195"}], "maxpeernode": 4}
-=======
 {
   "self":{
     "is_origin":true,
@@ -45,5 +42,4 @@
     }
 
   ]
-}
->>>>>>> 26a2f74b
+}