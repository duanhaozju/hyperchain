###########################################################
#  _   _                        ____ _           _        #
# | | | |_   _ _ __   ___ _ __ / ___| |__   __ _(_)_ __   #
# | |_| | | | | '_ \ / _ \ '__| |   | '_ \ / _\` | | '_ \ #
# |  _  | |_| | |_) |  __/ |  | |___| | | | (_| | | | | | #
# |_| |_|\__, | .__/ \___|_|   \____|_| |_|\__,_|_|_| |_| #
#        |___/|_|                                         #
###########################################################

## Data storage path config
# Note: please DONOT add a slash `/` in the end of directory path.
# this relative path is relative to the hyperchain binary execute file path
# e.g: the file tree stauct like:
#


# node config

global:

##########################
# data storage config #
##########################
    account:
        keystoredir: "./build/keystore"
        keynodesdir: "./build/keynodes"

    logs:
        # dump the log file or not
        dumpfile: false
        logsdir: "./build/logs"
        # loglevel contains those levels:
        #    High   CRITICAL
        #           ERROR
        #           WARNING
        #           NOTICE
        #           INFO
        #    Low    DEBUG

        loglevel: "NOTICE"
    database:
        dir: "./build/database/"
###########################
# configs
############################
    configs:
        peers: "config/local_peerconfig.json"
        genesis: "config/genesis.json"
        membersrvc: "config/membersrvc.yaml"
        pbft: "config/pbft.yaml"
        license: "config/LICENSE"
        replicainfo:
            interval : 500s
            enable   : false
        ratelimit:
            enable   : true
<<<<<<< HEAD
            txRatePeak : 40
            txFillRate: 0.2ms
            contractRatePeak : 40
            contractFillRate: 0.2ms
=======
            txRatePeak : 100
            txFillRate: 0.5ms
            contractRatePeak : 100
            contractFillRate: 0.5ms
>>>>>>> d964b24d
<|MERGE_RESOLUTION|>--- conflicted
+++ resolved
@@ -54,14 +54,7 @@
             enable   : false
         ratelimit:
             enable   : true
-<<<<<<< HEAD
-            txRatePeak : 40
-            txFillRate: 0.2ms
-            contractRatePeak : 40
-            contractFillRate: 0.2ms
-=======
             txRatePeak : 100
             txFillRate: 0.5ms
             contractRatePeak : 100
             contractFillRate: 0.5ms
->>>>>>> d964b24d
