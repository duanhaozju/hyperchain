###########################################################
#  _   _                        ____ _           _        #
# | | | |_   _ _ __   ___ _ __ / ___| |__   __ _(_)_ __   #
# | |_| | | | | '_ \ / _ \ '__| |   | '_ \ / _\` | | '_ \ #
# |  _  | |_| | |_) |  __/ |  | |___| | | | (_| | | | | | #
# |_| |_|\__, | .__/ \___|_|   \____|_| |_|\__,_|_|_| |_| #
#        |___/|_|                                         #
###########################################################

## Data storage path config
# Note: please DONOT add a slash `/` in the end of directory path.
# this relative path is relative to the hyperchain binary execute file path

global:

##########################
# data storage config #
##########################
    account:
        keystoredir: "./build/keystore"
        keynodesdir: "./build/keynodes"

    dbConfig: "./config/db.yaml"

    structure:
        state: "hyperstate" # two available options: rawstate or hyperstate

    version:
        blockversion: "1.0"
        transactionversion: "1.0"
###########################
# configs
############################
    configs:
        caconfig: "config/caconfig.toml"
        peers: "config/peerconfig.json"
        genesis: "config/genesis.json"
        pbft: "config/pbft.yaml"
        license: "config/LICENSE"
        replicainfo:
            interval : 500s
            enable   : false
        ratelimit:
            enable   : true
            txRatePeak : 100
            txFillRate: 0.5ms
            contractRatePeak : 100
            contractFillRate: 0.5ms
        buckettree:
            state:
                size: 1000003
<<<<<<< HEAD
                levelGroup: 5
                cacheSize: 100    # 10 MB
            storage:
                size: 1000003
                levelGroup: 5
=======
                levelGroup: 10
                cacheSize: 100    # 10 MB
            storage:
                size: 1000003
                levelGroup: 10
>>>>>>> 7dc6a7ea
                cacheSize: 100   # 10 MB
        hmpublickey:
            "N": "14315727801779002117"
            Nsquare: "204940062494628260128356353732290481689"
            G: "90976693534933209671098397317966944738726332459523400324197777885595356310417"

######################################################
# config log's level by module                       #
#                                                    #
# CRITICAL ERROR WARNING NOTICE INFO DEBUG           #
# high <------------- log level -------> low         #
#                                                    #
######################################################
    logs:
        # dump the log file or not
        dumpfile: true
        newLogFileInterval: 24h  # Valid time units are "ns", "us" (or "µs"), "ms", "s", "m", "h".
                                # such as "300ms", "2h45m".

        logsdir: "./build/logs"
        # default loglevel for all modules which can be override by module level log setting
        loglevel: "NOTICE"

        module:
            #set log level by module
            p2p: "INFO"
            consensus: "NOTICE"
            core: "NOTICE"
            hyperdb: "NOTICE"<|MERGE_RESOLUTION|>--- conflicted
+++ resolved
@@ -33,7 +33,7 @@
 ############################
     configs:
         caconfig: "config/caconfig.toml"
-        peers: "config/peerconfig.json"
+        peers: "config/local_peerconfig.json"
         genesis: "config/genesis.json"
         pbft: "config/pbft.yaml"
         license: "config/LICENSE"
@@ -49,20 +49,12 @@
         buckettree:
             state:
                 size: 1000003
-<<<<<<< HEAD
                 levelGroup: 5
                 cacheSize: 100    # 10 MB
             storage:
                 size: 1000003
                 levelGroup: 5
-=======
-                levelGroup: 10
                 cacheSize: 100    # 10 MB
-            storage:
-                size: 1000003
-                levelGroup: 10
->>>>>>> 7dc6a7ea
-                cacheSize: 100   # 10 MB
         hmpublickey:
             "N": "14315727801779002117"
             Nsquare: "204940062494628260128356353732290481689"
