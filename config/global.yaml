--- conflicted
+++ resolved
@@ -86,7 +86,8 @@
             consensus: "NOTICE"
             core: "NOTICE"
             hyperdb: "NOTICE"
-<<<<<<< HEAD
+            executor: "NOTICE"
+            eventhub: "NOTICE"
 
     ######################################################
     # configs related to the consensus                   #
@@ -97,8 +98,4 @@
     ######################################################
     consensus:
            algo: "PBFT"
-           algo_config_path: "config/pbft.yaml"
-=======
-            executor: "NOTICE"
-            eventhub: "NOTICE"
->>>>>>> b91f411f
+           algo_config_path: "config/pbft.yaml"