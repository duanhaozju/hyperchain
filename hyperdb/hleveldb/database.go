--- conflicted
+++ resolved
@@ -35,15 +35,9 @@
 // DB can be recovered with Recover function.
 // the return *LDBDatabase is goruntine-safe
 // the LDBDataBase instance must be close after use, by calling Close method
-<<<<<<< HEAD
-func NewLDBDataBase(conf *common.Config, filepath string, namespace string) (*LDBDatabase, error) {
-	if conf != nil {
-		filepath = pa.Join(conf.GetString(LEVEL_DB_PATH), filepath)
-=======
 func NewLDBDataBase(conf *common.Config,filepath string, namespace string) (*LDBDatabase, error) {
 	if conf!=nil {
 		filepath= pa.Join(common.GetPath(namespace, conf.GetString(LEVEL_DB_PATH)), filepath)
->>>>>>> 178dd355
 	}
 	db, err := leveldb.OpenFile(filepath, nil)
 	return &LDBDatabase{
