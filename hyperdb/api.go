--- conflicted
+++ resolved
@@ -5,17 +5,8 @@
 import (
 	"errors"
 	"fmt"
-<<<<<<< HEAD
-	"github.com/op/go-logging"
-	"hyperchain/common"
-	"hyperchain/hyperdb/cassandra"
-	hcom "hyperchain/hyperdb/common"
-	"hyperchain/hyperdb/db"
-	"hyperchain/hyperdb/hleveldb"
-	"hyperchain/hyperdb/sldb"
-=======
->>>>>>> d82b99da
 	"path"
+	"strconv"
 	"sync"
 
 	"github.com/op/go-logging"
@@ -28,15 +19,9 @@
 )
 
 var (
-<<<<<<< HEAD
-	logPath   = ""
-	logStatus = false
-	dbType    = "leveldb"
-=======
 	logPath           = ""
 	measurementEnable = false
 	dbType            = 0001
->>>>>>> d82b99da
 )
 
 const (
@@ -73,14 +58,8 @@
 
 // InitDatabase initiates databases by a specific namespace
 func InitDatabase(conf *common.Config, namespace string) error {
-<<<<<<< HEAD
-	dbType = conf.GetString(hcom.DB_TYPE)
-
-	logStatus = conf.GetBool("database.leveldb.log_status")
-=======
 	dbType = conf.GetInt(hcom.DB_TYPE)
 	measurementEnable = conf.GetBool("database.leveldb.measurement_enable")
->>>>>>> d82b99da
 	logPath = common.GetPath(namespace, conf.GetString("database.leveldb.log_path"))
 
 	log := getLogger(namespace)
@@ -97,76 +76,6 @@
 		return errors.New(msg)
 	}
 
-<<<<<<< HEAD
-	db1, err1 := NewDatabase(conf, "consensus", "leveldb", namespace)
-
-	if err1 != nil {
-		log.Notice(fmt.Sprintf("InitDatabase(%v) fail beacause it can't get new database \n", namespace))
-		return errors.New(fmt.Sprintf("InitDatabase(%v) fail beacause it can't get new database \n", namespace))
-	}
-
-	dbMgr.dbMap[getConsensusDbName(namespace)] = &DBInstance{
-		state: opened,
-		db:    db1,
-	}
-	if conf.GetBool(common.EXECUTOR_EMBEDDED) {
-		db, err := NewDatabase(conf, "blockchain", dbType, namespace)
-		if err != nil {
-			log.Errorf(fmt.Sprintf("InitDatabase(%v) fail beacause it can't get new database \n", namespace))
-			log.Error(err.Error())
-			return errors.New(fmt.Sprintf("InitDatabase(%v) fail beacause it can't get new database \n", namespace))
-		}
-
-		archieveDb, err := NewDatabase(conf, "archive", "leveldb", namespace)
-
-		if err != nil {
-			log.Errorf(fmt.Sprintf("InitDatabase(%v) fail beacause it can't get new database \n", namespace))
-			log.Error(err.Error())
-			return errors.New(fmt.Sprintf("InitDatabase(%v) fail beacause it can't get new database \n", namespace))
-		}
-
-		dbMgr.dbMap[getDbName(namespace)] = &DBInstance{
-			state: opened,
-			db:    db,
-		}
-
-		dbMgr.dbMap[getArchiveDbName(namespace)] = &DBInstance{
-			state: opened,
-			db:    archieveDb,
-		}
-	}
-
-	return nil
-}
-
-func InitBlockDatabase(conf *common.Config, namespace string) error {
-
-	log := getLogger(namespace)
-	db, err := NewDatabase(conf, "blockchain", dbType, namespace)
-	if err != nil {
-		log.Errorf(fmt.Sprintf("InitDatabase(%v) fail beacause it can't get new database \n", namespace))
-		log.Error(err.Error())
-		return errors.New(fmt.Sprintf("InitDatabase(%v) fail beacause it can't get new database \n", namespace))
-	}
-
-	dbMgr.dbMap[getDbName(namespace)] = &DBInstance{
-		state: opened,
-		db:    db,
-	}
-	return nil
-}
-
-func InitArchiveDatabase(conf *common.Config, namespace string) error {
-
-	log := getLogger(namespace)
-
-	archieveDb, err := NewDatabase(conf, "archive", "leveldb", namespace)
-
-	if err != nil {
-		log.Errorf(fmt.Sprintf("InitDatabase(%v) fail beacause it can't get new database \n", namespace))
-		log.Error(err.Error())
-		return errors.New(fmt.Sprintf("InitDatabase(%v) fail beacause it can't get new database \n", namespace))
-=======
 	for idx := 0; idx < hcom.DBINDEX_MAX; idx++ {
 		dbname := getDbName(idx)
 		db, err := NewDatabase(conf, dbname, dbType, namespace)
@@ -196,7 +105,6 @@
 		return mdb.NewMemDatabase(namespace)
 	default:
 		return nil, errors.New("Wrong dbType:" + strconv.Itoa(dbType))
->>>>>>> d82b99da
 	}
 }
 
@@ -211,10 +119,6 @@
 	default:
 		return path.Join(common.GetPath(namespace, conf.GetString(hcom.LEVEL_DB_ROOT_DIR)), dbname)
 	}
-<<<<<<< HEAD
-	return nil
-=======
->>>>>>> d82b99da
 }
 
 // StartDatabase starts a database by namespace.
@@ -280,7 +184,7 @@
 
 // GetDatabaseHome returns database's storage root directory.
 func GetDatabaseHome(conf *common.Config) string {
-	dbType := conf.GetString(hcom.DB_TYPE)
+	dbType := conf.GetInt(hcom.DB_TYPE)
 	switch dbType {
 	case hcom.LDB_DB:
 		return hleveldb.LDBDatabasePath(conf)
@@ -289,33 +193,12 @@
 	}
 }
 
-<<<<<<< HEAD
-func GetDatabaseType(conf *common.Config) string {
-	return conf.GetString(hcom.DB_TYPE)
-}
-
-func NewDatabase(conf *common.Config, dbname string, dbType string, namespace string) (db.Database, error) {
-	switch dbType {
-	case hcom.LDB_DB:
-		dbpath := path.Join(common.GetPath(namespace, conf.GetString(hcom.LEVEL_DB_ROOT_DIR)), dbname)
-		return hleveldb.NewLDBDataBase(conf, dbpath, namespace)
-	case hcom.SUPER_LEVEL_DB:
-		return sldb.NewSLDB(conf, dbname, namespace)
-	case hcom.CASSANDRA:
-		return cassandra.NewCassandra(conf, namespace)
-	default:
-		return nil, errors.New("Wrong dbType:" + dbType)
-	}
-}
-
-=======
 // GetDatabaseType returns database type in integer.
 func GetDatabaseType(conf *common.Config) int {
 	return conf.GetInt(hcom.DB_TYPE)
 }
 
 // IfLogStatus is the switch of measurement log.
->>>>>>> d82b99da
 func IfLogStatus() bool {
 	return measurementEnable
 }
