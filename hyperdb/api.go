--- conflicted
+++ resolved
@@ -4,11 +4,6 @@
 	"github.com/syndtr/goleveldb/leveldb"
 	"sync"
 	"strconv"
-<<<<<<< HEAD
-
-
-=======
->>>>>>> 6ae6d8a9
 )
 
 type stateldb int32
@@ -56,11 +51,6 @@
 // if LDBDatabase state is open, return db directly
 // if LDBDatabase state id close,
 func GetLDBDatabase() (*LDBDatabase, error) {
-<<<<<<< HEAD
-
-
-=======
->>>>>>> 6ae6d8a9
 	ldbInstance.dbsync.Lock()
 	defer ldbInstance.dbsync.Unlock()
 	if ldbInstance.state == opened {
