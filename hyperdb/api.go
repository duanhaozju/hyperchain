//Hyperchain License
//Copyright (C) 2016 The Hyperchain Authors.
package hyperdb

import (
	"errors"
	"fmt"
	"github.com/op/go-logging"
	"github.com/spf13/viper"
	"hyperchain/common"
	"hyperchain/hyperdb/db"
	"hyperchain/hyperdb/hleveldb"
	"hyperchain/hyperdb/sldb"
	"strconv"
	"sync"
)

//TODO: refactor this file as soon as possible
var (
	logPath   = ""
	logStatus = false
	dbType    = 001
)

type stateDb int32

type DBInstance struct {
	db    db.Database
	state stateDb
}

const (
	db_type = "dbConfig.dbType"

	// database type
	ldb_db         = 0001
	super_level_db = 0010

	// namespace
<<<<<<< HEAD
	DefautNameSpace = "global"
	Blockchain      = "Blockchain"
	Consensus       = "Consensus"
	Archieve        = "Archieve"
=======
	default_namespace = "global"
	blockchain        = "blockchain"
	consensus         = "consensus"
>>>>>>> 0dc5735b

	// state
	closed stateDb = iota
	opened
)

type DbManager struct {
	dbMap  map[string]*DBInstance
	dbSync sync.Mutex
}

var dbMgr *DbManager

func init() {
	dbMgr = &DbManager{
		dbMap: make(map[string]*DBInstance),
	}
}

func SetDBConfig(dbConfig string, port string) {
	config := viper.New()
	viper.SetEnvPrefix("DBCONFIG_ENV")
	config.SetConfigFile(dbConfig)
	err := config.ReadInConfig()
	if err != nil {
		panic(fmt.Errorf("Error envPre %s reading %s", "dbConfig", err))
	}
	dbType = config.GetInt(db_type)

	logStatus = config.GetBool("dbConfig.logStatus")
	logPath = config.GetString("dbConfig.logPath")

}

func InitDatabase(conf *common.Config, namespace string) error {
	log := getLogger(namespace)
	log.Criticalf("init db for namespace %s", namespace)
	dbMgr.dbSync.Lock()
	defer dbMgr.dbSync.Unlock()
	_, ok := dbMgr.dbMap[getDbName(namespace)]

	if ok {
		log.Notice("Try to init inited db " + namespace)
		return errors.New("Try to init inited db " + namespace)
	}

	db, err := NewDatabase(conf, "blockchain", dbType)

	if err != nil {
		log.Errorf(fmt.Sprintf("InitDatabase(%v) fail beacause it can't get new database \n", namespace))
		log.Error(err.Error())
		return errors.New(fmt.Sprintf("InitDatabase(%v) fail beacause it can't get new database \n", namespace))
	}

<<<<<<< HEAD
	archieveDb, err := NewDatabase(conf, "Archieve", 001)

	if err != nil {
		log.Errorf(fmt.Sprintf("InitDatabase(%v) fail beacause it can't get new database \n", nameSpace))
		log.Error(err.Error())
		return errors.New(fmt.Sprintf("InitDatabase(%v) fail beacause it can't get new database \n", nameSpace))
	}

	db1, err1 := NewDatabase(conf, "Consensus", 001)
=======
	db1, err1 := NewDatabase(conf, "consensus", 001)
>>>>>>> 0dc5735b

	if err1 != nil {

		log.Notice(fmt.Sprintf("InitDatabase(%v) fail beacause it can't get new database \n", namespace))
		return errors.New(fmt.Sprintf("InitDatabase(%v) fail beacause it can't get new database \n", namespace))
	}

	dbMgr.dbMap[getDbName(namespace)] = &DBInstance{
		state: opened,
		db:    db,
	}

	dbMgr.dbMap[getConsensusDbName(namespace)] = &DBInstance{
		state: opened,
		db:    db1,
	}

	dbMap.dbMap[nameSpace+Archieve] = &DBInstance{
		state: opened,
		db:    archieveDb,
	}

	return err
}

//CloseDatabase close the database name by namespace.
func CloseDatabase(namespace string) error {
	dbMgr.dbSync.Lock()
	defer dbMgr.dbSync.Unlock()

	if db, ok := dbMgr.dbMap[getDbName(namespace)]; ok {
		db.db.Close()
		delete(dbMgr.dbMap, getDbName(namespace))
	}

	if db, ok := dbMgr.dbMap[getConsensusDbName(namespace)]; ok {
		db.db.Close()
		delete(dbMgr.dbMap, getConsensusDbName(namespace))
	}

	return nil
}

func GetDBDatabase() (db.Database, error) {
	dbMgr.dbSync.Lock()
	defer dbMgr.dbSync.Unlock()
	if dbMgr.dbMap[getDbName(default_namespace)].db == nil {
		log := getLogger(default_namespace)
		log.Notice("GetDBDatabase() fail beacause dbMgr[GlobalBlockchain] has not been inited \n")
		return nil, errors.New("GetDBDatabase() fail beacause dbMgr[GlobalBlockchain] has not been inited \n")
	}
	return dbMgr.dbMap[getDbName(default_namespace)].db, nil
}

func GetDBDatabaseByNamespace(namespace string) (db.Database, error) {
	log := getLogger(namespace)
	dbMgr.dbSync.Lock()
	defer dbMgr.dbSync.Unlock()
	name := getDbName(namespace)
	if _, ok := dbMgr.dbMap[name]; !ok {
		log.Notice(fmt.Sprintf("GetDBDatabaseByNamespcae fail beacause dbMgr[%v] has not been inited \n", namespace))
		return nil, errors.New(fmt.Sprintf("GetDBDatabaseByNamespcae fail beacause dbMgr[%v] has not been inited \n", namespace))
	}

	if dbMgr.dbMap[name].db == nil {
		log.Notice(fmt.Sprintf("GetDBDatabaseByNamespcae fail beacause dbMgr[%v] has not been inited \n", namespace))
		return nil, errors.New(fmt.Sprintf("GetDBDatabaseByNamespcae fail beacause dbMgr[%v] has not been inited \n", namespace))
	}
	return dbMgr.dbMap[name].db, nil
}

func GetArchieveDbByNamespace(namespace string) (db.Database, error) {
	dbMap.dbSync.Lock()
	defer dbMap.dbSync.Unlock()

	namespace += Archieve

	if _, ok := dbMap.dbMap[namespace]; !ok {
		log.Notice(fmt.Sprintf("GetDBDatabaseByNamespcae fail beacause dbMap[%v] has not been inited \n", namespace))
		return nil, errors.New(fmt.Sprintf("GetDBDatabaseByNamespcae fail beacause dbMap[%v] has not been inited \n", namespace))
	}

	if dbMap.dbMap[namespace].db == nil {
		log.Notice(fmt.Sprintf("GetDBDatabaseByNamespcae fail beacause dbMap[%v] has not been inited \n", namespace))
		return nil, errors.New(fmt.Sprintf("GetDBDatabaseByNamespcae fail beacause dbMap[%v] has not been inited \n", namespace))
	}
	return dbMap.dbMap[namespace].db, nil
}

func GetDBConsensusByNamespcae(namespace string) (db.Database, error) {
	log := getLogger(namespace)
	dbMgr.dbSync.Lock()
	defer dbMgr.dbSync.Unlock()
	name := getConsensusDbName(namespace)
	if _, ok := dbMgr.dbMap[name]; !ok {
		log.Notice(fmt.Sprintf("GetDBConsensusByNamespcae fail beacause dbMgr[%v] has not been inited \n", namespace))
		return nil, errors.New(fmt.Sprintf("GetDBConsensusByNamespcae fail beacause dbMgr[%v] has not been inited \n", namespace))
	}

	if dbMgr.dbMap[name].db == nil {
		log.Notice(fmt.Sprintf("GetDBConsensusByNamespcae fail beacause dbMgr[%v] has not been inited \n", namespace))
		return nil, errors.New(fmt.Sprintf("GetDBConsensusByNamespcae fail beacause dbMgr[%v] has not been inited \n", namespace))
	}
	return dbMgr.dbMap[name].db, nil
}

func NewDatabase(conf *common.Config, path string, dbType int) (db.Database, error) {
	switch dbType {
	case ldb_db:
		return hleveldb.NewLDBDataBase(conf, path)
	case super_level_db:
		return sldb.NewSLDB(conf)
	default:
		return nil, errors.New("Wrong dbType:" + strconv.Itoa(dbType))
	}
}

func IfLogStatus() bool {
	return logStatus
}

func GetLogPath() string {
	return logPath
}

//getConsensusDbName get consensus db composite name by namespace.
func getConsensusDbName(namespace string) string {
	return namespace + consensus
}

//getDbName get ordinary db composite name by namespace.
func getDbName(namespace string) string {
	return namespace + blockchain
}

func getLogger(namespace string) *logging.Logger {
	return common.GetLogger(namespace, "hyperdb")
}<|MERGE_RESOLUTION|>--- conflicted
+++ resolved
@@ -37,16 +37,10 @@
 	super_level_db = 0010
 
 	// namespace
-<<<<<<< HEAD
-	DefautNameSpace = "global"
-	Blockchain      = "Blockchain"
-	Consensus       = "Consensus"
-	Archieve        = "Archieve"
-=======
 	default_namespace = "global"
 	blockchain        = "blockchain"
 	consensus         = "consensus"
->>>>>>> 0dc5735b
+	archieve          = "Archieve"
 
 	// state
 	closed stateDb = iota
@@ -101,19 +95,15 @@
 		return errors.New(fmt.Sprintf("InitDatabase(%v) fail beacause it can't get new database \n", namespace))
 	}
 
-<<<<<<< HEAD
 	archieveDb, err := NewDatabase(conf, "Archieve", 001)
 
 	if err != nil {
-		log.Errorf(fmt.Sprintf("InitDatabase(%v) fail beacause it can't get new database \n", nameSpace))
+		log.Errorf(fmt.Sprintf("InitDatabase(%v) fail beacause it can't get new database \n", namespace))
 		log.Error(err.Error())
-		return errors.New(fmt.Sprintf("InitDatabase(%v) fail beacause it can't get new database \n", nameSpace))
+		return errors.New(fmt.Sprintf("InitDatabase(%v) fail beacause it can't get new database \n", namespace))
 	}
 
 	db1, err1 := NewDatabase(conf, "Consensus", 001)
-=======
-	db1, err1 := NewDatabase(conf, "consensus", 001)
->>>>>>> 0dc5735b
 
 	if err1 != nil {
 
@@ -131,7 +121,7 @@
 		db:    db1,
 	}
 
-	dbMap.dbMap[nameSpace+Archieve] = &DBInstance{
+	dbMgr.dbMap[getArchieveDbName(namespace)] = &DBInstance{
 		state: opened,
 		db:    archieveDb,
 	}
@@ -186,21 +176,20 @@
 }
 
 func GetArchieveDbByNamespace(namespace string) (db.Database, error) {
-	dbMap.dbSync.Lock()
-	defer dbMap.dbSync.Unlock()
-
-	namespace += Archieve
-
-	if _, ok := dbMap.dbMap[namespace]; !ok {
-		log.Notice(fmt.Sprintf("GetDBDatabaseByNamespcae fail beacause dbMap[%v] has not been inited \n", namespace))
-		return nil, errors.New(fmt.Sprintf("GetDBDatabaseByNamespcae fail beacause dbMap[%v] has not been inited \n", namespace))
-	}
-
-	if dbMap.dbMap[namespace].db == nil {
-		log.Notice(fmt.Sprintf("GetDBDatabaseByNamespcae fail beacause dbMap[%v] has not been inited \n", namespace))
-		return nil, errors.New(fmt.Sprintf("GetDBDatabaseByNamespcae fail beacause dbMap[%v] has not been inited \n", namespace))
-	}
-	return dbMap.dbMap[namespace].db, nil
+	log := getLogger(namespace)
+	dbMgr.dbSync.Lock()
+	defer dbMgr.dbSync.Unlock()
+	name := getArchieveDbName(namespace)
+	if _, ok := dbMgr.dbMap[name]; !ok {
+		log.Notice(fmt.Sprintf("GetDBArchiveByNamespcae fail beacause dbMgr[%v] has not been inited \n", namespace))
+		return nil, errors.New(fmt.Sprintf("GetDBConsensusByNamespcae fail beacause dbMgr[%v] has not been inited \n", namespace))
+	}
+
+	if dbMgr.dbMap[name].db == nil {
+		log.Notice(fmt.Sprintf("GetDBArchiveByNamespcae fail beacause dbMgr[%v] has not been inited \n", namespace))
+		return nil, errors.New(fmt.Sprintf("GetDBConsensusByNamespcae fail beacause dbMgr[%v] has not been inited \n", namespace))
+	}
+	return dbMgr.dbMap[name].db, nil
 }
 
 func GetDBConsensusByNamespcae(namespace string) (db.Database, error) {
@@ -249,6 +238,11 @@
 	return namespace + blockchain
 }
 
+//getDbName get ordinary db composite name by namespace.
+func getArchieveDbName(namespace string) string {
+	return namespace + archieve
+}
+
 func getLogger(namespace string) *logging.Logger {
 	return common.GetLogger(namespace, "hyperdb")
 }