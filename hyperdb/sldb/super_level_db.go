--- conflicted
+++ resolved
@@ -21,29 +21,18 @@
 )
 
 type SuperLevelDB struct {
-<<<<<<< HEAD
 	path   string
 	db     *leveldb.DB
 	index  Index
 	closed chan bool
 	logger *logging.Logger
 	conf   *common.Config
-}
-
-func NewSLDB(conf *common.Config, path string) (*SuperLevelDB, error) {
+	namespace string
+}
+
+
+func NewSLDB(conf *common.Config, path string, namespace string) (*SuperLevelDB, error) {
 	var filepath = path
-=======
-	path      string
-	db        *leveldb.DB
-	index     Index
-	closed    chan bool
-	logger    *logging.Logger
-	namespace string
-}
-
-func NewSLDB(conf *common.Config, namespace string) (*SuperLevelDB, error) {
-	var filepath = ""
->>>>>>> f414c2c8
 	if conf != nil {
 		if conf != nil {
 			filepath = pa.Join(conf.GetString(sldb_path), path)
@@ -63,21 +52,13 @@
 	index.Init()
 	index.conf = conf
 	sldb := &SuperLevelDB{
-<<<<<<< HEAD
 		path:   filepath,
 		db:     db,
 		index:  index,
 		closed: make(chan bool),
 		logger: log,
 		conf:   conf,
-=======
-		path:        filepath,
-		db:          db,
-		index:       index,
-		closed:      make(chan bool),
-		logger:      log,
 		namespace:   namespace,
->>>>>>> f414c2c8
 	}
 	go sldb.dumpIndexByInterval(conf.GetDuration(sldb_index_dump_interval))
 	return sldb, err
@@ -196,7 +177,7 @@
 }
 
 func (sb *SuperLevelDB) MakeSnapshot(backupPath string, fields []string) error {
-	backupDb, err := NewSLDB(sb.conf, backupPath)
+	backupDb, err := NewSLDB(sb.conf, backupPath, sb.namespace)
 	if err != nil {
 		return err
 	}
