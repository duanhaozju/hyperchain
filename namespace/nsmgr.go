--- conflicted
+++ resolved
@@ -99,9 +99,11 @@
 
 	// GlobalConfig returns the global configuration of the system.
 	GlobalConfig() *common.Config
-	//GetStopFlag returns the flag of stop hyperchain server
+
+	// GetStopFlag returns the flag of stop hyperchain server
 	GetStopFlag() chan bool
-	//GetRestartFlag returns the flag of restart hyperchain server
+
+	// GetRestartFlag returns the flag of restart hyperchain server
 	GetRestartFlag() chan bool
 }
 
@@ -126,17 +128,13 @@
 	// conf is the global config file of the system, contains global configs
 	// of the node
 	conf *common.Config
+
 	stopHp      chan bool
 	restartHp   chan bool
 }
 
-<<<<<<< HEAD
-//NewNsManager new a namespace manager
+// newNsManager news a namespace manager implement and init.
 func newNsManager(conf *common.Config, stopHp chan bool, restartHp chan bool) *nsManagerImpl {
-=======
-// newNsManager news a namespace manager implement and init.
-func newNsManager(conf *common.Config) *nsManagerImpl {
->>>>>>> 3736d3dd
 	nr := &nsManagerImpl{
 		namespaces:  make(map[string]Namespace),
 		conf:        conf,
@@ -153,15 +151,10 @@
 	return nr
 }
 
-<<<<<<< HEAD
-//GetNamespaceManager get namespace registry instance.
-func GetNamespaceManager(conf *common.Config, stopHp chan bool, restartHp chan bool) NamespaceManager {
-=======
 // GetNamespaceManager returns the namespace manager instance.
 // This function can only be called once, if called more than once,
 // only returns the unique NamespaceManager.
-func GetNamespaceManager(conf *common.Config) NamespaceManager {
->>>>>>> 3736d3dd
+func GetNamespaceManager(conf *common.Config, stopHp chan bool, restartHp chan bool) NamespaceManager {
 	logger = common.GetLogger(common.DEFAULT_LOG, "nsmgr")
 	once.Do(func() {
 		nr = newNsManager(conf, stopHp, restartHp)
