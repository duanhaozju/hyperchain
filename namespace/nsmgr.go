//Hyperchain License
//Copyright (C) 2016 The Hyperchain Authors.

// Package namespace provides mechanism to manage namespaces and request process
package namespace

import (
	"fmt"
<<<<<<< HEAD
	"github.com/op/go-logging"
	"google.golang.org/grpc"
	"hyperchain/common"
	pb "hyperchain/common/protos"
	"hyperchain/common/service/server"
	"hyperchain/core/ledger/bloom"
=======
>>>>>>> d82b99da
	"io/ioutil"
	"net"
	"os"
	"strings"
	"sync"
<<<<<<< HEAD
	"hyperchain/common/interface"
=======

	"github.com/hyperchain/hyperchain/common"
	"github.com/hyperchain/hyperchain/core/ledger/bloom"

	"github.com/op/go-logging"
>>>>>>> d82b99da
)

// This file defines the Namespace Manager interface, which managers all
// the namespaces this node has participated in. Start/stop NamespaceManager
// will start/stop all namespaces registered to Namespace Manager and then
// start/stop jvm manager which manages jvm executor. So be careful when
// system administrator wants to stop NamespaceManager.

// Nodes join into a namespace by register and then start, exit a namespace
// by stop and then de-register from that namespace. De-registration from
// a namespace directly will first stop that namespace and then de-register
// by default. So life cycle of a namespace should be like:
// register ===> start ===> running ===> stop ===> de-register.

// Requests sent from clients will be dispatched to different namespace's
// request processor with the given namespace name.

var logger *logging.Logger

func init() {
	logger = common.GetLogger(common.DEFAULT_LOG, "nsmgr")
}

const (
	GLOBAL_NAMESPACE   = "global"
	NS_CONFIG_DIR_ROOT = "namespace.config_root_dir"
)

var once sync.Once
var nr NamespaceManager

// NamespaceManager manages all namespaces registered to this node.
type NamespaceManager interface {
	// Start starts the namespace manager service.
	Start() error

	// Stop stops the namespace manager service.
	Stop() error

	// List returns all namespace names in system.
	List() []string

	// Register registers a newed namespace by the given name, if the namespace
	// has been registered to system before or the config path of that
	// namespace(./namespace/name) doesn't exist, returns an error, else,
	// constructs newed namespace config and init a newed namespace.
	// NOTICE: namespace must registered before start.
	Register(name string) error

	// DeRegister de-registers namespace from system by the given name.
	// NOTICE: DeRegister should be called after registering that namespace,
	// and we recommend stopping namespace first if you want to de-register a namespace.
	DeRegister(name string) error

	// GetNamespaceByName returns the namespace instance by name.
	GetNamespaceByName(name string) Namespace

	// StartNamespace starts namespace by name. This should only be called by
	// hypercli admin interface.
	StartNamespace(name string) error

	// StopNamespace stops namespace by name. This should only be called by
	// hypercli admin interface.
	StopNamespace(name string) error

	// RestartNamespace restarts namespace by name. This should only be called
	// by hypercli admin interface.
	RestartNamespace(name string) error

	// StartJvm starts jvm manager. This should only be called by hypercli
	// admin interface.
	StartJvm() error

	// StopJvm stops jvm manager. This should only be called by hypercli
	// admin interface.
	StopJvm() error

	// RestartJvm restarts jvm manager. This should only be called by
	// hypercli admin interface.
	RestartJvm() error

	// GlobalConfig returns the global configuration of the system.
	GlobalConfig() *common.Config

	// GetStopFlag returns the flag of stop hyperchain server
	GetStopFlag() chan bool

	// GetRestartFlag returns the flag of restart hyperchain server
	GetRestartFlag() chan bool

	// ProcessRequest dispatches received requests to corresponding namespace
	// processor.
	// Requests are sent from RPC layer, so responses are returned to RPC layer
	// with the certain namespace.
	ProcessRequest(namespace string, request interface{}) interface{}

	// GetNamespaceProcessor returns the namespace instance by name.
	GetNamespaceProcessor(name string) intfc.NamespaceProcessor

	InternalServer() *server.InternalServer
}



// nsManagerImpl implements the NamespaceManager interface.
type nsManagerImpl struct {
	// Since param "namespaces" may be read/write in different go-routines,
	// it should be protected by a rwLock.
	rwLock *sync.RWMutex

	// namespaces stores all the namespace instances registered in the system
	namespaces map[string]Namespace

	// jvmManager manages the jvm executor in system, since executor is a
	// pluggable components, so start jvm manager or not should be written
	// in the config file.
	jvmManager *JvmManager

	// bloomfilter is the transaction bloom filter, helps to do transaction
	// duplication checking
	bloomFilter bloom.TxBloomFilter

	// conf is the global config file of the system, contains global configs
	// of the node
	conf *common.Config

	status *Status

	is *server.InternalServer

	stopHp    chan bool
	restartHp chan bool
}

// newNsManager news a namespace manager implement and init.
func newNsManager(conf *common.Config, stopHp chan bool, restartHp chan bool) *nsManagerImpl {
	status := &Status{
		state: newed,
		desc:  "newed",
		lock:  new(sync.RWMutex),
	}

	//TODO: refactor this later
	var s *server.InternalServer
	if !conf.GetBool(common.EXECUTOR_EMBEDDED) {
		srv, err := server.NewInternalServer(conf.GetInt(common.INTERNAL_PORT), "0.0.0.0")
		if err != nil {
			panic(err)
		}
		lis, err := net.Listen("tcp", srv.Addr())
		if err != nil {
			panic(lis)
		}

		grpcServer := grpc.NewServer()
		pb.RegisterDispatcherServer(grpcServer, srv)

		logger.Criticalf("InternalServer start successful on %v !", srv.Addr())
		go grpcServer.Serve(lis)
		s = srv
	}

	nr := &nsManagerImpl{
		namespaces:  make(map[string]Namespace),
		conf:        conf,
		jvmManager:  NewJvmManager(conf),
		status:      status,
		stopHp:      stopHp,
		restartHp:   restartHp,
		is:          s,
	}
	nr.bloomFilter = bloom.NewBloomFilterCache(conf)
	nr.bloomFilter.Start()
	nr.rwLock = new(sync.RWMutex)
	return nr
}

// GetNamespaceManager returns the namespace manager instance.
// This function can only be called once, if called more than once,
// only returns the unique NamespaceManager.
func GetNamespaceManager(conf *common.Config, stopHp chan bool, restartHp chan bool) NamespaceManager {
	logger = common.GetLogger(common.DEFAULT_LOG, "nsmgr")
	once.Do(func() {
		nr = newNsManager(conf, stopHp, restartHp)
	})
	return nr
}


// init initializes the nsManagerImpl and retrieves the namespaces
// with the name of dirs under the NS_CONFIG_DIR_ROOT path, if the
// namespace name has been set true in config file, register the
// namespace, else, retrieves the next.
func (nr *nsManagerImpl) init() error {
	configRootDir := nr.conf.GetString(NS_CONFIG_DIR_ROOT)
	if configRootDir == "" {
<<<<<<< HEAD
		return errors.New("Namespace config root dir is not valid ")
=======
		return ErrNoRootDir
>>>>>>> d82b99da
	}
	dirs, err := ioutil.ReadDir(configRootDir)
	if err != nil {
		return err
	}
	for _, d := range dirs {
		if d.IsDir() {
			name := d.Name()
			start := nr.conf.GetBool(common.START_NAMESPACE + name)
			if !start {
				continue
			}
			// only register namespace whose name has been set true
			// in config file.
			if err := nr.Register(name); err != nil {
				logger.Error(err)
				return err
			}
		} else {
			logger.Errorf("Invalid folder %v", d)
		}
	}
	nr.status.setState(initialized)
	return nil
}

// Start starts namespace manager service which will start all namespaces
// registered in system and then start jvm manager if needed.
func (nr *nsManagerImpl) Start() error {
	state := nr.status.getState()
	if state < initialized {
		err := nr.init()
		if err != nil {
			logger.Errorf("Init namespace manager failed: %s", err)
			return err
		}
	}
	if nr.status.getState() == running {
		logger.Notice("Namespace manager is already running")
		return nil
	}

	if !nr.conf.GetBool(common.EXECUTOR_EMBEDDED) {
		logger.Criticalf("waitting for executor admin to connect ...")
		//TODO: add timeout detect
		admin := <-nr.is.AdminRegister()
		logger.Criticalf("executor admin at %v connected", admin)
	}
	nr.rwLock.RLock()
	defer nr.rwLock.RUnlock()
	for name := range nr.namespaces {
		go func(name string) {
			err := nr.StartNamespace(name)
			if err != nil {
				logger.Errorf("Start namespace %s failed: %s", name, err)
			}
		}(name)
	}
	if nr.conf.GetBool(common.C_JVM_START) == true && nr.conf.GetBool(common.EXECUTOR_EMBEDDED) {
		if err := nr.jvmManager.Start(); err != nil {
			logger.Error(err)
			return err
		}
	}
	nr.status.setState(running)
	logger.Noticef("Namespace manager started!")
	return nil
}

// Stop stops namespace manager service which will stop all namespaces
// registered in system and then stop jvm manager.
func (nr *nsManagerImpl) Stop() error {
	state := nr.status.getState()
	if state != running {
		logger.Notice("Namespace manager is not running now, need not to stop")
		return nil
	}

	logger.Notice("Try to stop NamespaceManager ...")
	nr.rwLock.RLock()
	defer nr.rwLock.RUnlock()
	for name := range nr.namespaces {
		err := nr.StopNamespace(name)
		if err != nil {
			logger.Errorf("Stop namespace %s failed: %s", name, err)
			return err
		}
	}
	if err := nr.jvmManager.Stop(); err != nil {
		logger.Errorf("Stop hyperjvm failed: %s", err)
	}
	nr.bloomFilter.Close()
	nr.status.setState(closed)
	logger.Noticef("Namespace manager stopped!")
	return nil
}

// List returns all namespace names in system.
func (nr *nsManagerImpl) List() (names []string) {
	nr.rwLock.RLock()
	defer nr.rwLock.RUnlock()
	for name := range nr.namespaces {
		names = append(names, name)
	}
	return names
}

// checkNamespaceName checks the format of namespace name, it must be:
// global or other unique namespace name generated by hypercli whose length
// must be 13 and prefixed by "ns_".
func (nr *nsManagerImpl) checkNamespaceName(name string) bool {
	if name == "global" {
		return true
	}
	if len(name) == 13 && strings.HasPrefix(name, "ns_") {
		return true
	}
	return false
}



// Register registers a newed namespace to system by the newed namespace
// config dir and update the config file if needed.
func (nr *nsManagerImpl) Register(name string) error {
	logger.Noticef("Register namespace %s", name)
	if _, ok := nr.namespaces[name]; ok {
		logger.Warningf("Namespace %s has been registered", name)
		return ErrRegistered
	}
	configRootDir := nr.conf.GetString(NS_CONFIG_DIR_ROOT)
	if configRootDir == "" {
<<<<<<< HEAD
		return errors.New("Namespace config root dir is not valid ")
=======
		return ErrNoRootDir
>>>>>>> d82b99da
	}
	nsRootPath := configRootDir + "/" + name
	if _, err := os.Stat(nsRootPath); os.IsNotExist(err) {
		logger.Errorf("Namespace %s root path doesn't exist!", name)
		return ErrNonExistConfig
	}
	nsConfigDir := nsRootPath + "/config"
	nsConfig, err := nr.constructConfigFromDir(name, nsConfigDir)
	if err != nil {
		return err
	}
	nsConfig.Set(common.JSON_RPC_PORT, "8081")
	delFlag := make(chan bool)
	ns, err := GetNamespace(name, nsConfig, delFlag, nr.is)
	if nr.conf.GetBool(common.EXECUTOR_EMBEDDED) == false {
		nr.is.RegisterLocal(ns.LocalService()) // register local service
	}
	if err != nil {
		logger.Errorf("Construct namespace %s error: %s", name, err)
		return ErrCannotNewNs
	}
	nr.addNamespace(ns)
<<<<<<< HEAD
	if nr.conf.GetBool(common.EXECUTOR_EMBEDDED) {
		if err := nr.bloomFilter.Register(name); err != nil {
			logger.Error("register bloom filter failed", err.Error())
			return err
		}
=======
	if err := nr.bloomFilter.Register(name); err != nil {
		logger.Errorf("Register bloom filter failed: %s", err)
		return err
>>>>>>> d82b99da
	}

	if err = updateNamespaceStartConfig(name, nr.conf); err != nil {
		logger.Criticalf("Update namespace start for [%s] config failed", name)
	}
	go nr.ListenDelNode(name, delFlag)
	return nil
}

// DeRegister de-registers namespace from system by name.
func (nr *nsManagerImpl) DeRegister(name string) error {
	logger.Noticef("Try to deregister namespace %s", name)

	ns := nr.GetNamespaceByName(name)
	if ns == nil {
		logger.Warningf("No namespace instance found for name: %s", name)
		return ErrInvalidNs
	}

	if ns.Status().state == running {
		logger.Noticef("Namespace %s is running, stop it first", name)
		ns.Stop()
	}
	nr.removeNamespace(name)

	nr.bloomFilter.UnRegister(name)
<<<<<<< HEAD
	logger.Criticalf("namespace: %s stopped", name)
	//TODO: need to delete the data and stop listen del rnode.
=======
	logger.Criticalf("Namespace %s stopped", name)

>>>>>>> d82b99da
	return nil
}

// updateNamespaceStartConfig updates the config file with the specified name
func updateNamespaceStartConfig(name string, conf *common.Config) error {
	if !conf.ContainsKey(fmt.Sprintf("namespace.start.%s", name)) {
		return common.SeekAndAppend("[namespace.start]", conf.GetString(common.GLOBAL_CONFIG_PATH),
			fmt.Sprintf("    %s = true", name))
	}
	return nil
}

// removeNamespace removes the namespace instance with the given
// name from system.
func (nr *nsManagerImpl) removeNamespace(name string) {
	nr.rwLock.Lock()
	delete(nr.namespaces, name)
	nr.rwLock.Unlock()
}

// addNamespace adds the namespace instance with the given name to system.
func (nr *nsManagerImpl) addNamespace(ns Namespace) {
	nr.rwLock.Lock()
	nr.namespaces[ns.Name()] = ns
	nr.rwLock.Unlock()
}

// GetNamespaceByName get namespace instance by name.
func (nr *nsManagerImpl) GetNamespaceByName(name string) Namespace {
	nr.rwLock.RLock()
	defer nr.rwLock.RUnlock()
	if ns, ok := nr.namespaces[name]; ok {
		return ns
	}
	return nil
}

func (nr *nsManagerImpl)  GetNamespaceProcessor(name string) intfc.NamespaceProcessor {
	nr.rwLock.RLock()
	defer nr.rwLock.RUnlock()
	if ns, ok := nr.namespaces[name]; ok {
		return ns
	}
	return nil
}

// ProcessRequest dispatches the request to the specified namespace processor.
func (nr *nsManagerImpl) ProcessRequest(namespace string, request interface{}) interface{} {
<<<<<<< HEAD
	np := nr.GetNamespaceProcessor(namespace)
	if np == nil {
		logger.Noticef("no namespace found for name: %s", namespace)
=======
	ns := nr.GetNamespaceByName(namespace)
	if ns == nil {
		logger.Warningf("No namespace instance found for name: %s", namespace)
>>>>>>> d82b99da
		return nil
	}
	return np.ProcessRequest(request)
}

// StartNamespace starts namespace instance by name.
func (nr *nsManagerImpl) StartNamespace(name string) error {
<<<<<<< HEAD
	nr.rwLock.RLock()
	defer nr.rwLock.RUnlock()
	if ns, ok := nr.namespaces[name]; ok {
		if err := ns.Start(); err != nil {
			ns.Stop() //start failed, try to stop some started components
			return err
		} else {
			if nr.conf.GetBool(common.EXECUTOR_EMBEDDED) {
				nr.jvmManager.ledgerProxy.RegisterDB(name, ns.GetExecutor().FetchStateDb())
			}
			return nil
		}
=======
	ns := nr.GetNamespaceByName(name)
	if ns == nil {
		logger.Warningf("No namespace instance found for name: %s", name)
		return ErrInvalidNs
	}

	if err := ns.Start(); err != nil {
		//start failed, try to stop some started components
		ns.Stop()
		return err
	} else {
		nr.jvmManager.ledgerProxy.RegisterDB(name, ns.GetExecutor().FetchStateDb())
		return nil
>>>>>>> d82b99da
	}

}

// StopNamespace stops namespace instance by name.
func (nr *nsManagerImpl) StopNamespace(name string) error {
	ns := nr.GetNamespaceByName(name)
	if ns == nil {
		logger.Warningf("No namespace instance found for name: %s", name)
		return ErrInvalidNs
	}

	if err := ns.Stop(); err != nil {
		return err
	} else {
		nr.jvmManager.ledgerProxy.UnRegister(name)
		return nil
	}
}

// RestartNamespace restarts namespace by name.
func (nr *nsManagerImpl) RestartNamespace(name string) error {
	ns := nr.GetNamespaceByName(name)
	if ns == nil {
		logger.Warningf("No namespace instance found for name: %s", name)
		return ErrInvalidNs
	}

	return ns.Restart()
}

// GlobalConfig returns the global configuration of the system.
func (nr *nsManagerImpl) GlobalConfig() *common.Config {
	return nr.conf
}

// StartJvm starts the jvm manager.
func (nr *nsManagerImpl) StartJvm() error {
	if err := nr.jvmManager.Start(); err != nil {
		return err
	}
	return nil
}

// StopJvm stops the jvm manager.
func (nr *nsManagerImpl) StopJvm() error {
	if err := nr.jvmManager.Stop(); err != nil {
		return err
	}
	return nil
}

// RestartJvm restarts the jvm manager
func (nr *nsManagerImpl) RestartJvm() error {
	if err := nr.jvmManager.Stop(); err != nil {
		return err
	}
	if err := nr.jvmManager.Start(); err != nil {
		return err
	}
	return nil
}

// ListenDelNode listens delete node event from p2p module.
func (nr *nsManagerImpl) ListenDelNode(name string, delFlag chan bool) {
	for {
		select {
		case <-delFlag:
			nr.DeRegister(name)
		}
	}
}

// GetStopFlag returns the flag of stop hyperchain server
func (nr *nsManagerImpl) GetStopFlag() chan bool {
	return nr.stopHp
}

// GetRestartFlag returns the flag of restart hyperchain server
func (nr *nsManagerImpl) GetRestartFlag() chan bool {
	return nr.restartHp
}

func (nr *nsManagerImpl) InternalServer() *server.InternalServer {
	return nr.is
}<|MERGE_RESOLUTION|>--- conflicted
+++ resolved
@@ -6,29 +6,15 @@
 
 import (
 	"fmt"
-<<<<<<< HEAD
-	"github.com/op/go-logging"
-	"google.golang.org/grpc"
-	"hyperchain/common"
-	pb "hyperchain/common/protos"
-	"hyperchain/common/service/server"
-	"hyperchain/core/ledger/bloom"
-=======
->>>>>>> d82b99da
 	"io/ioutil"
-	"net"
 	"os"
 	"strings"
 	"sync"
-<<<<<<< HEAD
-	"hyperchain/common/interface"
-=======
 
 	"github.com/hyperchain/hyperchain/common"
 	"github.com/hyperchain/hyperchain/core/ledger/bloom"
 
 	"github.com/op/go-logging"
->>>>>>> d82b99da
 )
 
 // This file defines the Namespace Manager interface, which managers all
@@ -47,10 +33,6 @@
 // request processor with the given namespace name.
 
 var logger *logging.Logger
-
-func init() {
-	logger = common.GetLogger(common.DEFAULT_LOG, "nsmgr")
-}
 
 const (
 	GLOBAL_NAMESPACE   = "global"
@@ -86,52 +68,45 @@
 	// GetNamespaceByName returns the namespace instance by name.
 	GetNamespaceByName(name string) Namespace
 
-	// StartNamespace starts namespace by name. This should only be called by
-	// hypercli admin interface.
-	StartNamespace(name string) error
-
-	// StopNamespace stops namespace by name. This should only be called by
-	// hypercli admin interface.
-	StopNamespace(name string) error
-
-	// RestartNamespace restarts namespace by name. This should only be called
-	// by hypercli admin interface.
-	RestartNamespace(name string) error
-
-	// StartJvm starts jvm manager. This should only be called by hypercli
-	// admin interface.
-	StartJvm() error
-
-	// StopJvm stops jvm manager. This should only be called by hypercli
-	// admin interface.
-	StopJvm() error
-
-	// RestartJvm restarts jvm manager. This should only be called by
-	// hypercli admin interface.
-	RestartJvm() error
-
-	// GlobalConfig returns the global configuration of the system.
-	GlobalConfig() *common.Config
-
-	// GetStopFlag returns the flag of stop hyperchain server
-	GetStopFlag() chan bool
-
-	// GetRestartFlag returns the flag of restart hyperchain server
-	GetRestartFlag() chan bool
-
 	// ProcessRequest dispatches received requests to corresponding namespace
 	// processor.
 	// Requests are sent from RPC layer, so responses are returned to RPC layer
 	// with the certain namespace.
 	ProcessRequest(namespace string, request interface{}) interface{}
 
-	// GetNamespaceProcessor returns the namespace instance by name.
-	GetNamespaceProcessor(name string) intfc.NamespaceProcessor
-
-	InternalServer() *server.InternalServer
-}
-
-
+	// StartNamespace starts namespace by name. This should only be called by
+	// hypercli admin interface.
+	StartNamespace(name string) error
+
+	// StopNamespace stops namespace by name. This should only be called by
+	// hypercli admin interface.
+	StopNamespace(name string) error
+
+	// RestartNamespace restarts namespace by name. This should only be called
+	// by hypercli admin interface.
+	RestartNamespace(name string) error
+
+	// StartJvm starts jvm manager. This should only be called by hypercli
+	// admin interface.
+	StartJvm() error
+
+	// StopJvm stops jvm manager. This should only be called by hypercli
+	// admin interface.
+	StopJvm() error
+
+	// RestartJvm restarts jvm manager. This should only be called by
+	// hypercli admin interface.
+	RestartJvm() error
+
+	// GlobalConfig returns the global configuration of the system.
+	GlobalConfig() *common.Config
+
+	// GetStopFlag returns the flag of stop hyperchain server
+	GetStopFlag() chan bool
+
+	// GetRestartFlag returns the flag of restart hyperchain server
+	GetRestartFlag() chan bool
+}
 
 // nsManagerImpl implements the NamespaceManager interface.
 type nsManagerImpl struct {
@@ -156,8 +131,6 @@
 	conf *common.Config
 
 	status *Status
-
-	is *server.InternalServer
 
 	stopHp    chan bool
 	restartHp chan bool
@@ -171,38 +144,17 @@
 		lock:  new(sync.RWMutex),
 	}
 
-	//TODO: refactor this later
-	var s *server.InternalServer
-	if !conf.GetBool(common.EXECUTOR_EMBEDDED) {
-		srv, err := server.NewInternalServer(conf.GetInt(common.INTERNAL_PORT), "0.0.0.0")
-		if err != nil {
-			panic(err)
-		}
-		lis, err := net.Listen("tcp", srv.Addr())
-		if err != nil {
-			panic(lis)
-		}
-
-		grpcServer := grpc.NewServer()
-		pb.RegisterDispatcherServer(grpcServer, srv)
-
-		logger.Criticalf("InternalServer start successful on %v !", srv.Addr())
-		go grpcServer.Serve(lis)
-		s = srv
-	}
-
 	nr := &nsManagerImpl{
 		namespaces:  make(map[string]Namespace),
 		conf:        conf,
 		jvmManager:  NewJvmManager(conf),
+		bloomFilter: bloom.NewBloomFilterCache(conf),
 		status:      status,
 		stopHp:      stopHp,
 		restartHp:   restartHp,
-		is:          s,
-	}
-	nr.bloomFilter = bloom.NewBloomFilterCache(conf)
+	}
+	nr.rwLock = new(sync.RWMutex)
 	nr.bloomFilter.Start()
-	nr.rwLock = new(sync.RWMutex)
 	return nr
 }
 
@@ -217,7 +169,6 @@
 	return nr
 }
 
-
 // init initializes the nsManagerImpl and retrieves the namespaces
 // with the name of dirs under the NS_CONFIG_DIR_ROOT path, if the
 // namespace name has been set true in config file, register the
@@ -225,11 +176,7 @@
 func (nr *nsManagerImpl) init() error {
 	configRootDir := nr.conf.GetString(NS_CONFIG_DIR_ROOT)
 	if configRootDir == "" {
-<<<<<<< HEAD
-		return errors.New("Namespace config root dir is not valid ")
-=======
 		return ErrNoRootDir
->>>>>>> d82b99da
 	}
 	dirs, err := ioutil.ReadDir(configRootDir)
 	if err != nil {
@@ -244,10 +191,7 @@
 			}
 			// only register namespace whose name has been set true
 			// in config file.
-			if err := nr.Register(name); err != nil {
-				logger.Error(err)
-				return err
-			}
+			nr.Register(name)
 		} else {
 			logger.Errorf("Invalid folder %v", d)
 		}
@@ -272,12 +216,6 @@
 		return nil
 	}
 
-	if !nr.conf.GetBool(common.EXECUTOR_EMBEDDED) {
-		logger.Criticalf("waitting for executor admin to connect ...")
-		//TODO: add timeout detect
-		admin := <-nr.is.AdminRegister()
-		logger.Criticalf("executor admin at %v connected", admin)
-	}
 	nr.rwLock.RLock()
 	defer nr.rwLock.RUnlock()
 	for name := range nr.namespaces {
@@ -288,7 +226,7 @@
 			}
 		}(name)
 	}
-	if nr.conf.GetBool(common.C_JVM_START) == true && nr.conf.GetBool(common.EXECUTOR_EMBEDDED) {
+	if nr.conf.GetBool(common.C_JVM_START) == true {
 		if err := nr.jvmManager.Start(); err != nil {
 			logger.Error(err)
 			return err
@@ -350,8 +288,6 @@
 	return false
 }
 
-
-
 // Register registers a newed namespace to system by the newed namespace
 // config dir and update the config file if needed.
 func (nr *nsManagerImpl) Register(name string) error {
@@ -362,11 +298,7 @@
 	}
 	configRootDir := nr.conf.GetString(NS_CONFIG_DIR_ROOT)
 	if configRootDir == "" {
-<<<<<<< HEAD
-		return errors.New("Namespace config root dir is not valid ")
-=======
 		return ErrNoRootDir
->>>>>>> d82b99da
 	}
 	nsRootPath := configRootDir + "/" + name
 	if _, err := os.Stat(nsRootPath); os.IsNotExist(err) {
@@ -378,30 +310,17 @@
 	if err != nil {
 		return err
 	}
-	nsConfig.Set(common.JSON_RPC_PORT, "8081")
 	delFlag := make(chan bool)
-	ns, err := GetNamespace(name, nsConfig, delFlag, nr.is)
-	if nr.conf.GetBool(common.EXECUTOR_EMBEDDED) == false {
-		nr.is.RegisterLocal(ns.LocalService()) // register local service
-	}
+	ns, err := GetNamespace(name, nsConfig, delFlag)
 	if err != nil {
 		logger.Errorf("Construct namespace %s error: %s", name, err)
 		return ErrCannotNewNs
 	}
 	nr.addNamespace(ns)
-<<<<<<< HEAD
-	if nr.conf.GetBool(common.EXECUTOR_EMBEDDED) {
-		if err := nr.bloomFilter.Register(name); err != nil {
-			logger.Error("register bloom filter failed", err.Error())
-			return err
-		}
-=======
 	if err := nr.bloomFilter.Register(name); err != nil {
 		logger.Errorf("Register bloom filter failed: %s", err)
 		return err
->>>>>>> d82b99da
-	}
-
+	}
 	if err = updateNamespaceStartConfig(name, nr.conf); err != nil {
 		logger.Criticalf("Update namespace start for [%s] config failed", name)
 	}
@@ -426,13 +345,8 @@
 	nr.removeNamespace(name)
 
 	nr.bloomFilter.UnRegister(name)
-<<<<<<< HEAD
-	logger.Criticalf("namespace: %s stopped", name)
-	//TODO: need to delete the data and stop listen del rnode.
-=======
 	logger.Criticalf("Namespace %s stopped", name)
 
->>>>>>> d82b99da
 	return nil
 }
 
@@ -470,47 +384,18 @@
 	return nil
 }
 
-func (nr *nsManagerImpl)  GetNamespaceProcessor(name string) intfc.NamespaceProcessor {
-	nr.rwLock.RLock()
-	defer nr.rwLock.RUnlock()
-	if ns, ok := nr.namespaces[name]; ok {
-		return ns
-	}
-	return nil
-}
-
 // ProcessRequest dispatches the request to the specified namespace processor.
 func (nr *nsManagerImpl) ProcessRequest(namespace string, request interface{}) interface{} {
-<<<<<<< HEAD
-	np := nr.GetNamespaceProcessor(namespace)
-	if np == nil {
-		logger.Noticef("no namespace found for name: %s", namespace)
-=======
 	ns := nr.GetNamespaceByName(namespace)
 	if ns == nil {
 		logger.Warningf("No namespace instance found for name: %s", namespace)
->>>>>>> d82b99da
 		return nil
 	}
-	return np.ProcessRequest(request)
+	return ns.ProcessRequest(request)
 }
 
 // StartNamespace starts namespace instance by name.
 func (nr *nsManagerImpl) StartNamespace(name string) error {
-<<<<<<< HEAD
-	nr.rwLock.RLock()
-	defer nr.rwLock.RUnlock()
-	if ns, ok := nr.namespaces[name]; ok {
-		if err := ns.Start(); err != nil {
-			ns.Stop() //start failed, try to stop some started components
-			return err
-		} else {
-			if nr.conf.GetBool(common.EXECUTOR_EMBEDDED) {
-				nr.jvmManager.ledgerProxy.RegisterDB(name, ns.GetExecutor().FetchStateDb())
-			}
-			return nil
-		}
-=======
 	ns := nr.GetNamespaceByName(name)
 	if ns == nil {
 		logger.Warningf("No namespace instance found for name: %s", name)
@@ -524,7 +409,6 @@
 	} else {
 		nr.jvmManager.ledgerProxy.RegisterDB(name, ns.GetExecutor().FetchStateDb())
 		return nil
->>>>>>> d82b99da
 	}
 
 }
@@ -606,8 +490,4 @@
 // GetRestartFlag returns the flag of restart hyperchain server
 func (nr *nsManagerImpl) GetRestartFlag() chan bool {
 	return nr.restartHp
-}
-
-func (nr *nsManagerImpl) InternalServer() *server.InternalServer {
-	return nr.is
 }