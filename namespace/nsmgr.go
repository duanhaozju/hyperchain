//Hyperchain License
//Copyright (C) 2016 The Hyperchain Authors.

//Package namespace provide mechanism to manage namespaces and request process
package namespace

import (
	"errors"
	"github.com/op/go-logging"
	"hyperchain/common"
	"io/ioutil"
	"sync"
)

var logger *logging.Logger

const (
	DEFAULT_NAMESPACE  = "global"
	NS_CONFIG_DIR_ROOT = "global.nsConfigRootPath"
)

var once sync.Once
var nr NamespaceManager

//NamespaceManager namespace manager.
type NamespaceManager interface {
	//Start start namespace manager service.
	Start() error
	//Stop stop namespace manager.
	Stop() error
	//List list all namespace names in system.
	List() []string
	//Register register a new namespace.
	Register(name string) error
	//DeRegister de-register namespace from system by name.
	DeRegister(name string) error
	//StartJvm start jvm manager
	StartJvm() error
	//StopJvm stop jvm manager
	StopJvm() error
	//RestartJvm restart jvm manager
	RestartJvm() error
	//GetNamespaceByName get namespace instance by name.
	GetNamespaceByName(name string) Namespace
	//ProcessRequest process received request
	ProcessRequest(namespace string, request interface{}) interface{}
	//StartNamespace start namespace by name.
	StartNamespace(name string) error
	//StopNamespace stop namespace by name.
	StopNamespace(name string) error
	//RestartNamespace restart namespace by name.
	RestartNamespace(name string) error
	//GlobalConfig global configuration of the system.
	GlobalConfig() *common.Config
}

//nsManagerImpl implementation of NsRegistry.
type nsManagerImpl struct {
	rwLock     *sync.RWMutex
	namespaces map[string]Namespace
	jvmManager *JvmManager
	conf       *common.Config
}

//NewNsManager new a namespace manager
func newNsManager(conf *common.Config) *nsManagerImpl {
	nr := &nsManagerImpl{
		namespaces: make(map[string]Namespace),
		conf:       conf,
		jvmManager: NewJvmManager(conf),
	}
	nr.rwLock = new(sync.RWMutex)
	err := nr.init()
	if err != nil {
		panic(err)
	}
	return nr
}

//GetNamespaceManager get namespace registry instance.
func GetNamespaceManager(conf *common.Config) NamespaceManager {
	logger = common.GetLogger(common.DEFAULT_LOG, "nsmgr")
	once.Do(func() {
		nr = newNsManager(conf)
	})
	return nr
}

//init the namespace registry by configuration.
func (nr *nsManagerImpl) init() error {
	//init all namespace instance by configuration
	configRootDir := nr.conf.GetString(NS_CONFIG_DIR_ROOT)
	if configRootDir == "" {
		return errors.New("Namespace config root dir is not valid")
	}
	dirs, err := ioutil.ReadDir(configRootDir)
	if err != nil {
		return err
	}
	for _, d := range dirs {
		if d.IsDir() {
			name := d.Name()
			start := nr.conf.GetBool(common.START_NAMESPACE + name)
			if !start {
				continue
			}
			nr.Register(name)
		} else {
			logger.Errorf("Invalid folder %v", d)
		}
	}
	return nil
}

//Start start namespace registry service.
//which will also start all namespace in this Namespace Registry
func (nr *nsManagerImpl) Start() error {
	nr.rwLock.RLock()
	defer nr.rwLock.RUnlock()
<<<<<<< HEAD
	for _, ns := range nr.namespaces {
		go func(ns Namespace) {
			err := ns.Start()
=======

	for name := range nr.namespaces {
		go func(name string) {
			err := nr.StartNamespace(name)
>>>>>>> 99284ac7
			if err != nil {
				logger.Errorf("namespace %s start failed, %v", name, err)
			}
		}(name)
	}

	if nr.conf.GetBool(common.C_JVM_START) == true {
		if err := nr.jvmManager.Start(); err != nil {
			return err
		}
	}

	return nil
}

//Stop stop namespace registry.
func (nr *nsManagerImpl) Stop() error {
	logger.Noticef("Try to stop NamespaceManager ...")
	nr.rwLock.RLock()
	defer nr.rwLock.RUnlock()
	for name := range nr.namespaces {
		err := nr.StopNamespace(name)
		if err != nil {
			logger.Errorf("namespace %s stop failed, %v", name, err)
			return err
		}
	}
	// err := nr.hyperjvm.Stop()
	// if err != nil {
	//	logger.Errorf("Stop hyperjvm error %v", err)
	//	return err
	//}
	if err := nr.jvmManager.Stop(); err != nil {
		logger.Errorf("Stop hyperjvm error %v", err)
	}
	logger.Noticef("NamespaceManager stopped!")
	return nil
}

//List list all namespace names in system.
func (nr *nsManagerImpl) List() (names []string) {
	nr.rwLock.RLock()
	defer nr.rwLock.RUnlock()
	for name := range nr.namespaces {
		names = append(names, name)
	}
	return names
}

//Register register a new namespace, by the new namespace config dir.
func (nr *nsManagerImpl) Register(name string) error {
	logger.Noticef("Register namespace: %s", name)
	configRootDir := nr.conf.GetString(NS_CONFIG_DIR_ROOT)
	if configRootDir == "" {
		return errors.New("Namespace config root dir is not valid")
	}
	nsConfigDir := configRootDir + "/" + name + "/config"
	nsConfig := nr.constructConfigFromDir(nsConfigDir)
	nsConfig.Set(common.NAMESPACE, name)
	ns, err := GetNamespace(name, nsConfig)
	if err != nil {
		logger.Errorf("Construct namespace %s error, %v", name, err)
		return ErrCannotNewNs
	}
	nr.rwLock.Lock()
	nr.namespaces[name] = ns
	nr.rwLock.Unlock()
	return nil
}

//DeRegister de-register namespace from system by name.
func (nr *nsManagerImpl) DeRegister(name string) error {
	logger.Criticalf("Try to deregister the namespace:%s ", name)
	if ns, ok := nr.namespaces[name]; ok {
		if ns.Status().state == running {
			logger.Noticef("namespace: %s is running, stop it first", name)
			ns.Stop()
			nr.rwLock.Lock()
			delete(nr.namespaces, name)
			nr.rwLock.Unlock()
		}

	} else {
		return ErrInvalidNs
	}
	logger.Criticalf("namespace: %s stopped", name)
	//TODO: need to delete the data?
	return nil
}

//GetNamespaceByName get namespace instance by name.
func (nr *nsManagerImpl) GetNamespaceByName(name string) Namespace {
	nr.rwLock.RLock()
	defer nr.rwLock.RUnlock()
	if ns, ok := nr.namespaces[name]; ok {
		return ns
	}
	return nil
}

//ProcessRequest process received request
func (nr *nsManagerImpl) ProcessRequest(namespace string, request interface{}) interface{} {
	ns := nr.GetNamespaceByName(namespace)
	if ns == nil {
		logger.Noticef("no namespace found for name: %s", namespace)
		return nil
	}
	return ns.ProcessRequest(request)
}

//StartNamespace start namespace by name
func (nr *nsManagerImpl) StartNamespace(name string) error {
	nr.rwLock.RLock()
	defer nr.rwLock.RUnlock()
	if ns, ok := nr.namespaces[name]; ok {
		if err := ns.Start(); err != nil {
			return err
		} else {
			nr.jvmManager.ledgerProxy.Register(name, ns.GetExecutor().FetchStateDb())
			return nil
		}

	}
	logger.Errorf("No namespace instance for %s found", name)
	return ErrInvalidNs
}

//StopNamespace stop namespace by name
func (nr *nsManagerImpl) StopNamespace(name string) error {
	nr.rwLock.RLock()
	defer nr.rwLock.RUnlock()
	if ns, ok := nr.namespaces[name]; ok {
		if err := ns.Stop(); err != nil {
			return err
		} else {
			nr.jvmManager.ledgerProxy.UnRegister(name)
			return nil
		}
	}
	logger.Errorf("No namespace instance for %s found")
	return ErrInvalidNs
}

//RestartNamespace restart namespace by name
func (nr *nsManagerImpl) RestartNamespace(name string) error {
	nr.rwLock.RLock()
	defer nr.rwLock.RUnlock()
	if ns, ok := nr.namespaces[name]; ok {
		return ns.Restart()
	}
	logger.Errorf("No namespace instance for %s found")
	return ErrInvalidNs
}

//GlobalConfig global configuration of the system.
func (nr *nsManagerImpl) GlobalConfig() *common.Config {
	return nr.conf
}

//StartJvm starts the jvm manager
func (nr *nsManagerImpl) StartJvm() error {
	if err := nr.jvmManager.Start(); err != nil {
		return err
	}
	return nil
}

//StopJvm stops the jvm manager
func (nr *nsManagerImpl) StopJvm() error {
	if err := nr.jvmManager.Stop(); err != nil {
		return err
	}
	return nil
}

//RestartJvm restarts the jvm manager
func (nr *nsManagerImpl) RestartJvm() error {
	if err := nr.jvmManager.Stop(); err != nil {
		return err
	}
	if err := nr.jvmManager.Start(); err != nil {
		return err
	}
	return nil
}<|MERGE_RESOLUTION|>--- conflicted
+++ resolved
@@ -117,16 +117,10 @@
 func (nr *nsManagerImpl) Start() error {
 	nr.rwLock.RLock()
 	defer nr.rwLock.RUnlock()
-<<<<<<< HEAD
-	for _, ns := range nr.namespaces {
-		go func(ns Namespace) {
-			err := ns.Start()
-=======
 
 	for name := range nr.namespaces {
 		go func(name string) {
 			err := nr.StartNamespace(name)
->>>>>>> 99284ac7
 			if err != nil {
 				logger.Errorf("namespace %s start failed, %v", name, err)
 			}
