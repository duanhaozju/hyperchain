//Hyperchain License
//Copyright (C) 2016 The Hyperchain Authors.

//Package namespace provide mechanism to manage namespaces and request process
package namespace

import (
	"errors"
	"github.com/op/go-logging"
	"hyperchain/common"
	"io/ioutil"
	"sync"
	"os"
)

var logger *logging.Logger

const (
	DEFAULT_NAMESPACE  = "global"
	NS_CONFIG_DIR_ROOT = "global.nsConfigRootPath"
)

var once sync.Once
var nr NamespaceManager

//NamespaceManager namespace manager.
type NamespaceManager interface {
	//Start start namespace manager service.
	Start() error
	//Stop stop namespace manager.
	Stop() error
	//List list all namespace names in system.
	List() []string
	//Register register a new namespace.
	Register(name string) error
	//DeRegister de-register namespace from system by name.
	DeRegister(name string) error
	//StartJvm start jvm manager
	StartJvm() error
	//StopJvm stop jvm manager
	StopJvm() error
	//RestartJvm restart jvm manager
	RestartJvm() error
	//GetNamespaceByName get namespace instance by name.
	GetNamespaceByName(name string) Namespace
	//ProcessRequest process received request
	ProcessRequest(namespace string, request interface{}) interface{}
	//StartNamespace start namespace by name.
	StartNamespace(name string) error
	//StopNamespace stop namespace by name.
	StopNamespace(name string) error
	//RestartNamespace restart namespace by name.
	RestartNamespace(name string) error
	//GlobalConfig global configuration of the system.
	GlobalConfig() *common.Config
}

//nsManagerImpl implementation of NsRegistry.
type nsManagerImpl struct {
	rwLock     *sync.RWMutex
	namespaces map[string]Namespace
	jvmManager *JvmManager
	conf       *common.Config
}

//NewNsManager new a namespace manager
func newNsManager(conf *common.Config) *nsManagerImpl {
	nr := &nsManagerImpl{
		namespaces: make(map[string]Namespace),
		conf:       conf,
		jvmManager: NewJvmManager(conf),
	}
	nr.rwLock = new(sync.RWMutex)
	err := nr.init()
	if err != nil {
		panic(err)
	}
	return nr
}

//GetNamespaceManager get namespace registry instance.
func GetNamespaceManager(conf *common.Config) NamespaceManager {
	logger = common.GetLogger(common.DEFAULT_LOG, "nsmgr")
	once.Do(func() {
		nr = newNsManager(conf)
	})
	return nr
}

//init the namespace registry by configuration.
func (nr *nsManagerImpl) init() error {
	//init all namespace instance by configuration
	configRootDir := nr.conf.GetString(NS_CONFIG_DIR_ROOT)
	if configRootDir == "" {
		return errors.New("Namespace config root dir is not valid")
	}
	dirs, err := ioutil.ReadDir(configRootDir)
	if err != nil {
		return err
	}
	for _, d := range dirs {
		if d.IsDir() {
			name := d.Name()
			start := nr.conf.GetBool(common.START_NAMESPACE + name)
			if !start {
				continue
			}
			nr.Register(name)
		} else {
			logger.Errorf("Invalid folder %v", d)
		}
	}
	return nil
}

//Start start namespace registry service.
//which will also start all namespace in this Namespace Registry
func (nr *nsManagerImpl) Start() error {
	nr.rwLock.RLock()
	defer nr.rwLock.RUnlock()

	for name := range nr.namespaces {
		go func(name string) {
			err := nr.StartNamespace(name)
			if err != nil {
				logger.Errorf("namespace %s start failed, %v", name, err)
			}
		}(name)
	}

	if nr.conf.GetBool(common.C_JVM_START) == true {
		if err := nr.jvmManager.Start(); err != nil {
			return err
		}
	}

	return nil
}

//Stop stop namespace registry.
func (nr *nsManagerImpl) Stop() error {
	logger.Noticef("Try to stop NamespaceManager ...")
	nr.rwLock.RLock()
	defer nr.rwLock.RUnlock()
	for name := range nr.namespaces {
		err := nr.StopNamespace(name)
		if err != nil {
			logger.Errorf("namespace %s stop failed, %v", name, err)
			return err
		}
	}
	// err := nr.hyperjvm.Stop()
	// if err != nil {
	//	logger.Errorf("Stop hyperjvm error %v", err)
	//	return err
	//}
	if err := nr.jvmManager.Stop(); err != nil {
		logger.Errorf("Stop hyperjvm error %v", err)
	}
	logger.Noticef("NamespaceManager stopped!")
	return nil
}

//List list all namespace names in system.
func (nr *nsManagerImpl) List() (names []string) {
	nr.rwLock.RLock()
	defer nr.rwLock.RUnlock()
	for name := range nr.namespaces {
		names = append(names, name)
	}
	return names
}

//Register register a new namespace, by the new namespace config dir.
func (nr *nsManagerImpl) Register(name string) error {
	logger.Noticef("Register namespace: %s", name)
	if _, ok := nr.namespaces[name]; ok {
		logger.Warningf("namespace [%s] has been registered", name)
		return ErrRegistered
	}
	configRootDir := nr.conf.GetString(NS_CONFIG_DIR_ROOT)
	if configRootDir == "" {
		return errors.New("Namespace config root dir is not valid")
	}
	nsRootPath := configRootDir + "/" + name
	if _, err := os.Stat(nsRootPath); os.IsNotExist(err) {
		logger.Errorf("namespace [%s] root path doesn't exist!", name)
		return ErrNonExistConfig
	}
	nsConfigDir := nsRootPath + "/config"
	nsConfig, err := nr.constructConfigFromDir(nsConfigDir)
	if err != nil {
		return err
	}
	nsConfig.Set(common.NAMESPACE, name)
<<<<<<< HEAD
	delFlag := make(chan bool)
	ns, err := GetNamespace(name, nsConfig, delFlag)
=======
	nsConfig.Set(common.C_JVM_START, nr.GlobalConfig().GetBool(common.C_JVM_START))
	ns, err := GetNamespace(name, nsConfig)
>>>>>>> 4a671738
	if err != nil {
		logger.Errorf("Construct namespace %s error, %v", name, err)
		return ErrCannotNewNs
	}
	nr.rwLock.Lock()
	nr.namespaces[name] = ns
	nr.rwLock.Unlock()

	go nr.ListenDelNode(name, delFlag)
	return nil
}

//DeRegister de-register namespace from system by name.
func (nr *nsManagerImpl) DeRegister(name string) error {
	logger.Criticalf("Try to deregister the namespace:%s ", name)
	if ns, ok := nr.namespaces[name]; ok {
		if ns.Status().state == running {
			logger.Noticef("namespace: %s is running, stop it first", name)
			ns.Stop()
			nr.rwLock.Lock()
			delete(nr.namespaces, name)
			nr.rwLock.Unlock()
		}
	} else {
		logger.Warningf("namespace %s not exist, please register first.", name)
		return ErrInvalidNs
	}
	logger.Criticalf("namespace: %s stopped", name)
	//TODO: need to delete the data?
	return nil
}

//GetNamespaceByName get namespace instance by name.
func (nr *nsManagerImpl) GetNamespaceByName(name string) Namespace {
	nr.rwLock.RLock()
	defer nr.rwLock.RUnlock()
	if ns, ok := nr.namespaces[name]; ok {
		return ns
	}
	return nil
}

//ProcessRequest process received request
func (nr *nsManagerImpl) ProcessRequest(namespace string, request interface{}) interface{} {
	ns := nr.GetNamespaceByName(namespace)
	if ns == nil {
		logger.Noticef("no namespace found for name: %s", namespace)
		return nil
	}
	return ns.ProcessRequest(request)
}

//StartNamespace start namespace by name
func (nr *nsManagerImpl) StartNamespace(name string) error {
	nr.rwLock.RLock()
	defer nr.rwLock.RUnlock()
	if ns, ok := nr.namespaces[name]; ok {
		if err := ns.Start(); err != nil {
			return err
		} else {
			nr.jvmManager.ledgerProxy.Register(name, ns.GetExecutor().FetchStateDb())
			return nil
		}

	}
	logger.Errorf("No namespace instance for %s found", name)
	return ErrInvalidNs
}

//StopNamespace stop namespace by name
func (nr *nsManagerImpl) StopNamespace(name string) error {
	nr.rwLock.RLock()
	defer nr.rwLock.RUnlock()
	if ns, ok := nr.namespaces[name]; ok {
		if err := ns.Stop(); err != nil {
			return err
		} else {
			nr.jvmManager.ledgerProxy.UnRegister(name)
			return nil
		}
	}
	logger.Errorf("No namespace instance for %s found")
	return ErrInvalidNs
}

//RestartNamespace restart namespace by name
func (nr *nsManagerImpl) RestartNamespace(name string) error {
	nr.rwLock.RLock()
	defer nr.rwLock.RUnlock()
	if ns, ok := nr.namespaces[name]; ok {
		return ns.Restart()
	}
	logger.Errorf("No namespace instance for %s found")
	return ErrInvalidNs
}

//GlobalConfig global configuration of the system.
func (nr *nsManagerImpl) GlobalConfig() *common.Config {
	return nr.conf
}

//StartJvm starts the jvm manager
func (nr *nsManagerImpl) StartJvm() error {
	if err := nr.jvmManager.Start(); err != nil {
		return err
	}
	return nil
}

//StopJvm stops the jvm manager
func (nr *nsManagerImpl) StopJvm() error {
	if err := nr.jvmManager.Stop(); err != nil {
		return err
	}
	return nil
}

//RestartJvm restarts the jvm manager
func (nr *nsManagerImpl) RestartJvm() error {
	if err := nr.jvmManager.Stop(); err != nil {
		return err
	}
	if err := nr.jvmManager.Start(); err != nil {
		return err
	}
	return nil
}

//ListenDelNode listen delete node event
func (nr *nsManagerImpl) ListenDelNode(name string, delFlag chan bool ) {
	for {
		select {
		case <- delFlag:
			nr.StopNamespace(name)
			nr.DeRegister(name)
		}
	}
}<|MERGE_RESOLUTION|>--- conflicted
+++ resolved
@@ -193,13 +193,9 @@
 		return err
 	}
 	nsConfig.Set(common.NAMESPACE, name)
-<<<<<<< HEAD
+	nsConfig.Set(common.C_JVM_START, nr.GlobalConfig().GetBool(common.C_JVM_START))
 	delFlag := make(chan bool)
 	ns, err := GetNamespace(name, nsConfig, delFlag)
-=======
-	nsConfig.Set(common.C_JVM_START, nr.GlobalConfig().GetBool(common.C_JVM_START))
-	ns, err := GetNamespace(name, nsConfig)
->>>>>>> 4a671738
 	if err != nil {
 		logger.Errorf("Construct namespace %s error, %v", name, err)
 		return ErrCannotNewNs
