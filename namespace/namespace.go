//Hyperchain License
//Copyright (C) 2016 The Hyperchain Authors.
package namespace

import (
<<<<<<< HEAD
	"github.com/op/go-logging"
	"hyperchain/accounts"
	"hyperchain/admittance"
	"hyperchain/common"
	"hyperchain/common/service"
	"hyperchain/common/service/local"
	"hyperchain/common/service/server"
	"hyperchain/consensus"
	"hyperchain/consensus/csmgr"
	"hyperchain/core/executor"
	"hyperchain/core/ledger/chain"
	"hyperchain/hyperdb"
	"hyperchain/manager"
	"hyperchain/manager/event"
	"hyperchain/manager/protos"
	"hyperchain/namespace/rpc"
	"hyperchain/p2p"
	"sync"
	"time"
	"strings"
=======
	"sync"
	"time"

	"github.com/hyperchain/hyperchain/admittance"
	"github.com/hyperchain/hyperchain/common"
	"github.com/hyperchain/hyperchain/consensus"
	"github.com/hyperchain/hyperchain/consensus/csmgr"
	"github.com/hyperchain/hyperchain/core/executor"
	"github.com/hyperchain/hyperchain/core/ledger/chain"
	"github.com/hyperchain/hyperchain/hyperdb"
	"github.com/hyperchain/hyperchain/manager"
	"github.com/hyperchain/hyperchain/manager/event"
	"github.com/hyperchain/hyperchain/manager/protos"
	"github.com/hyperchain/hyperchain/namespace/rpc"
	"github.com/hyperchain/hyperchain/p2p"

	"github.com/op/go-logging"
>>>>>>> d82b99da
)

// This file defines the Namespace interface, which manages all the
// operations related to a certain namespace.
// There are 7 components in one namespace:
// 1. DB: Database is used to store data about this namespace.
// 2. CAManager: Authority management is used to authenticate identity
//    in network.
// 3. PeerManager: Network p2p management is used to establish connection
// 	  then deliver connection and consensus messages.
// 4. Consenter: Consensus component is used to order the coming requests
//    and guarantee the consistency of all consensus nodes.
// 5. Executor: Executor is mainly used to validate and commit blocks.
// 6. EventHub: The component is used to help internal components to
//    interact with each other.
// 7. JsonRpcProcess: Requests sent from clients are dispatched by
//    NamespaceManager to corresponding namespace processor first, then
//    JsonRpcProcess will actually process the request.

// Data and messages in different namespaces are isolated from each
// other, so don't worry if operations on a namespace will influence the
// others or not.

// Namespace manages a certain namespace instance.
type Namespace interface {
	// Start initializes and starts all services under this namespace.
	Start() error

	// Stop stops all services under this namespace.
	Stop() error

	// Restart restarts services under this namespace.
	Restart() error

	// Status returns the current namespace status, which may be:
	// 1. newed: after newed this namespace instance, before initialize
	// 2. initialized: after initialized
	// 3. running: after Start
	// 4. closed: after Close
	Status() *Status

<<<<<<< HEAD
	// Info returns the basic information of current namespace.
	Info() *NamespaceInfo
=======
	// ProcessRequest process request under this namespace.
	ProcessRequest(request interface{}) interface{}
>>>>>>> d82b99da

	// Name returns the name of current namespace.
	Name() string

	// GetExecutor returns the executor module of current namespace.
	GetExecutor() executor.IExecutor

	//LocalService return local service
	LocalService() service.Service

	GetCAManager() *admittance.CAManager

	// ProcessRequest process request under this namespace.
	ProcessRequest(request interface{}) interface{}
}

type NsState int

const (
	newed NsState = 1 << iota
	initialized
	running
	closed
)

// Status describes the dynamic state of current namespace.
type Status struct {
	lock  *sync.RWMutex
	state NsState
	desc  string
}

// setState sets the current namespace status, and update the description.
func (s *Status) setState(state NsState) {
	s.lock.Lock()
	defer s.lock.Unlock()
	s.state = state
	s.setDescription()
}

// getState returns the current namespace status.
func (s *Status) getState() NsState {
	s.lock.RLock()
	defer s.lock.RUnlock()
	state := s.state
	return state
}

// setDescription updates the current description by current state.
func (s *Status) setDescription() {
	switch s.state {
	case newed:
		s.desc = "newed"
	case initialized:
		s.desc = "initialized"
	case running:
		s.desc = "running"
	case closed:
		s.desc = "closed"
	default:
		s.desc = "Unknown state"
	}
}

// namespaceImpl implements the Namespace interface.
type namespaceImpl struct {
	logger *logging.Logger

	// registry-subscription service
	eventMux  *event.TypeMux
	filterMux *event.TypeMux

	consenter consensus.Consenter
	caMgr     *admittance.CAManager
	eh        *manager.EventHub
	peerMgr   p2p.PeerManager
	executor  executor.IExecutor
	rpc       rpc.RequestProcessor

<<<<<<< HEAD
	nsInfo *NamespaceInfo
	status *Status
	conf   *common.Config
	ls     service.Service

	is      *server.InternalServer
=======
	name    string
	status  *Status
	conf    *common.Config
>>>>>>> d82b99da
	restart bool
	delFlag chan bool
}

// newNamespaceImpl returns a newed Namespace instance with
// the given name and config
func newNamespaceImpl(namespace string, conf *common.Config, delFlag chan bool, is *server.InternalServer) (*namespaceImpl, error) {
	conf.Set(common.NAMESPACE, namespace)
	if err := common.InitHyperLogger(namespace, conf); err != nil {
		return nil, err
	}

	status := &Status{
		state: newed,
		desc:  "newed",
		lock:  new(sync.RWMutex),
	}

	ns := &namespaceImpl{
		name:      namespace,
		status:    status,
		conf:      conf,
		eventMux:  new(event.TypeMux),
		filterMux: new(event.TypeMux),
		restart:   false,
		delFlag:   delFlag,
		is:        is,
	}
	ns.ls = local.NewLocalService(namespace, service.EVENTHUB, ns.eh)
	ns.logger = common.GetLogger(namespace, "namespace")
	return ns, nil
}

// init initializes the namespace by init all the components
// one by one.
func (ns *namespaceImpl) init() error {
	ns.logger.Criticalf("Init namespace %s", ns.Name())

	// 1. init DB for current namespace.
	err := chain.InitDBForNamespace(ns.conf, ns.Name(), ns.is)
	if err != nil {
		ns.logger.Errorf("Init db for namespace %s error: %s", ns.Name(), err)
		return err
	}

	// 2. init CaManager to manage account identity.
	cm, err := admittance.NewCAManager(ns.conf)
	if err != nil {
		ns.logger.Errorf("Init CA manager failed: %s", err)
		return err
	}
	ns.caMgr = cm

	// 3. init peerManager to start grpc server and client.
	peerconf := common.GetPath(ns.Name(), ns.conf.GetString(common.PEER_CONFIG_PATH))
	if !common.FileExist(peerconf) {
		ns.logger.Errorf("Cannot find the peer config for namespace: %s", ns.Name())
		return ErrNonExistConfig
	}
	peerMgr, err := p2p.GetPeerManager(ns.Name(), peerconf, ns.eventMux, ns.delFlag)
	if err != nil {
		ns.logger.Errorf("Get peer manager failed: %s", err)
		return err
	}
	ns.peerMgr = peerMgr

	// 4. init consensus module to order requests.
	consenter, err := csmgr.Consenter(ns.Name(), ns.conf, ns.eventMux, ns.filterMux, peerMgr.GetN())
	if err != nil {
		ns.logger.Errorf("Init Consenter for namespace %s error: %s", ns.Name(), err)
		return err
	}
	ns.consenter = consenter

<<<<<<< HEAD
	// 5. init AccountManager.
	am := accounts.NewAccountManager(ns.conf)
	am.UnlockAllAccount(common.GetPath(ns.Name(), ns.conf.GetString(common.KEY_STORE_DIR)))
	ns.am = am

	// 6. init Executor to validate and commit block.
	ns.logger.Debugf("executor embedded %v", ns.conf.GetBool(common.EXECUTOR_EMBEDDED))
	if ns.conf.GetBool(common.EXECUTOR_EMBEDDED) {
		er, err := executor.NewExecutor(ns.Name(), ns.conf, ns.eventMux, ns.filterMux, nil)
		if err != nil {
			ns.logger.Errorf("init Executor for namespace %s error, %v", ns.Name(), err)
			return err
		}
		er.CreateInitBlock(ns.conf)
		ns.executor = er
	} else {
		er := executor.NewRemoteExecutorProxy(ns.is, ns.conf)
		ns.executor = er
	}
	// 7. init Eventhub to coordinate message delivery between local modules.
	eh := manager.New(ns.Name(), ns.eventMux, ns.filterMux, ns.executor, ns.peerMgr, consenter, am, cm)
	ns.eh = eh

	ns.ls = local.NewLocalService(ns.Name(), service.EVENTHUB, ns.eh)

	// 8. init JsonRpcProcessor to process incoming requests.

	if ns.conf.GetBool(common.EXECUTOR_EMBEDDED) {
		ns.rpc = rpc.NewJsonRpcProcessorImpl(ns.Name(), ns.GetAllApis(ns.Name()), nil, "", 0)
	}else{
		//TODO spilt executor address and port
		adds := strings.Split(ns.conf.GetString(common.EXECUTOR_HOST_ADDR),":")
		if len(adds) != 2 {
			logger.Errorf("Json Rpc Process init error ,the executor address is %v .",ns.conf.GetString(common.EXECUTOR_HOST_ADDR))
			ns.rpc = nil
		}
		ns.rpc = rpc.NewJsonRpcProcessorImpl(ns.Name(), ns.GetApis(ns.Name()), ns.GetExecutorApis(ns.Name()),
		adds[0],ns.conf.GetInt(common.JSON_RPC_PORT_EXECUTOR))
	}
=======
	// 5. init Executor to validate and commit block.
	executor, err := executor.NewExecutor(ns.Name(), ns.conf, ns.eventMux, ns.filterMux, peerMgr.GetLocalNodeHash())
	if err != nil {
		ns.logger.Errorf("Init Executor for namespace %s error: %s", ns.Name(), err)
		return err
	}
	executor.CreateInitBlock(ns.conf)
	ns.executor = executor

	// 6. init Eventhub to coordinate message delivery between local modules.
	eh := manager.New(ns.Name(), ns.eventMux, ns.filterMux, executor, ns.peerMgr, consenter, cm)
	ns.eh = eh

	// 7. init JsonRpcProcessor to process incoming requests.
	ns.rpc = rpc.NewJsonRpcProcessorImpl(ns.Name(), ns.GetApis(ns.Name()))
>>>>>>> d82b99da

	ns.status.setState(initialized)
	return nil
}

// GetNamespace returns the Namespace instance of the given name.
func GetNamespace(name string, conf *common.Config, delFlag chan bool, is *server.InternalServer) (Namespace, error) {
	ns, err := newNamespaceImpl(name, conf, delFlag, is)
	if err != nil {
		ns.logger.Errorf("New namespace %s failed: %s", name, err)
		return ns, err
	}
	err = ns.init()
	return ns, err
}

// Start starts all services under this namespace.
func (ns *namespaceImpl) Start() error {
	ns.logger.Noticef("Try to start namespace %s", ns.Name())

	var err error

	state := ns.status.getState()
	if state < initialized {
		err := ns.init()
		if err != nil {
			return err
		}
	}

	if ns.status.getState() == running {
		ns.logger.Warningf("Namespace %s is already running", ns.Name())
		return nil
	}
	// 1. start db service
	if ns.restart {
		err := hyperdb.StartDatabase(ns.conf, ns.Name())
		if err != nil {
			ns.logger.Error(err)
			return err
		}
		ns.logger.Noticef("start db for namespace %s successfully", ns.Name())
	}

    // 3. start executor
    err := ns.executor.Start()
    if err != nil {
    	ns.logger.Error(err)
        return err
    }

    time.Sleep(5*time.Second)

	// 2. start consenter
	err = ns.consenter.Start()
	if err != nil {
		return err
	}

<<<<<<< HEAD

=======
	// 3. start executor
	err = ns.executor.Start()
	if err != nil {
		return err
	}
>>>>>>> d82b99da

	// 4. start event hub
	ns.eh.Start()

	// 5. start grpc manager
	err = ns.peerMgr.Start()
	if err != nil {
		return err
	}

	// 6. consensus the routers
	ns.passRouters()

	// 7. start negotiateView
	if ns.peerMgr.IsVP() {
		ns.negotiateView()
	}

	// 8. start rpc processor
	if err = ns.rpc.Start(); err != nil {
		return err
	}
	ns.status.setState(running)
	ns.logger.Noticef("Namespace %s start successfully", ns.Name())
	ns.restart = true
	return nil
}

// Stop stops all services under this namespace.
func (ns *namespaceImpl) Stop() error {
	ns.logger.Noticef("Try to stop namespace %s", ns.Name())
	state := ns.status.getState()
	if state != running {
		ns.logger.Warningf("Namespace %s is not running now, need not to stop", ns.Name())
		return nil
	}
	// 1. stop request processor.
	err := ns.rpc.Stop()
	if err != nil {
		ns.logger.Error(err)
	}

	// 2. stop eventhub.
	ns.eh.Stop()

	// 3. stop executor.
	err = ns.executor.Stop()
	if err != nil {
		ns.logger.Error(err)
	}

	// 4. stop consensus service.
	ns.consenter.Stop()

	// 5. stop peerManager.
	ns.peerMgr.Stop()

	ns.status.setState(closed)

	// 6. close related database.
	err = hyperdb.StopDatabase(ns.Name())
	if err != nil {
		ns.logger.Error(err)
	}

	ns.logger.Noticef("Namespace %s stopped!", ns.Name())
	return nil
}

// Restart restarts all services under this namespace.
func (ns *namespaceImpl) Restart() error {
	err := ns.Stop()
	if err != nil {
		return err
	}
	return ns.Start()
}

// Status returns the current namespace status.
func (ns *namespaceImpl) Status() *Status {
	return ns.status
}

// Name returns the name of this namespace.
func (ns *namespaceImpl) Name() string {
	return ns.name
}

// GetCAManager returns the CAManager of this namespace.
func (ns namespaceImpl) GetCAManager() *admittance.CAManager {
	return ns.caMgr
}

// GetExecutor returns the executor of this namespace.
func (ns namespaceImpl) GetExecutor() executor.IExecutor {
	return ns.executor
}

// ProcessRequest processes request under this namespace, and dispatch request
// to corresponding handler(now support json request only).
func (ns *namespaceImpl) ProcessRequest(request interface{}) interface{} {
	if ns.status.getState() == running {
		if request != nil {
			switch r := request.(type) {
			case *common.RPCRequest:
				return ns.handleJsonRequest(r)
			default:
<<<<<<< HEAD
				ns.logger.Errorf("event not supported %v", r)
=======
				ns.logger.Errorf("Not supported event %v", r)
>>>>>>> d82b99da
			}
		}
	}
	ns.logger.Errorf("Process request error: namespace %s is not running now!", ns.Name())
	return nil
}

<<<<<<< HEAD
func (ns *namespaceImpl) LocalService() service.Service {
	return ns.ls
=======
// negotiateView sends negotiate view event to consensus module.
func (ns *namespaceImpl) negotiateView() {
	negoView := &protos.Message{
		Type:      protos.Message_NEGOTIATE_VIEW,
		Timestamp: time.Now().UnixNano(),
		Payload:   nil,
		Id:        0,
	}
	ns.consenter.RecvLocal(negoView)
}

// passRouters passes network router to consensus module.
func (ns *namespaceImpl) passRouters() {
	router := ns.peerMgr.GetRouters()
	msg := protos.RoutersMessage{Routers: router}
	ns.consenter.RecvLocal(msg)
>>>>>>> d82b99da
}<|MERGE_RESOLUTION|>--- conflicted
+++ resolved
@@ -3,28 +3,6 @@
 package namespace
 
 import (
-<<<<<<< HEAD
-	"github.com/op/go-logging"
-	"hyperchain/accounts"
-	"hyperchain/admittance"
-	"hyperchain/common"
-	"hyperchain/common/service"
-	"hyperchain/common/service/local"
-	"hyperchain/common/service/server"
-	"hyperchain/consensus"
-	"hyperchain/consensus/csmgr"
-	"hyperchain/core/executor"
-	"hyperchain/core/ledger/chain"
-	"hyperchain/hyperdb"
-	"hyperchain/manager"
-	"hyperchain/manager/event"
-	"hyperchain/manager/protos"
-	"hyperchain/namespace/rpc"
-	"hyperchain/p2p"
-	"sync"
-	"time"
-	"strings"
-=======
 	"sync"
 	"time"
 
@@ -42,7 +20,6 @@
 	"github.com/hyperchain/hyperchain/p2p"
 
 	"github.com/op/go-logging"
->>>>>>> d82b99da
 )
 
 // This file defines the Namespace interface, which manages all the
@@ -84,27 +61,17 @@
 	// 4. closed: after Close
 	Status() *Status
 
-<<<<<<< HEAD
-	// Info returns the basic information of current namespace.
-	Info() *NamespaceInfo
-=======
 	// ProcessRequest process request under this namespace.
 	ProcessRequest(request interface{}) interface{}
->>>>>>> d82b99da
 
 	// Name returns the name of current namespace.
 	Name() string
 
+	// GetCAManager returns the CAManager of current namespace.
+	GetCAManager() *admittance.CAManager
+
 	// GetExecutor returns the executor module of current namespace.
-	GetExecutor() executor.IExecutor
-
-	//LocalService return local service
-	LocalService() service.Service
-
-	GetCAManager() *admittance.CAManager
-
-	// ProcessRequest process request under this namespace.
-	ProcessRequest(request interface{}) interface{}
+	GetExecutor() *executor.Executor
 }
 
 type NsState int
@@ -167,28 +134,19 @@
 	caMgr     *admittance.CAManager
 	eh        *manager.EventHub
 	peerMgr   p2p.PeerManager
-	executor  executor.IExecutor
+	executor  *executor.Executor
 	rpc       rpc.RequestProcessor
 
-<<<<<<< HEAD
-	nsInfo *NamespaceInfo
-	status *Status
-	conf   *common.Config
-	ls     service.Service
-
-	is      *server.InternalServer
-=======
 	name    string
 	status  *Status
 	conf    *common.Config
->>>>>>> d82b99da
 	restart bool
 	delFlag chan bool
 }
 
 // newNamespaceImpl returns a newed Namespace instance with
 // the given name and config
-func newNamespaceImpl(namespace string, conf *common.Config, delFlag chan bool, is *server.InternalServer) (*namespaceImpl, error) {
+func newNamespaceImpl(namespace string, conf *common.Config, delFlag chan bool) (*namespaceImpl, error) {
 	conf.Set(common.NAMESPACE, namespace)
 	if err := common.InitHyperLogger(namespace, conf); err != nil {
 		return nil, err
@@ -208,9 +166,7 @@
 		filterMux: new(event.TypeMux),
 		restart:   false,
 		delFlag:   delFlag,
-		is:        is,
-	}
-	ns.ls = local.NewLocalService(namespace, service.EVENTHUB, ns.eh)
+	}
 	ns.logger = common.GetLogger(namespace, "namespace")
 	return ns, nil
 }
@@ -221,7 +177,7 @@
 	ns.logger.Criticalf("Init namespace %s", ns.Name())
 
 	// 1. init DB for current namespace.
-	err := chain.InitDBForNamespace(ns.conf, ns.Name(), ns.is)
+	err := chain.InitDBForNamespace(ns.conf, ns.Name())
 	if err != nil {
 		ns.logger.Errorf("Init db for namespace %s error: %s", ns.Name(), err)
 		return err
@@ -256,47 +212,6 @@
 	}
 	ns.consenter = consenter
 
-<<<<<<< HEAD
-	// 5. init AccountManager.
-	am := accounts.NewAccountManager(ns.conf)
-	am.UnlockAllAccount(common.GetPath(ns.Name(), ns.conf.GetString(common.KEY_STORE_DIR)))
-	ns.am = am
-
-	// 6. init Executor to validate and commit block.
-	ns.logger.Debugf("executor embedded %v", ns.conf.GetBool(common.EXECUTOR_EMBEDDED))
-	if ns.conf.GetBool(common.EXECUTOR_EMBEDDED) {
-		er, err := executor.NewExecutor(ns.Name(), ns.conf, ns.eventMux, ns.filterMux, nil)
-		if err != nil {
-			ns.logger.Errorf("init Executor for namespace %s error, %v", ns.Name(), err)
-			return err
-		}
-		er.CreateInitBlock(ns.conf)
-		ns.executor = er
-	} else {
-		er := executor.NewRemoteExecutorProxy(ns.is, ns.conf)
-		ns.executor = er
-	}
-	// 7. init Eventhub to coordinate message delivery between local modules.
-	eh := manager.New(ns.Name(), ns.eventMux, ns.filterMux, ns.executor, ns.peerMgr, consenter, am, cm)
-	ns.eh = eh
-
-	ns.ls = local.NewLocalService(ns.Name(), service.EVENTHUB, ns.eh)
-
-	// 8. init JsonRpcProcessor to process incoming requests.
-
-	if ns.conf.GetBool(common.EXECUTOR_EMBEDDED) {
-		ns.rpc = rpc.NewJsonRpcProcessorImpl(ns.Name(), ns.GetAllApis(ns.Name()), nil, "", 0)
-	}else{
-		//TODO spilt executor address and port
-		adds := strings.Split(ns.conf.GetString(common.EXECUTOR_HOST_ADDR),":")
-		if len(adds) != 2 {
-			logger.Errorf("Json Rpc Process init error ,the executor address is %v .",ns.conf.GetString(common.EXECUTOR_HOST_ADDR))
-			ns.rpc = nil
-		}
-		ns.rpc = rpc.NewJsonRpcProcessorImpl(ns.Name(), ns.GetApis(ns.Name()), ns.GetExecutorApis(ns.Name()),
-		adds[0],ns.conf.GetInt(common.JSON_RPC_PORT_EXECUTOR))
-	}
-=======
 	// 5. init Executor to validate and commit block.
 	executor, err := executor.NewExecutor(ns.Name(), ns.conf, ns.eventMux, ns.filterMux, peerMgr.GetLocalNodeHash())
 	if err != nil {
@@ -312,15 +227,14 @@
 
 	// 7. init JsonRpcProcessor to process incoming requests.
 	ns.rpc = rpc.NewJsonRpcProcessorImpl(ns.Name(), ns.GetApis(ns.Name()))
->>>>>>> d82b99da
 
 	ns.status.setState(initialized)
 	return nil
 }
 
 // GetNamespace returns the Namespace instance of the given name.
-func GetNamespace(name string, conf *common.Config, delFlag chan bool, is *server.InternalServer) (Namespace, error) {
-	ns, err := newNamespaceImpl(name, conf, delFlag, is)
+func GetNamespace(name string, conf *common.Config, delFlag chan bool) (Namespace, error) {
+	ns, err := newNamespaceImpl(name, conf, delFlag)
 	if err != nil {
 		ns.logger.Errorf("New namespace %s failed: %s", name, err)
 		return ns, err
@@ -357,30 +271,17 @@
 		ns.logger.Noticef("start db for namespace %s successfully", ns.Name())
 	}
 
-    // 3. start executor
-    err := ns.executor.Start()
-    if err != nil {
-    	ns.logger.Error(err)
-        return err
-    }
-
-    time.Sleep(5*time.Second)
-
 	// 2. start consenter
 	err = ns.consenter.Start()
 	if err != nil {
 		return err
 	}
 
-<<<<<<< HEAD
-
-=======
 	// 3. start executor
 	err = ns.executor.Start()
 	if err != nil {
 		return err
 	}
->>>>>>> d82b99da
 
 	// 4. start event hub
 	ns.eh.Start()
@@ -475,7 +376,7 @@
 }
 
 // GetExecutor returns the executor of this namespace.
-func (ns namespaceImpl) GetExecutor() executor.IExecutor {
+func (ns namespaceImpl) GetExecutor() *executor.Executor {
 	return ns.executor
 }
 
@@ -488,11 +389,7 @@
 			case *common.RPCRequest:
 				return ns.handleJsonRequest(r)
 			default:
-<<<<<<< HEAD
-				ns.logger.Errorf("event not supported %v", r)
-=======
 				ns.logger.Errorf("Not supported event %v", r)
->>>>>>> d82b99da
 			}
 		}
 	}
@@ -500,10 +397,6 @@
 	return nil
 }
 
-<<<<<<< HEAD
-func (ns *namespaceImpl) LocalService() service.Service {
-	return ns.ls
-=======
 // negotiateView sends negotiate view event to consensus module.
 func (ns *namespaceImpl) negotiateView() {
 	negoView := &protos.Message{
@@ -520,5 +413,4 @@
 	router := ns.peerMgr.GetRouters()
 	msg := protos.RoutersMessage{Routers: router}
 	ns.consenter.RecvLocal(msg)
->>>>>>> d82b99da
 }