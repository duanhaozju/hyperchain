--- conflicted
+++ resolved
@@ -238,12 +238,6 @@
 	ns.am = am
 
 	// 6. init Executor to validate and commit block.
-<<<<<<< HEAD
-	executor, err := executor.NewExecutor(ns.Name(), ns.conf, ns.eventMux, ns.filterMux, nil)
-	if err != nil {
-		ns.logger.Errorf("init Executor for namespace %s error, %v", ns.Name(), err)
-		return err
-=======
 	ns.logger.Errorf("executor embedded %v", ns.conf.GetBool(common.EXECUTOR_EMBEDDED))
 	if ns.conf.GetBool(common.EXECUTOR_EMBEDDED) {
 		er, err := executor.NewExecutor(ns.Name(), ns.conf, ns.eventMux, ns.filterMux)
@@ -256,7 +250,6 @@
 	} else {
 		er := executor.NewRemoteExecutorProxy(ns.is, ns.conf)
 		ns.executor = er
->>>>>>> d28d0807
 	}
 	// 7. init Eventhub to coordinate message delivery between local modules.
 	eh := manager.New(ns.Name(), ns.eventMux, ns.filterMux, ns.executor, ns.peerMgr, consenter, am, cm)
