--- conflicted
+++ resolved
@@ -116,20 +116,12 @@
 		return nil, err
 	}
 	ns := &namespaceImpl{
-<<<<<<< HEAD
-		nsInfo:    ninfo,
+		nsInfo:    nsInfo,
 		status:    status,
 		conf:      conf,
 		eventMux:  new(event.TypeMux),
 		filterMux: new(event.TypeMux),
 		restart:   false,
-=======
-		nsInfo:   nsInfo,
-		status:   status,
-		conf:     conf,
-		eventMux: new(event.TypeMux),
-		restart:  false,
->>>>>>> 0f66c9d4
 	}
 	ns.logger = common.GetLogger(name, "namespace")
 	return ns, nil
