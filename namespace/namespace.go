--- conflicted
+++ resolved
@@ -8,10 +8,6 @@
 	"hyperchain/admittance"
 	"hyperchain/api/jsonrpc/core"
 	"hyperchain/common"
-<<<<<<< HEAD
-	"hyperchain/manager"
-	"hyperchain/admittance"
-=======
 	"hyperchain/consensus"
 	"hyperchain/consensus/csmgr"
 	"hyperchain/core/db_utils"
@@ -19,7 +15,6 @@
 	"hyperchain/event"
 	"hyperchain/manager"
 	"hyperchain/p2p"
->>>>>>> b2c36539
 )
 
 //Namespace represent the namespace instance
@@ -34,6 +29,7 @@
 	Info() *NamespaceInfo
 	//ProcessRequest process request under this namespace.
 	ProcessRequest(request interface{}) interface{}
+
 	//Name of current namespace.
 	Name() string
 }
