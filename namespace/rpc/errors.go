--- conflicted
+++ resolved
@@ -3,12 +3,7 @@
 import "errors"
 
 var (
-<<<<<<< HEAD
-	ErrNoApis = errors.New("no api service will be registered")
-	ErrNoRemoteApis = errors.New("no remote api service will be registered")
-=======
 	ErrNoApis        = errors.New("no api service will be registered")
->>>>>>> d82b99da
 	ErrNoServiceName = errors.New("no service name")
 	ErrNotExported   = errors.New("not exported receiver")
 	ErrNoSuitable    = errors.New("no suitable methods/subscriptions to expose")
