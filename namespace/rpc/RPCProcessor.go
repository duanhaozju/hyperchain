package rpc

import (
	"reflect"
	"fmt"
	"github.com/op/go-logging"
	"hyperchain/common"
	"encoding/json"
	"golang.org/x/net/context"
	"hyperchain/api"
	"hyperchain/core/db_utils"
	"strconv"
)

var log *logging.Logger // package-level logger

func init() {
	log = logging.MustGetLogger("rpc")
}

type RequestProcesser interface {
	Start() error
	ProcessRequest(request *common.RPCRequest) *common.RPCResponse
}

type JsonRpcProcesserImpl struct {
	namespace string
	apis      []hpc.API
	services  serviceRegistry	// map hpc to methods of hpc
}

//NewRPCProcessorImpl new an instance of RPCManager with namespace and apis
func NewRPCProcessorImpl(namespace string, apis []hpc.API) *JsonRpcProcesserImpl {
	rpcproc := &JsonRpcProcesserImpl{
		namespace: namespace,
		apis:      apis,
		services:  make(serviceRegistry),
	}

	return rpcproc
}

<<<<<<< HEAD
//Start starts an instance of RPCProcesserImpl
func (rpcproc *RPCProcesserImpl) Start() error {
=======
//Start starts an instance of RPCManager
func (rpcproc *JsonRpcProcesserImpl) Start() error {
>>>>>>> 8476af4d
	err := rpcproc.registerAllName()
	if err != nil {
		log.Errorf("Failed to start RPC Manager of namespace %s!!!", rpcproc.namespace)
		return err
	}
	return nil
}

<<<<<<< HEAD
//RegisterAllName registers all namespace of given RPCProcesser
func (rpcproc *RPCProcesserImpl) registerAllName() error {
=======
//RegisterAllName registers all namespace of given RPCManager
func (rpcproc *JsonRpcProcesserImpl) registerAllName() error {
>>>>>>> 8476af4d
	for _, api := range rpcproc.apis {
		if err := rpcproc.registerName(api.Srvname, api.Service); err != nil {
			log.Errorf("registerName error: %v ", err)
			return err
		}
	}

	return nil
}

// registerName will create an service for the given rcvr type under the given name. When no methods on the given rcvr
// match the criteria to be either a RPC method or a subscription, then an error is returned. Otherwise a new service is
// created and added to the service collection this server instance serves.
func (rpcproc *JsonRpcProcesserImpl) registerName(name string, rcvr interface{}) error {
	svc := new(service)
	svc.typ = reflect.TypeOf(rcvr)
	rcvrVal := reflect.ValueOf(rcvr)

	if name == "" {
		return fmt.Errorf("no service name for type %s", svc.typ.String())
	}

	if !isExported(reflect.Indirect(rcvrVal).Type().Name()) {
		return fmt.Errorf("%s is not exported", reflect.Indirect(rcvrVal).Type().Name())
	}

	// already a previous service register under given sname, merge methods/subscriptions
	if regsvc, present := rpcproc.services[name]; present {
		methods, subscriptions := suitableCallbacks(rcvrVal, svc.typ)
		if len(methods) == 0 && len(subscriptions) == 0 {
			return fmt.Errorf("Service %T doesn't have any suitable methods/subscriptions to expose", rcvr)
		}

		for _, m := range methods {
			regsvc.callbacks[formatName(m.method.Name)] = m
		}
		for _, s := range subscriptions {
			regsvc.subscriptions[formatName(s.method.Name)] = s
		}

		return nil
	}

	svc.name = name
	svc.callbacks, svc.subscriptions = suitableCallbacks(rcvrVal, svc.typ) // 这里的callbacks就是api.go中的方法集合

	if len(svc.callbacks) == 0 && len(svc.subscriptions) == 0 {
		return fmt.Errorf("Service %T doesn't have any suitable methods/subscriptions to expose", rcvr)
	}

	rpcproc.services[svc.name] = svc

	return nil
}

func (rpcproc *JsonRpcProcesserImpl) ProcessRequest(request *common.RPCRequest) *common.RPCResponse {
	sr := rpcproc.checkRequestParams(request)
	return rpcproc.exec(request.Ctx, sr)
}

// checkRequestParams requests the next (batch) request from the codec. It will return the collection
// of requests, an indication if the request was a batch, the invalid request identifier and an
// error when the request could not be read/parsed.
func (rpcproc *JsonRpcProcesserImpl) checkRequestParams(req *common.RPCRequest) (*serverRequest) {
		var sr *serverRequest
		var ok bool
		var svc *service

		if svc, ok = rpcproc.services[req.Service]; !ok { // rpc method isn't available
			sr = &serverRequest{id: req.Id, err: &common.MethodNotFoundError{req.Service, req.Method}}
			return sr
		}

		if callb, ok := svc.callbacks[req.Method]; ok { // lookup RPC method
			sr = &serverRequest{id: req.Id, svcname: svc.name, callb: callb}
			if req.Params != nil && len(callb.argTypes) > 0 {
				if args, err := rpcproc.ParseRequestArguments(callb.argTypes, req.Params); err == nil {
					sr.args = args
				} else {
					sr.err = &common.InvalidParamsError{err.Error()}
				}
			}
			return sr
		}
		return  &serverRequest{id: req.Id, err: &common.MethodNotFoundError{req.Service, req.Method}}

}

// ParseRequestArguments tries to parse the given params (json.RawMessage) with the given types. It returns the parsed
// values or an error when the parsing failed.
func (rpcproc *JsonRpcProcesserImpl) ParseRequestArguments(argTypes []reflect.Type, params interface{}) ([]reflect.Value, error) {
	//log.Info("==================enter ParseRequestArguments()==================")
	if args, ok := params.(json.RawMessage); !ok {
		return nil, &common.InvalidParamsError{"Invalid params supplied"}
	} else {
		return rpcproc.parsePositionalArguments(args, argTypes)
	}
}

// parsePositionalArguments tries to parse the given args to an array of values with the given types.
// It returns the parsed values or an error when the args could not be parsed. Missing optional arguments
// are returned as reflect.Zero values.
func (rpcproc *JsonRpcProcesserImpl) parsePositionalArguments(args json.RawMessage, callbackArgs []reflect.Type) ([]reflect.Value, error) {
	//log.Info("===================enter parsePositionalArguments()====================")
	params := make([]interface{}, 0, len(callbackArgs))

	msg, err := splitRawMessage(args)
	if err != nil {
		return nil, err
	}

	for i, t := range callbackArgs {
		if t.Name() == "BlockNumber" && msg[i] == "\"latest\""{
			height := db_utils.GetChainCopy(rpcproc.namespace).Height
			msg[i] = strconv.Itoa(int(height))
			//log.Errorf("splitmsg[%d] is %v", i, msg[i])
		}
		params = append(params, reflect.New(t).Interface()) // Interface()转换为原来的类型
	}

	args = joinRawMessage(msg)
	//log.Info(string(args)) // [{"from":"0x000f1a7a08ccc48e5d30f80850cf1cf283aa3abd","to":"0x0000000000000000000000000000000000000003","value":"0x9184e72a"}]
	//log.Info(params)	// [0xc8201437a0]
	if err := json.Unmarshal(args, &params); err != nil {
		log.Info(err)
		return nil, &common.InvalidParamsError{err.Error()}
	}

	if len(params) > len(callbackArgs) {
		return nil, &common.InvalidParamsError{fmt.Sprintf("too many params, want %d got %d", len(callbackArgs), len(params))}
	}

	// assume missing params are null values
	for i := len(params); i < len(callbackArgs); i++ {
		params = append(params, nil)
	}

	argValues := make([]reflect.Value, len(params))
	for i, p := range params {
		// verify that JSON null values are only supplied for optional arguments (ptr types)
		if p == nil && callbackArgs[i].Kind() != reflect.Ptr {
			return nil, &common.InvalidParamsError{fmt.Sprintf("invalid or missing value for params[%d]", i)}
		}
		if p == nil {
			argValues[i] = reflect.Zero(callbackArgs[i])
		} else { // deref pointers values creates previously with reflect.New
			argValues[i] = reflect.ValueOf(p).Elem()

		}
	}

	return argValues, nil
}

// exec executes the given request and writes the result back using the codec.
func (rpcproc *JsonRpcProcesserImpl) exec(ctx context.Context, req *serverRequest) *common.RPCResponse {

	response, callback := rpcproc.handle(ctx, req)

	// when request was a subscribe request this allows these subscriptions to be actived
	if callback != nil {
		callback()
	}

	return response
}

//func (rpcproc *JsonRpcProcesserImpl) execBatch(ctx context.Context, codec ServerCodec, requests []*serverRequest) {
//	responses := make([]interface{}, len(requests))
//	var callbacks []func()
//	for i, req := range requests {
//		fmt.Println("got a request", req.svcname)
//		if req.err != nil {
//			responses[i] = codec.CreateErrorResponse(&req.id, req.err)
//		} else {
//			var callback func()
//			if responses[i], callback = rpcproc.handle(ctx, codec, req); callback != nil {
//				callbacks = append(callbacks, callback)
//			}
//		}
//	}
//
//	if err := codec.Write(responses); err != nil {
//		log.Errorf("%v\n", err)
//		codec.Close()
//	}
//
//	// when request holds one of more subscribe requests this allows these subscriptions to be actived
//	for _, c := range callbacks {
//		c()
//	}
//}

// handle executes a request and returns the response from the callback.
func (rpcproc *JsonRpcProcesserImpl) handle(ctx context.Context, req *serverRequest) (*common.RPCResponse, func()) {
	if req.err != nil {
		return rpcproc.CreateErrorResponse(&req.id, req.err), nil
	}

	// regular RPC call, prepare arguments
	if len(req.args) != len(req.callb.argTypes) {
		rpcErr := &common.InvalidParamsError{
			fmt.Sprintf("%s%s%s expects %d parameters, got %d", req.svcname, "_", req.callb.method.Name,
			len(req.callb.argTypes), len(req.args))}
		return rpcproc.CreateErrorResponse(&req.id, rpcErr), nil
	}

	arguments := []reflect.Value{req.callb.rcvr}
	if req.callb.hasCtx {
		arguments = append(arguments, reflect.ValueOf(ctx))
	}
	if len(req.args) > 0 {
		arguments = append(arguments, req.args...)
	}

	// execute RPC method and return result
	reply := req.callb.method.Func.Call(arguments)
	if len(reply) == 0 {
		return rpcproc.CreateResponse(req.id, nil), nil
	}

	if req.callb.errPos >= 0 { // test if method returned an error
		if !reply[req.callb.errPos].IsNil() {
			//e := reply[req.callb.errPos].Interface().(error)
			//res := codec.CreateErrorResponse(&req.id, &callbackError{e.Error()})
			e := reply[req.callb.errPos].Interface().(common.RPCError)
			res := rpcproc.CreateErrorResponse(&req.id, e)
			return res, nil
		}
	}
	return rpcproc.CreateResponse(req.id, reply[0].Interface()), nil
}

func (rpcproc *JsonRpcProcesserImpl) CreateResponse(id interface{}, reply interface{}) *common.RPCResponse {
	return &common.RPCResponse{
		Namespace: rpcproc.namespace,
		Id:    id,
		Reply: reply,
		Error: nil,
	}
}

func (rpcproc *JsonRpcProcesserImpl) CreateErrorResponse(id interface{}, err common.RPCError) *common.RPCResponse {
	return &common.RPCResponse{
		Namespace: rpcproc.namespace,
		Id:    id,
		Reply: nil,
		Error: err,
	}
}

func (rpcproc *JsonRpcProcesserImpl) CreateErrorResponseWithInfo(id interface{}, err common.RPCError, info interface{}) *common.RPCResponse {
	return &common.RPCResponse{
		Namespace: rpcproc.namespace,
		Id:    id,
		Reply: info,
		Error: err,
	}
}<|MERGE_RESOLUTION|>--- conflicted
+++ resolved
@@ -40,13 +40,8 @@
 	return rpcproc
 }
 
-<<<<<<< HEAD
-//Start starts an instance of RPCProcesserImpl
-func (rpcproc *RPCProcesserImpl) Start() error {
-=======
 //Start starts an instance of RPCManager
 func (rpcproc *JsonRpcProcesserImpl) Start() error {
->>>>>>> 8476af4d
 	err := rpcproc.registerAllName()
 	if err != nil {
 		log.Errorf("Failed to start RPC Manager of namespace %s!!!", rpcproc.namespace)
@@ -55,13 +50,8 @@
 	return nil
 }
 
-<<<<<<< HEAD
-//RegisterAllName registers all namespace of given RPCProcesser
-func (rpcproc *RPCProcesserImpl) registerAllName() error {
-=======
 //RegisterAllName registers all namespace of given RPCManager
 func (rpcproc *JsonRpcProcesserImpl) registerAllName() error {
->>>>>>> 8476af4d
 	for _, api := range rpcproc.apis {
 		if err := rpcproc.registerName(api.Srvname, api.Service); err != nil {
 			log.Errorf("registerName error: %v ", err)
