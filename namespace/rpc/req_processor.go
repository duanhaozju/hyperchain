--- conflicted
+++ resolved
@@ -31,42 +31,21 @@
 	// apis this namespace provides.
 	apis map[string]*api.API
 
-	// remote apis, registered at the creation
-	rapis	  map[string]*api.API
-
 	// register the apis of this namespace to this processor.
 	services serviceRegistry
 
-	// remote services
-	rservices serviceRegistry
-
 	// logger implementation
-<<<<<<< HEAD
-	logger    *logging.Logger
-
-	//remote ip
-	rip  	  string
-
-	//remote port
-	rport 	  int
-=======
 	logger *logging.Logger
->>>>>>> d82b99da
 }
 
 // NewJsonRpcProcessorImpl creates a new JsonRpcProcessorImpl instance for given namespace and apis.
-func NewJsonRpcProcessorImpl(namespace string, apis map[string]*api.API, rapis map[string]*api.API, rip string, rport int) *JsonRpcProcessorImpl {
+func NewJsonRpcProcessorImpl(namespace string, apis map[string]*api.API) *JsonRpcProcessorImpl {
 	jpri := &JsonRpcProcessorImpl{
 		namespace: namespace,
 		apis:      apis,
-		rapis: 	   rapis,
 		services:  make(serviceRegistry),
-		rservices: make(serviceRegistry),
 		logger:    common.GetLogger(namespace, "rpc"),
-		rip:       rip,
-		rport: 	   rport,
-	}
-	jpri.logger.Critical(rport)
+	}
 	return jpri
 }
 
@@ -77,12 +56,6 @@
 		jrpi.logger.Errorf("Failed to start JSON-RPC processor of namespace %s .", jrpi.namespace)
 		return err
 	}
-
-	err = jrpi.registerAllRemoteAPIService()
-	if err != nil && err != ErrNoRemoteApis {
-		jrpi.logger.Errorf("Failed to start JSON-RPC processor of namespace %s .", jrpi.namespace)
-		return err
-	}
 	return nil
 }
 
@@ -104,28 +77,8 @@
 		return ErrNoApis
 	}
 	for _, api := range jrpi.apis {
-<<<<<<< HEAD
-		if err := jrpi.registerAPIService(api.Svcname, api.Service, false); err != nil {
-			jrpi.logger.Errorf("registerAPIService error: %v ", err)
-=======
 		if err := jrpi.registerAPIService(api.Svcname, api.Service); err != nil {
 			jrpi.logger.Errorf("registerAPIService error: %s", err)
->>>>>>> d82b99da
-			return err
-		}
-	}
-
-	return nil
-}
-
-//register all remote apis.
-func (jrpi *JsonRpcProcessorImpl) registerAllRemoteAPIService() error {
-	if jrpi.rapis == nil || len(jrpi.rapis) == 0 {
-		return ErrNoRemoteApis
-	}
-	for _, rapi := range jrpi.rapis {
-		if err := jrpi.registerAPIService(rapi.Svcname, rapi.Service, true); err != nil {
-			jrpi.logger.Errorf("registerRemoteAPIService error: %v ", err)
 			return err
 		}
 	}
@@ -137,7 +90,7 @@
 // When no methods on the given rcvr match the criteria to be either a RPC method or a
 // subscription, then an error is returned. Otherwise a new service is created and added to
 // the service collection this server instance serves.
-func (jrpi *JsonRpcProcessorImpl) registerAPIService(svcname string, rcvr interface{}, remote bool) error {
+func (jrpi *JsonRpcProcessorImpl) registerAPIService(svcname string, rcvr interface{}) error {
 	svc := new(service)
 	svc.typ = reflect.TypeOf(rcvr)
 	rcvrVal := reflect.ValueOf(rcvr)
@@ -173,11 +126,7 @@
 	}
 
 	svc.callbacks, svc.subscriptions = callbacks, subscriptions
-	if(remote) {
-		jrpi.rservices[svc.name] = svc
-	}else{
-		jrpi.services[svc.name] = svc
-	}
+	jrpi.services[svc.name] = svc
 	return nil
 }
 
@@ -203,27 +152,9 @@
 
 	// If the given rpc method isn't available, return error.
 	if svc, ok = jrpi.services[req.Service]; !ok {
-		//justice whether the service is in another module.
-		if svc, ok = jrpi.rservices[req.Service]; !ok {
-			jrpi.logger.Debugf("No service named %s was found.", req.Service)
-			sr = &serverRequest{id: req.Id, err: &common.MethodNotFoundError{Service: req.Service, Method: req.Method}}
-			return sr
-		}else {
-			if _, ok := svc.callbacks[req.Method]; ok {//justice whether the method is in the other module.
-				dispatherRequest := &common.APIInAnotherModule{
-					Port: jrpi.rport,
-					Ip: jrpi.rip,
-					Service: req.Service,
-					Method: req.Method,
-				}
-				jrpi.logger.Debugf("Service %s_%s is served in another module.", req.Service, req.Method)
-				sr = &serverRequest{id: req.Id, err: dispatherRequest}
-				return sr
-			}else {
-				sr = &serverRequest{id: req.Id, err: &common.MethodNotFoundError{Service: req.Service, Method: req.Method}}
-				return sr
-			}
-		}
+		jrpi.logger.Debugf("No service named %s was found.", req.Service)
+		sr = &serverRequest{id: req.Id, err: &common.MethodNotFoundError{Service: req.Service, Method: req.Method}}
+		return sr
 	}
 
 	// For sub_subscribe, req.method contains the subscription method name.
