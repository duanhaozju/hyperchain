package rpc

import (
	"hyperchain/common"
	"reflect"
)

// callback is a method callback which was registered in the server
type callback struct {
<<<<<<< HEAD
	rcvr     reflect.Value  // receiver of method
	method   reflect.Method // callback
	argTypes []reflect.Type // input argument types
	hasCtx   bool           // method's first argument is a context (not included in argTypes)
	errPos   int            // err return idx, of -1 when method cannot return error
	// isSubscribe bool           // indication if the callback is a subscription
=======
	rcvr     reflect.Value  	// receiver of method
	method   reflect.Method 	// callback
	argTypes []reflect.Type 	// input argument types
	hasCtx   bool           	// method's first argument is a context (not included in argTypes)
	errPos   int            	// err return idx, of -1 when method cannot return error
	isSubscribe bool           // indication if the callback is a subscription
>>>>>>> 265b22a0
}

// service represents a registered object
type service struct {
	name          string        // name for service
	rcvr          reflect.Value // receiver of methods for the service
	typ           reflect.Type  // receiver type
	callbacks     callbacks     // registered handlers
	subscriptions subscriptions // available subscriptions/notifications
}

// serverRequest is an incoming request
type serverRequest struct {
	id      interface{}
	svcname string
	rcvr    reflect.Value
	callb   *callback
	args    []reflect.Value
<<<<<<< HEAD
	//isUnsubscribe bool
	err common.RPCError
=======
	isUnsubscribe bool
	err     common.RPCError
>>>>>>> 265b22a0
}

type serviceRegistry map[string]*service // collection of services
type callbacks map[string]*callback      // collection of RPC callbacks
type subscriptions map[string]*callback  // collection of subscription callbacks
//type subscriptionRegistry map[string]*callback // collection of subscription callbacks

// API describes the set of methods offered over the RPC interface
type API struct {
	Srvname string      // srvname under which the rpc methods of Service are exposed
	Version string      // api version for DApp's
	Service interface{} // receiver instance which holds the methods
	Public  bool        // indication if the methods must be considered safe for public use
}<|MERGE_RESOLUTION|>--- conflicted
+++ resolved
@@ -7,21 +7,12 @@
 
 // callback is a method callback which was registered in the server
 type callback struct {
-<<<<<<< HEAD
-	rcvr     reflect.Value  // receiver of method
-	method   reflect.Method // callback
-	argTypes []reflect.Type // input argument types
-	hasCtx   bool           // method's first argument is a context (not included in argTypes)
-	errPos   int            // err return idx, of -1 when method cannot return error
-	// isSubscribe bool           // indication if the callback is a subscription
-=======
-	rcvr     reflect.Value  	// receiver of method
-	method   reflect.Method 	// callback
-	argTypes []reflect.Type 	// input argument types
-	hasCtx   bool           	// method's first argument is a context (not included in argTypes)
-	errPos   int            	// err return idx, of -1 when method cannot return error
-	isSubscribe bool           // indication if the callback is a subscription
->>>>>>> 265b22a0
+	rcvr          reflect.Value  // receiver of method
+	method        reflect.Method // callback
+	argTypes      []reflect.Type // input argument types
+	hasCtx        bool           // method's first argument is a context (not included in argTypes)
+	errPos        int            // err return idx, of -1 when method cannot return error
+	isSubscribe   bool           // indication if the callback is a subscription
 }
 
 // service represents a registered object
@@ -35,18 +26,13 @@
 
 // serverRequest is an incoming request
 type serverRequest struct {
-	id      interface{}
-	svcname string
-	rcvr    reflect.Value
-	callb   *callback
-	args    []reflect.Value
-<<<<<<< HEAD
-	//isUnsubscribe bool
-	err common.RPCError
-=======
-	isUnsubscribe bool
-	err     common.RPCError
->>>>>>> 265b22a0
+	id               interface{}
+	svcname          string
+	rcvr             reflect.Value
+	callb            *callback
+	args             []reflect.Value
+	isUnsubscribe    bool
+	err              common.RPCError
 }
 
 type serviceRegistry map[string]*service // collection of services
