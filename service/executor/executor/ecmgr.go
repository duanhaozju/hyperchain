package executor

import (
	"hyperchain/common"
	"hyperchain/core/executor"
<<<<<<< HEAD
    "io/ioutil"
    "errors"
    "github.com/op/go-logging"
)

var logger *logging.Logger

const (
    DEFAULT_NAMESPACE  = "global"
    NS_CONFIG_DIR_ROOT = "namespace.config_root_dir"
=======
	"hyperchain/common/service"
>>>>>>> 952e110a
)

type ExecutorManager interface {

	Start() error

	Stop() error

}

type ecManagerImpl struct {

	executors map[string]*executor.Executor

	// manager the connect, it can be included in the ExecutorRemote when it add
	services map[string]service.Service

	// conf is the global config file of the system, contains global configs
	// of the node
	conf *common.Config

	stopEm    chan bool
	restartEm chan bool
}

func newExecutorManager(conf *common.Config, stopEm chan bool, restartEm chan bool) *ecManagerImpl {
	em := &ecManagerImpl{
		executors:  make(map[string]executor.Executor),

		conf:        conf,
		stopEm:      stopEm,
		restartEm:   restartEm,
	}
	return em
}

<<<<<<< HEAD
func GetExecutorMgr(conf *common.Config, stopHp chan bool, restartHp chan bool) *ecManagerImpl{
    logger = common.GetLogger(common.DEFAULT_LOG, "nsmgr")

    return newExecutorManager(conf, stopHp,restartHp)
=======
func GetExecutorMgr(conf *common.Config, stopEm chan bool, restartEM chan bool) *ecManagerImpl{
	return newExecutorManager(conf, stopEm, restartEM)
}

func (em *ecManagerImpl) Start(){
	//TODO: 读配置文件,开启多个executor实例


>>>>>>> 952e110a
}


func (em *ecManagerImpl) Start() error {
    //TODO: 读配置文件,开启多个executor实例
    configRootDir := em.conf.GetString(NS_CONFIG_DIR_ROOT)
    if configRootDir == "" {
        return errors.New("Namespace config root dir is not valid ")
    }
    dirs, err := ioutil.ReadDir(configRootDir)
    if err != nil {
        return err
    }
    for _, d := range dirs {
        if d.IsDir() {
            name := d.Name()
            start := em.conf.GetBool(common.START_NAMESPACE + name)
            if !start {
                continue
            }
            e, err := executor.NewExecutor(name, em.conf, nil, nil)
            if err != nil {
                logger.Errorf("NewExecutor is fault")
            }
            em.executors[name] = e
        } else {
            logger.Errorf("Invalid folder %v", d)
        }
    }
    return nil
}

func (em *ecManagerImpl) Stop() error {
    return nil
}<|MERGE_RESOLUTION|>--- conflicted
+++ resolved
@@ -3,7 +3,7 @@
 import (
 	"hyperchain/common"
 	"hyperchain/core/executor"
-<<<<<<< HEAD
+    "hyperchain/common/service"
     "io/ioutil"
     "errors"
     "github.com/op/go-logging"
@@ -14,9 +14,6 @@
 const (
     DEFAULT_NAMESPACE  = "global"
     NS_CONFIG_DIR_ROOT = "namespace.config_root_dir"
-=======
-	"hyperchain/common/service"
->>>>>>> 952e110a
 )
 
 type ExecutorManager interface {
@@ -53,21 +50,10 @@
 	return em
 }
 
-<<<<<<< HEAD
-func GetExecutorMgr(conf *common.Config, stopHp chan bool, restartHp chan bool) *ecManagerImpl{
+func GetExecutorMgr(conf *common.Config, stopEm chan bool, restartEM chan bool) *ecManagerImpl{
     logger = common.GetLogger(common.DEFAULT_LOG, "nsmgr")
 
-    return newExecutorManager(conf, stopHp,restartHp)
-=======
-func GetExecutorMgr(conf *common.Config, stopEm chan bool, restartEM chan bool) *ecManagerImpl{
-	return newExecutorManager(conf, stopEm, restartEM)
-}
-
-func (em *ecManagerImpl) Start(){
-	//TODO: 读配置文件,开启多个executor实例
-
-
->>>>>>> 952e110a
+    return newExecutorManager(conf, stopEm, restartEM)
 }
 
 
