package manager

import (
	"github.com/op/go-logging"
	hapi "hyperchain/api"
	"hyperchain/common"
	//pb "hyperchain/common/protos"
	"hyperchain/core/executor"
	"hyperchain/hyperdb"
	"hyperchain/namespace/rpc"
	"sync"
	"hyperchain/common/client"
<<<<<<< HEAD
	"hyperchain/admittance"
=======
    "hyperchain/core/ledger/chain"
    "hyperchain/service/executor/handler"
>>>>>>> 78c36b4a
)

type executorService interface {
	Start() error

	Stop() error

	// ProcessRequest process request under this namespace.
	ProcessRequest(request interface{}) interface{}

	// Name returns the name of current namespace.
	Name() string

	GetCAManager() *admittance.CAManager
}

type executorServiceImpl struct {
	// namespace
	namespace string
	// real executor object
	executor *executor.Executor
	// manager the connection with service
	service *client.ServiceClient
	// config
	conf *common.Config
	// logger
	logger *logging.Logger

	//executorApi *api.ExecutorApi

	status *Status

	rpc rpc.RequestProcessor

	caManager *admittance.CAManager
}

type EsState int

const (
	newed EsState = 1 << iota
	initialized
	running
	closed
)

// Status describes the dynamic state of current namespace.
type Status struct {
	lock  *sync.RWMutex
	state EsState
	desc  string
}

// setState sets the current namespace status, and update the description.
func (s *Status) setState(state EsState) {
	s.lock.Lock()
	defer s.lock.Unlock()
	s.state = state
	s.setDescription()
}

// getState returns the current namespace status.
func (s *Status) getState() EsState {
	s.lock.RLock()
	defer s.lock.RUnlock()
	state := s.state
	return state
}

// setDescription updates the current description by current state.
func (s *Status) setDescription() {
	switch s.state {
	case newed:
		s.desc = "newed"
	case initialized:
		s.desc = "initialized"
	case running:
		s.desc = "running"
	case closed:
		s.desc = "closed"
	default:
		s.desc = "Unknown state"
	}
}

func NewExecutorService(ns string, conf *common.Config) *executorServiceImpl {

	// init hyper logger for executor service
	conf.Set(common.NAMESPACE, ns)
	if err := common.InitHyperLogger(ns, conf); err != nil {
		return nil
	}

	// new status
	status := &Status{
		state: newed,
		desc:  "newed",
		lock:  new(sync.RWMutex),
	}

	return &executorServiceImpl{
		namespace: ns,
		conf:      conf,
		logger:    common.GetLogger(ns, "executor_service"),
		status:    status,
	}
}

func (es *executorServiceImpl) init() error {
	es.logger.Criticalf("Init executor service for namespace %s", es.namespace)

	//adjust: adjust the init sequence to finish test.
	// 5. add jsonrpc processor
	//TODO: adjust back
	es.rpc = rpc.NewJsonRpcProcessorImpl(es.namespace, es.GetApis(es.namespace))
	es.rpc.Start()

	// 1. init DB for current executor service.
	err := chain.InitExecutorDBForNamespace(es.conf, es.namespace)
	if err != nil {
		es.logger.Errorf("Init db for namespace: %s error, %v", es.namespace, err)
		return err
	}

	// 2. initial service client
	service, err := client.New(es.conf.GetInt(common.INTERNAL_PORT), "127.0.0.1", client.EXECUTOR, es.namespace)
	if err != nil {
		es.logger.Errorf("Init service client for namespace %s error, %v", es.namespace, err)
		return err
	}
	es.service = service


	// 3. initial executor
	executor, err := executor.NewExecutor(es.namespace, es.conf, nil, nil, es.service)
	if err != nil {
		es.logger.Errorf("Init executor service for namespace %s error, %v", es.namespace, err)
		return err
	}
	executor.CreateInitBlock(es.conf)
	es.executor = executor

<<<<<<< HEAD
=======
    h := handler.New(executor)
    service.AddHandler(h)

	// 4. add jsonrpc processor
	es.rpc = rpc.NewJsonRpcProcessorImpl(es.namespace, es.GetApis(es.namespace))

	// 5. initialized status
	es.status.setState(initialized)

>>>>>>> 78c36b4a
	return nil
}

func (es *executorServiceImpl) Start() error {
	es.logger.Noticef("Try to start executor service for namespace: %s", es.namespace)

	state := es.status.getState()
    if state < initialized {
        err := es.init()
        if err != nil {
            es.logger.Errorf("Executor service for namespace %s initialization failed %v", es.namespace, err)
            return err
        }
    }

    if es.status.getState() == running {
        es.logger.Errorf("Executor service for namespace %s is already running", es.namespace)
        return nil
    }

	// 1. start executor and service client
	//err = hyperdb.StartDatabase(es.conf, es.namespace)
	//if err != nil {
	//    es.logger.Errorf("Start database for namespace %s error, %v", es.namespace, err)
	//    return err
	//}
	//es.logger.Noticef("start db for namespace: %s successful", es.namespace)

	// 2. start executor
	err := es.executor.Start()
	if err != nil {
		es.logger.Errorf("Start executor for namespace %s error, %v", es.namespace, err)
		return err
	}

	//append: to satisfy apiserver tests.
	es.status.setState(running)
	logger.Critical(es.status.getState())

    //es.executorApi = api.NewExecutorApi(es.executor, es.namespace)

<<<<<<< HEAD
	//// 3. establish connection
	//err = es.service.Connect()
	//if err != nil {
	//	es.logger.Errorf("Establish connection for namespace %s error, %v", es.namespace, err)
	//	return err
	//}
	//
	//// 4. register the namespace
	//err = es.service.Register(pb.FROM_EXECUTOR, &pb.RegisterMessage{
	//	Namespace: es.namespace,
	//})
	//if err != nil {
	//	es.logger.Errorf("Executor service register failed for namespace %s error, %v", es.namespace, err)
	//	return err
	//}
=======
	// 4. register the executor service for namespace
	err = es.service.Register(pb.FROM_EXECUTOR, &pb.RegisterMessage{
		Namespace: es.namespace,
	})
	if err != nil {
		es.logger.Errorf("Executor service register failed for namespace %s error, %v", es.namespace, err)
		return err
	}

	es.status.setState(running)
>>>>>>> 78c36b4a
	return nil
}

func (es *executorServiceImpl) Stop() error {
	es.logger.Noticef("try to stop namespace: %s", es.namespace)
    state := es.status.getState()
    if state != running {
        es.logger.Criticalf("Executor service for namespace: %s not running now, need not to stop", es.namespace)
        return nil
    }

	// 1. stop executor.
	err := es.executor.Stop()
	if err != nil {
		es.logger.Errorf("Stop executor for namespace %s error, %v", es.namespace, err)
		return err
	}

	// 2. close related database.
	err = hyperdb.StopDatabase(es.namespace)
	if err != nil {
		es.logger.Errorf("Stop database for namespace %s error, %v", es.namespace, err)
		return err
	}

	es.status.setState(closed)
	es.logger.Noticef("Executor service for namespace: %s stopped!", es.namespace)
	return nil
}

func (es *executorServiceImpl) ProcessRequest(request interface{}) interface{} {
	//TODO Check finish logic
	logger.Critical("request : %v", request)
	logger.Critical("executor stauts: %v", es.status.getState())
	if es.status.getState() == running {
		if request != nil {
			switch r := request.(type) {
			case *common.RPCRequest:
				return es.handleJsonRequest(r)
			default:
				es.logger.Errorf("event not supported %v", r)
			}
		}
	}
	es.logger.Errorf("Process request error, namespace %s is not running now!", es.namespace)
	return nil
}

func (es *executorServiceImpl) handleJsonRequest(request *common.RPCRequest) *common.RPCResponse {
	return es.rpc.ProcessRequest(request)
}

func (es *executorServiceImpl) GetApis(namespace string) map[string]*hapi.API {
	//TODO need to add more APIS
	return map[string]*hapi.API{
		"block": {
			Svcname: "block",
			Version: "1.5",
			Service: hapi.NewPublicBlockAPI(namespace),
			Public:  true,
		},
		"tx":{
			Svcname: "tx",
			Version: "1,5",
			Service: hapi.NewDBTransactionAPI(namespace, es.conf),
			Public: true,
		},
		"account": {
			Svcname: "account",
			Version: "1.5",
			Service: hapi.NewPublicAccountExecutorAPI(namespace, es.conf),
			Public:  true,
		},
		"contract": {
			Svcname: "contract",
			Version: "1.5",
			Service: hapi.NewContarctExAPI(namespace, es.conf),
			Public:  true,
		},
		//"cert": {
		//	Svcname: "cert",
		//	Version: "1.5",
		//	Service: hapi.NewCertAPI(namespace, es.caManager),
		//	Public:  true,
		//},
		//"sub": {
		//	//TODO: Inplements the webSocket subscription
		//},
		"archive": {
			Svcname: "archive",
			Version: "1.5",
			Service: hapi.NewPublicArchiveAPI(namespace, es.conf),
		},
	}
}

<<<<<<< HEAD
func (es *executorServiceImpl) GetCAManager() *admittance.CAManager{
	//TODO: add CAManager to the struct.
	cm, err := admittance.NewCAManager(es.conf)
	if err != nil {
		es.logger.Error(err)
		panic("Cannot initialize the CAManager!")
	}
	es.caManager = cm
	return cm
}

func (es *executorServiceImpl) Name() string {
	return es.namespace
=======
func (es *executorServiceImpl) Name() string {
    return ""
>>>>>>> 78c36b4a
}<|MERGE_RESOLUTION|>--- conflicted
+++ resolved
@@ -10,12 +10,9 @@
 	"hyperchain/namespace/rpc"
 	"sync"
 	"hyperchain/common/client"
-<<<<<<< HEAD
 	"hyperchain/admittance"
-=======
     "hyperchain/core/ledger/chain"
     "hyperchain/service/executor/handler"
->>>>>>> 78c36b4a
 )
 
 type executorService interface {
@@ -158,8 +155,6 @@
 	executor.CreateInitBlock(es.conf)
 	es.executor = executor
 
-<<<<<<< HEAD
-=======
     h := handler.New(executor)
     service.AddHandler(h)
 
@@ -169,7 +164,6 @@
 	// 5. initialized status
 	es.status.setState(initialized)
 
->>>>>>> 78c36b4a
 	return nil
 }
 
@@ -211,23 +205,13 @@
 
     //es.executorApi = api.NewExecutorApi(es.executor, es.namespace)
 
-<<<<<<< HEAD
-	//// 3. establish connection
-	//err = es.service.Connect()
-	//if err != nil {
-	//	es.logger.Errorf("Establish connection for namespace %s error, %v", es.namespace, err)
-	//	return err
-	//}
-	//
-	//// 4. register the namespace
-	//err = es.service.Register(pb.FROM_EXECUTOR, &pb.RegisterMessage{
-	//	Namespace: es.namespace,
-	//})
-	//if err != nil {
-	//	es.logger.Errorf("Executor service register failed for namespace %s error, %v", es.namespace, err)
-	//	return err
-	//}
-=======
+	// 3. establish connection
+	err = es.service.Connect()
+	if err != nil {
+		es.logger.Errorf("Establish connection for namespace %s error, %v", es.namespace, err)
+		return err
+	}
+
 	// 4. register the executor service for namespace
 	err = es.service.Register(pb.FROM_EXECUTOR, &pb.RegisterMessage{
 		Namespace: es.namespace,
@@ -238,7 +222,6 @@
 	}
 
 	es.status.setState(running)
->>>>>>> 78c36b4a
 	return nil
 }
 
@@ -335,7 +318,7 @@
 	}
 }
 
-<<<<<<< HEAD
+
 func (es *executorServiceImpl) GetCAManager() *admittance.CAManager{
 	//TODO: add CAManager to the struct.
 	cm, err := admittance.NewCAManager(es.conf)
@@ -349,8 +332,4 @@
 
 func (es *executorServiceImpl) Name() string {
 	return es.namespace
-=======
-func (es *executorServiceImpl) Name() string {
-    return ""
->>>>>>> 78c36b4a
 }