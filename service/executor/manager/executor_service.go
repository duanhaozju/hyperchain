package manager

import (
	"github.com/op/go-logging"
	hapi "hyperchain/api"
	"hyperchain/common"
	pb "hyperchain/common/protos"
	"hyperchain/core/executor"
	"hyperchain/hyperdb"
	"hyperchain/namespace/rpc"
	"sync"
	"hyperchain/common/client"
	"hyperchain/admittance"
    "hyperchain/core/ledger/chain"
    "hyperchain/service/executor/handler"
)

type executorService interface {
	Start() error

	Stop() error

	// ProcessRequest process request under this namespace.
	ProcessRequest(request interface{}) interface{}

	// Name returns the name of current namespace.
	Name() string

	GetCAManager() *admittance.CAManager
}

type executorServiceImpl struct {
	// namespace
	namespace string
	// real executor object
	executor *executor.Executor
	// manager the connection with service
	service *client.ServiceClient
	// config
	conf *common.Config
	// logger
	logger *logging.Logger

	//executorApi *api.ExecutorApi

	status *Status

	rpc rpc.RequestProcessor

	caManager *admittance.CAManager
}

type EsState int

const (
	newed EsState = 1 << iota
	initialized
	running
	closed
)

// Status describes the dynamic state of current namespace.
type Status struct {
	lock  *sync.RWMutex
	state EsState
	desc  string
}

// setState sets the current namespace status, and update the description.
func (s *Status) setState(state EsState) {
	s.lock.Lock()
	defer s.lock.Unlock()
	s.state = state
	s.setDescription()
}

// getState returns the current namespace status.
func (s *Status) getState() EsState {
	s.lock.RLock()
	defer s.lock.RUnlock()
	state := s.state
	return state
}

// setDescription updates the current description by current state.
func (s *Status) setDescription() {
	switch s.state {
	case newed:
		s.desc = "newed"
	case initialized:
		s.desc = "initialized"
	case running:
		s.desc = "running"
	case closed:
		s.desc = "closed"
	default:
		s.desc = "Unknown state"
	}
}

func NewExecutorService(ns string, conf *common.Config) *executorServiceImpl {

	// init hyper logger for executor service
	conf.Set(common.NAMESPACE, ns)
	if err := common.InitHyperLogger(ns, conf); err != nil {
		return nil
	}

	// new status
	status := &Status{
		state: newed,
		desc:  "newed",
		lock:  new(sync.RWMutex),
	}

	return &executorServiceImpl{
		namespace: ns,
		conf:      conf,
		logger:    common.GetLogger(ns, "executor_service"),
		status:    status,
	}
}

func (es *executorServiceImpl) init() error {
	es.logger.Criticalf("Init executor service for namespace %s", es.namespace)

<<<<<<< HEAD
=======
	//adjust: adjust the init sequence to finish test.
	// 5. add jsonrpc processor
	//TODO: adjust back
	es.rpc = rpc.NewJsonRpcProcessorImpl(es.namespace, es.GetApis(es.namespace))

>>>>>>> 395223f3
	// 1. init DB for current executor service.
	err := chain.InitExecutorDBForNamespace(es.conf, es.namespace)
	if err != nil {
		es.logger.Errorf("Init db for namespace: %s error, %v", es.namespace, err)
		return err
	}

	// 2. initial service client
	service, err := client.New(es.conf.GetInt(common.INTERNAL_PORT), "127.0.0.1", client.EXECUTOR, es.namespace)
	if err != nil {
		es.logger.Errorf("Init service client for namespace %s error, %v", es.namespace, err)
		return err
	}
	es.service = service


	// 3. initial executor
	executor, err := executor.NewExecutor(es.namespace, es.conf, nil, nil, es.service)
	if err != nil {
		es.logger.Errorf("Init executor service for namespace %s error, %v", es.namespace, err)
		return err
	}
	executor.CreateInitBlock(es.conf)
	es.executor = executor

    h := handler.New(executor)
    service.AddHandler(h)

	// 4. add jsonrpc processor
	es.rpc = rpc.NewJsonRpcProcessorImpl(es.namespace, es.GetApis(es.namespace))
	es.rpc.Start()

	// 5. initialized status
	es.status.setState(initialized)

	return nil
}

func (es *executorServiceImpl) Start() error {
	es.logger.Noticef("Try to start executor service for namespace: %s", es.namespace)

	state := es.status.getState()
    if state < initialized {
        err := es.init()
        if err != nil {
            es.logger.Errorf("Executor service for namespace %s initialization failed %v", es.namespace, err)
            return err
        }
    }

    if es.status.getState() == running {
        es.logger.Errorf("Executor service for namespace %s is already running", es.namespace)
        return nil
    }

	// 1. start executor and service client
	//err = hyperdb.StartDatabase(es.conf, es.namespace)
	//if err != nil {
	//    es.logger.Errorf("Start database for namespace %s error, %v", es.namespace, err)
	//    return err
	//}
	//es.logger.Noticef("start db for namespace: %s successful", es.namespace)

	// 2. start executor
	err := es.executor.Start()
	if err != nil {
		es.logger.Errorf("Start executor for namespace %s error, %v", es.namespace, err)
		return err
	}

	//append: to satisfy apiserver tests.
	es.status.setState(running)

    //es.executorApi = api.NewExecutorApi(es.executor, es.namespace)

	// 3. establish connection
	err = es.service.Connect()
	if err != nil {
		es.logger.Errorf("Establish connection for namespace %s error, %v", es.namespace, err)
		return err
	}

	err = es.service.Register(pb.FROM_EXECUTOR, &pb.RegisterMessage{
		Namespace: es.namespace,
	})
	if err != nil {
		es.logger.Errorf("Executor service register failed for namespace %s error, %v", es.namespace, err)
		return err
	}

	es.status.setState(running)

	// 8. start rpc processor
	if err = es.rpc.Start(); err != nil {
		return err
	}

	return nil

}

func (es *executorServiceImpl) Stop() error {
	es.logger.Noticef("try to stop namespace: %s", es.namespace)
    state := es.status.getState()
    if state != running {
        es.logger.Criticalf("Executor service for namespace: %s not running now, need not to stop", es.namespace)
        return nil
    }

	// 1. stop executor.
	err := es.executor.Stop()
	if err != nil {
		es.logger.Errorf("Stop executor for namespace %s error, %v", es.namespace, err)
		return err
	}

	// 2. close related database.
	err = hyperdb.StopDatabase(es.namespace)
	if err != nil {
		es.logger.Errorf("Stop database for namespace %s error, %v", es.namespace, err)
		return err
	}

	es.status.setState(closed)
	es.logger.Noticef("Executor service for namespace: %s stopped!", es.namespace)
	return nil
}

func (es *executorServiceImpl) ProcessRequest(request interface{}) interface{} {
	//TODO Check finish logic
	logger.Critical("request : %v", request)
	logger.Critical("executor stauts: %v", es.status.getState())
	if es.status.getState() == running {
		if request != nil {
			switch r := request.(type) {
			case *common.RPCRequest:
				return es.handleJsonRequest(r)
			default:
				es.logger.Errorf("event not supported %v", r)
			}
		}
	}
	es.logger.Errorf("Process request error, namespace %s is not running now!", es.namespace)
	return nil
}

func (es *executorServiceImpl) handleJsonRequest(request *common.RPCRequest) *common.RPCResponse {
	return es.rpc.ProcessRequest(request)
}

func (es *executorServiceImpl) GetApis(namespace string) map[string]*hapi.API {
	//TODO need to add more APIS
	return map[string]*hapi.API{
		"block": {
			Svcname: "block",
			Version: "1.5",
			Service: hapi.NewPublicBlockAPI(namespace),
			Public:  true,
		},
		"txdb":{
			Svcname: "txdb",
			Version: "1,5",
			Service: hapi.NewDBTransactionAPI(namespace, es.conf),
			Public: true,
		},
		"accountdb": {
			Svcname: "accountdb",
			Version: "1.5",
			Service: hapi.NewPublicAccountExecutorAPI(namespace, es.conf),
			Public:  true,
		},
		"contractExe": {
			Svcname: "contractExe",
			Version: "1.5",
			Service: hapi.NewContarctExAPI(namespace, es.conf),
			Public:  true,
		},
		//"cert": {
		//	Svcname: "cert",
		//	Version: "1.5",
		//	Service: hapi.NewCertAPI(namespace, es.caManager),
		//	Public:  true,
		//},
		//"sub": {
		//	//TODO: Inplements the webSocket subscription
		//},
		"archive": {
			Svcname: "archive",
			Version: "1.5",
			Service: hapi.NewPublicArchiveAPI(namespace, es.conf),
		},
		//TODO: implements cert API for module2
	}
}


func (es *executorServiceImpl) GetCAManager() *admittance.CAManager{
	//TODO: add CAManager to the struct.
	cm, err := admittance.NewCAManager(es.conf)
	if err != nil {
		es.logger.Error(err)
		panic("Cannot initialize the CAManager!")
	}
	es.caManager = cm
	return cm
}

func (es *executorServiceImpl) Name() string {
	return es.namespace
}<|MERGE_RESOLUTION|>--- conflicted
+++ resolved
@@ -124,14 +124,11 @@
 func (es *executorServiceImpl) init() error {
 	es.logger.Criticalf("Init executor service for namespace %s", es.namespace)
 
-<<<<<<< HEAD
-=======
 	//adjust: adjust the init sequence to finish test.
 	// 5. add jsonrpc processor
 	//TODO: adjust back
 	es.rpc = rpc.NewJsonRpcProcessorImpl(es.namespace, es.GetApis(es.namespace))
 
->>>>>>> 395223f3
 	// 1. init DB for current executor service.
 	err := chain.InitExecutorDBForNamespace(es.conf, es.namespace)
 	if err != nil {
@@ -162,7 +159,6 @@
 
 	// 4. add jsonrpc processor
 	es.rpc = rpc.NewJsonRpcProcessorImpl(es.namespace, es.GetApis(es.namespace))
-	es.rpc.Start()
 
 	// 5. initialized status
 	es.status.setState(initialized)
