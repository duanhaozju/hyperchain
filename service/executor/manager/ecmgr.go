--- conflicted
+++ resolved
@@ -2,17 +2,10 @@
 
 import (
 	"hyperchain/common"
-	"hyperchain/core/executor"
-    "hyperchain/common/service"
     "io/ioutil"
     "errors"
     "github.com/op/go-logging"
     "hyperchain/namespace"
-<<<<<<< HEAD
-=======
-    "hyperchain/service/executor/handler"
-    pb "hyperchain/common/protos"
->>>>>>> 76e3dce2
 )
 
 var logger *logging.Logger
@@ -44,10 +37,9 @@
 	restartEm chan bool
 }
 
-
 func newExecutorManager(conf *common.Config, stopEm chan bool, restartEm chan bool) *ecManagerImpl {
 	em := &ecManagerImpl{
-		services:  make(map[string]*executorService),
+		services:  make(map[string]executorService),
         jvmManager:  namespace.NewJvmManager(conf),
         conf:        conf,
 		stopEm:      stopEm,
@@ -81,34 +73,13 @@
             if !start {
                 continue
             }
+            // start each executor service
             service := NewExecutorService(name, em.conf)
             err := service.Start()
             if err != nil {
                 logger.Error(err)
             }
-<<<<<<< HEAD
             em.services[name] = service
-=======
-			//establish connection
-            err = s.Connect()
-            if err != nil {
-                logger.Error("service Connect failed")
-            }
-			//register the namespace
-            err = s.Register(service.EXECUTOR, &pb.RegisterMessage{
-                Namespace: name,
-            })
-            if err != nil{
-                logger.Error("service Register failed")
-            }
-
-            // Add executor handler
-            h := handler.New(exec)
-            s.AddHandler(h)
-
-            em.services[name] = s
-
->>>>>>> 76e3dce2
         } else {
             logger.Errorf("Invalid folder %v", d)
         }
