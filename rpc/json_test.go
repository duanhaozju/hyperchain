--- conflicted
+++ resolved
@@ -3,27 +3,24 @@
 import (
 	"bufio"
 	"bytes"
+	"crypto/ecdsa"
+	"crypto/rand"
+	"crypto/sha256"
+	"encoding/asn1"
 	"encoding/json"
 	"fmt"
+	"github.com/hyperchain/hyperchain/admittance"
+	"github.com/hyperchain/hyperchain/common"
+	"github.com/hyperchain/hyperchain/crypto/primitives"
+	"github.com/hyperchain/hyperchain/hyperdb"
+	nsmock "github.com/hyperchain/hyperchain/namespace/mocks"
 	"github.com/stretchr/testify/assert"
+	"io/ioutil"
+	"math/big"
 	"net/http"
+	"os"
 	"strconv"
 	"testing"
-<<<<<<< HEAD
-=======
-	"io/ioutil"
-	"github.com/hyperchain/hyperchain/crypto/primitives"
-	nsmock "github.com/hyperchain/hyperchain/namespace/mocks"
-	"github.com/hyperchain/hyperchain/common"
-	"github.com/hyperchain/hyperchain/admittance"
-	"crypto/ecdsa"
-	"encoding/asn1"
-	"crypto/rand"
-	"math/big"
-	"crypto/sha256"
-	"github.com/hyperchain/hyperchain/hyperdb"
-	"os"
->>>>>>> d82b99da
 )
 
 func initCodec(request string) ServerCodec {
@@ -105,12 +102,12 @@
 	codec := initCodec(`{"jsonrpc": "2.0", "method": "test_subscribe", "params": [], "id": 1, "namespace":"global"}`)
 	defer codec.Close()
 
-	_, _, err := codec.ReadRawRequest(OptionMethodInvocation|OptionSubscriptions)
+	_, _, err := codec.ReadRawRequest(OptionMethodInvocation | OptionSubscriptions)
 	ast.NotNil(err, "should happen error, because there is no specified event name in params")
 
 	// send a subscribe request with event name
 	codec = initCodec(`{"jsonrpc": "2.0", "method": "test_subscribe", "params": ["block"], "id": 1, "namespace":"global"}`)
-	requests, isBatch, err := codec.ReadRawRequest(OptionMethodInvocation|OptionSubscriptions)
+	requests, isBatch, err := codec.ReadRawRequest(OptionMethodInvocation | OptionSubscriptions)
 	if err != nil {
 		t.Fatalf("ReadRawRequest error: %v", err)
 	}
@@ -124,7 +121,7 @@
 
 	// send a unsubscribe request without params
 	codec = initCodec(`{"jsonrpc": "2.0", "method": "test_unsubscribe", "params": [], "id": 1, "namespace":"global"}`)
-	requests, isBatch, err = codec.ReadRawRequest(OptionMethodInvocation|OptionSubscriptions)
+	requests, isBatch, err = codec.ReadRawRequest(OptionMethodInvocation | OptionSubscriptions)
 	if err != nil {
 		t.Fatalf("ReadRawRequest error: %v", err)
 	}
@@ -190,7 +187,7 @@
 		t.Fatalf("NewCAManager error: %v", err)
 	}
 	mockNSMgr := &nsmock.MockNSMgr{}
-	mockNs    := &nsmock.MockNS{}
+	mockNs := &nsmock.MockNS{}
 
 	mockNSMgr.On("GetNamespaceByName", "").Return(mockNs)
 	mockNs.On("GetCAManager").Return(camsgr)
@@ -245,7 +242,7 @@
 		t.Fatalf("cannot convert type interface{} to *JSONResponse")
 	}
 
-	invalidParamErr := &common.InvalidParamsError{Message:"invalid params"}
+	invalidParamErr := &common.InvalidParamsError{Message: "invalid params"}
 
 	errResp := codec.CreateErrorResponse(1, common.DEFAULT_NAMESPACE, invalidParamErr)
 	if response, ok := errResp.(*JSONResponse); ok {
@@ -307,4 +304,4 @@
 	}
 
 	return raw, nil
-}
+}