--- conflicted
+++ resolved
@@ -5,13 +5,8 @@
 	"errors"
 	"fmt"
 	"github.com/gorilla/websocket"
-<<<<<<< HEAD
-	"hyperchain/common"
-	"hyperchain/common/interface"
-=======
 	"github.com/hyperchain/hyperchain/common"
 	"github.com/hyperchain/hyperchain/namespace"
->>>>>>> d82b99da
 	"io"
 	"net"
 	"net/http"
@@ -24,16 +19,19 @@
 	WriteBufferSize = 1024 * 256
 )
 
+var (
+	wsS internalRPCServer
+)
+
 type wsServerImpl struct {
-	nsMgrProcessor intfc.NsMgrProcessor
-	port           int
-	config         *common.Config
+	nr     namespace.NamespaceManager
+	port   int
+	config *common.Config
 
 	wsConns    map[*websocket.Conn]*Notifier
 	wsConnsMux sync.Mutex
 	wsHandler  *Server
 	wsListener net.Listener
-	forExe     bool
 }
 
 type httpReadWriteCloser struct {
@@ -42,26 +40,16 @@
 }
 
 // GetWSServer creates and returns a new wsServerImpl instance implements internalRPCServer interface.
-func GetWSServer(nsMgrProcessor intfc.NsMgrProcessor, config *common.Config, is_executor bool) internalRPCServer {
-	if !config.GetBool(common.EXECUTOR_EMBEDDED) && is_executor {
-		wsS := &wsServerImpl{
-			nsMgrProcessor: nsMgrProcessor,
-			wsConns:        make(map[*websocket.Conn]*Notifier),
-			port:           config.GetInt(common.WEBSOCKET_PORT_EXECUTOR),
-			config:         config,
-			forExe:         is_executor,
-		}
-		return wsS
-	} else {
-		wsS := &wsServerImpl{
-			nsMgrProcessor: nsMgrProcessor,
-			wsConns:        make(map[*websocket.Conn]*Notifier),
-			port:           config.GetInt(common.WEBSOCKET_PORT),
-			config:         config,
-			forExe:         is_executor,
-		}
-		return wsS
-	}
+func GetWSServer(nr namespace.NamespaceManager, config *common.Config) internalRPCServer {
+	if wsS == nil {
+		wsS = &wsServerImpl{
+			nr:      nr,
+			wsConns: make(map[*websocket.Conn]*Notifier),
+			port:    config.GetInt(common.WEBSOCKET_PORT),
+			config:  config,
+		}
+	}
+	return wsS
 }
 
 // start starts the websocket RPC endpoint.
@@ -74,7 +62,7 @@
 	)
 
 	// start websocket listener
-	handler := NewServer(wssi.nsMgrProcessor, wssi.config, wssi.forExe)
+	handler := NewServer(wssi.nr, wssi.config)
 	if listener, err = net.Listen("tcp", fmt.Sprintf(":%d", wssi.port)); err != nil {
 		return err
 	}
@@ -191,7 +179,7 @@
 				break
 			}
 
-			codec := NewJSONCodec(&httpReadWriteCloser{nr, nw}, r, srv.nsMgrProcessor, conn)
+			codec := NewJSONCodec(&httpReadWriteCloser{nr, nw}, r, srv.namespaceMgr, conn)
 			notifier.codec = codec
 			srv.ServeCodec(codec, OptionMethodInvocation|OptionSubscriptions, ctx)
 		}
