<<<<<<< HEAD
10.105.78.88
10.105.72.247
10.105.122.99
=======
10.105.122.32
10.105.79.193
10.105.123.48
>>>>>>> 5c9ce96c
please leave this line to ensure the script could run correctly<|MERGE_RESOLUTION|>--- conflicted
+++ resolved
@@ -1,10 +1,4 @@
-<<<<<<< HEAD
-10.105.78.88
-10.105.72.247
-10.105.122.99
-=======
 10.105.122.32
 10.105.79.193
 10.105.123.48
->>>>>>> 5c9ce96c
 please leave this line to ensure the script could run correctly