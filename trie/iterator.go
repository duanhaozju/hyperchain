--- conflicted
+++ resolved
@@ -5,17 +5,8 @@
 	"fmt"
 
 	"hyperchain/common"
-<<<<<<< HEAD
-	"hyperchain/logger"
-	"hyperchain/logger/glog"
-	"github.com/op/go-logging"
-=======
->>>>>>> 622f9b23
 )
-var log *logging.Logger // package-level logger
-func init() {
-	log = logging.MustGetLogger("trie")
-}
+
 // Iterator is a key-value trie iterator to traverse the data contents.
 type Iterator struct {
 	trie *Trie
