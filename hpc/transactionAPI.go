--- conflicted
+++ resolved
@@ -51,13 +51,8 @@
 	Timestamp int64                 `json:"timestamp"`
 	//Nonce    *jsonrpc.HexNumber  `json:"nonce"`
 	// --- test -----
-<<<<<<< HEAD
 	PrivKey string  `json:"privKey"`
 	Request *Number `json:"request"`
-=======
-	PrivKey   string `json:"privKey"`
-	Request   *Number `json:"request"`
->>>>>>> c8e590c9
 }
 
 type TransactionResult struct {
@@ -92,11 +87,7 @@
 	return &PublicTransactionAPI{
 		eventMux: eventMux,
 		pm:       pm,
-<<<<<<< HEAD
 		db:       hyperDb,
-=======
-		db:          hyperDb,
->>>>>>> c8e590c9
 	}
 }
 
@@ -150,7 +141,6 @@
 	}
 
 	//tx = types.NewTransaction(realArgs.From[:], (*realArgs.To)[:], value, common.FromHex(args.Signature))
-<<<<<<< HEAD
 	tx = types.NewTransaction(realArgs.From[:], (*realArgs.To)[:], value)
 
 	if args.Request != nil {
@@ -158,13 +148,6 @@
 		// ** For Dashboard Test **
 		for i := 0; i < (*args.Request).ToInt(); i++ {
 			tx.Timestamp = time.Now().UnixNano()
-=======
-	tx = types.NewTransaction(realArgs.From[:], (*realArgs.To)[:], value, realArgs.Timestamp)
-
-	if args.Request != nil {
-
-		// ** For Hyperboard Test **
-		for i := 0; i < (*args.Request).ToInt(); i++ {
 			// ################################# 测试代码 START ####################################### // (用不同的value代替之前不同的timestamp以标志不同的transaction)
 			txValue := types.NewTransactionValue(realArgs.GasPrice.ToInt64(), realArgs.Gas.ToInt64(), v, nil)
 
@@ -176,7 +159,6 @@
 			tx.Value = value
 			v++
 			// ################################# 测试代码 END ####################################### //
->>>>>>> c8e590c9
 			tx.Id = uint64(tran.pm.Peermanager.GetNodeId())
 
 			if realArgs.PrivKey == "" {
@@ -250,7 +232,6 @@
 
 		// ** For Hyperchain Test **
 		log.Infof("############# %d: start send request#############", time.Now().Unix())
-<<<<<<< HEAD
 		// start := time.Now().Unix()
 		// end:=start+230400
 
@@ -302,94 +283,6 @@
 			//go manager.GetEventObject().Post(event.NewTxEvent{Payload: txBytes})
 		} else {
 			log.Warning("manager is Nil")
-=======
-		start := time.Now().Unix()
-		//end:=start+1
-		end := start + DURATION
-
-		for start := start; start < end; start = time.Now().Unix() {
-			for i := 0; i < COUNT; i++ {
-				// ################################# 测试代码 START ####################################### // (用不同的value代替之前不同的timestamp以标志不同的transaction)
-				txValue := types.NewTransactionValue(realArgs.GasPrice.ToInt64(), realArgs.Gas.ToInt64(), v, nil)
-
-				value, err := proto.Marshal(txValue)
-
-				if err != nil {
-					return common.Hash{}, err
-				}
-				tx.Value = value
-				v++
-				// ################################## 测试代码 END ####################################### //
-				tx.Id = uint64(tran.pm.Peermanager.GetNodeId())
-
-				if realArgs.PrivKey == "" {
-					// For Hyperchain test
-
-					// TODO replace password with test value
-					signature, err := tran.pm.AccountManager.Sign(common.BytesToAddress(tx.From), tx.SighHash(kec256Hash).Bytes())
-					if err != nil {
-						log.Errorf("Sign(tx) error :%v", err)
-					}
-					tx.Signature = signature
-				} else {
-					// For Hyperboard test
-
-					key, err := hex.DecodeString(args.PrivKey)
-					if err != nil {
-						return common.Hash{}, err
-					}
-					pri := crypto.ToECDSA(key)
-
-					hash := tx.SighHash(kec256Hash).Bytes()
-					sig, err := encryption.Sign(hash, pri)
-					if err != nil {
-						return common.Hash{}, err
-					}
-
-					tx.Signature = sig
-				}
-
-				tx.TransactionHash = tx.BuildHash().Bytes()
-				// Unsign Test
-				if !tx.ValidateSign(tran.pm.AccountManager.Encryption, kec256Hash) {
-					log.Error("invalid signature")
-					// 不要返回，因为要将失效交易存到db中
-					//return common.Hash{}, errors.New("invalid signature")
-				}
-
-				txBytes, err := proto.Marshal(tx)
-				if err != nil {
-					log.Errorf("proto.Marshal(tx) error: %v", err)
-				}
-				if manager.GetEventObject() != nil {
-					go tran.eventMux.Post(event.NewTxEvent{Payload: txBytes})
-					//go manager.GetEventObject().Post(event.NewTxEvent{Payload: txBytes})
-				} else {
-					log.Warning("manager is Nil")
-				}
-
-				start_getErr := time.Now().Unix()
-				end_getErr := start_getErr + TIMEOUT
-				var errMsg string
-				for start_getErr := start_getErr; start_getErr < end_getErr; start_getErr = time.Now().Unix() {
-					errType, _ := core.GetInvaildTxErrType(tran.db, tx.GetTransactionHash().Bytes());
-
-					if errType != -1 {
-						errMsg = errType.String()
-						break;
-					} else if rept := core.GetReceipt(tx.GetTransactionHash()); rept != nil {
-						break
-					}
-
-				}
-				if start_getErr != end_getErr && errMsg != "" {
-					return common.Hash{}, errors.New(errMsg)
-				} else if start_getErr == end_getErr {
-					return common.Hash{}, errors.New("Sending return timeout,may be something wrong.")
-				}
-			}
-			time.Sleep(SLEEPTIME * time.Millisecond)
->>>>>>> c8e590c9
 		}
 		// 	}
 		// 	time.Sleep(300 * time.Millisecond)
@@ -429,8 +322,7 @@
 
 	for _, tx := range txs {
 		if ts, err := outputTransaction(tx, tran.db); err != nil {
-<<<<<<< HEAD
-=======
+
 			return nil, err
 		} else {
 			transactions = append(transactions, ts)
@@ -455,7 +347,6 @@
 	for _, red := range reds {
 		log.Notice(red.Tx.TransactionHash)
 		if ts, err := outputTransaction(red, tran.db); err != nil {
->>>>>>> c8e590c9
 			return nil, err
 		} else {
 			transactions = append(transactions, ts)
@@ -600,21 +491,7 @@
 		return nil, err
 	}
 
-<<<<<<< HEAD
-	return &TransactionResult{
-		Hash:        txHash,
-		BlockNumber: NewUint64ToNumber(bn),
-		BlockHash:   common.BytesToHash(blk.BlockHash),
-		TxIndex:     NewInt64ToNumber(txIndex),
-		From:        common.BytesToAddress(tx.From),
-		To:          common.BytesToAddress(tx.To),
-		Amount:      NewInt64ToNumber(txValue.Amount),
-		Gas:         NewInt64ToNumber(txValue.GasLimit),
-		GasPrice:    NewInt64ToNumber(txValue.Price),
-		Timestamp:   time.Unix(tx.Timestamp/int64(time.Second), 0).Format("2006-01-02 15:04:05"),
-		ExecuteTime: NewInt64ToNumber((blk.WriteTime - tx.Timestamp) / int64(time.Millisecond)),
-	}, nil
-=======
+
 	txRes := &TransactionResult{
 		Hash:                txHash,
 		BlockNumber:        NewUint64ToNumber(bn),
@@ -638,5 +515,4 @@
 	}
 
 	return txRes, nil
->>>>>>> c8e590c9
 }