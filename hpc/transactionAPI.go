--- conflicted
+++ resolved
@@ -103,25 +103,16 @@
 		args.GasPrice = NewInt64ToNumber(defaustGasPrice)
 	}
 	if(args.From.Hex()==(common.Address{}).Hex()){
-<<<<<<< HEAD
-		return SendTxArgs{},errors.New("address 'from' is invalid")
-=======
 		return SendTxArgs{}, errors.New("address 'from' is invalid")
->>>>>>> ab6a163e
 	}
 	if (txType == 0 || txType == 2) && args.To == nil {
 		return SendTxArgs{}, errors.New("address 'to' is invalid")
 	}
-<<<<<<< HEAD
-	if args.Timestamp == 0 || time.Now().UnixNano() < args.Timestamp {
-		return SendTxArgs{}, errors.New("timestamp is invalid")
-=======
 	if args.Timestamp == 0 || (5*int64(time.Second)+time.Now().UnixNano()) < args.Timestamp {
 		return SendTxArgs{}, errors.New("'timestamp' is invalid")
 	}
 	if args.Signature == "" {
 		return SendTxArgs{}, errors.New("'signature' is null")
->>>>>>> ab6a163e
 	}
 	return args, nil
 }
@@ -165,33 +156,14 @@
 	//tx = types.NewTransaction(realArgs.From[:], (*realArgs.To)[:], value, common.FromHex(args.Signature))
 	tx = types.NewTransaction(realArgs.From[:], (*realArgs.To)[:], value, realArgs.Timestamp)
 	tx.Id = uint64(tran.pm.Peermanager.GetNodeId())
-<<<<<<< HEAD
-=======
 	tx.Signature = common.FromHex(realArgs.Signature)
 	tx.TransactionHash = tx.BuildHash().Bytes()
->>>>>>> ab6a163e
 
 	if args.Request != nil {
 
 		// ** For Hyperboard Test **
 
 		for i := 0; i < (*args.Request).ToInt(); i++ {
-<<<<<<< HEAD
-
-			if realArgs.Signature == "" {
-				if signature, err := tran.pm.AccountManager.Sign(common.BytesToAddress(tx.From), tx.SighHash(kec256Hash).Bytes()); err != nil {
-					log.Errorf("Sign(tx) error :%v", err)
-					return common.Hash{}, err
-				} else {
-					tx.Signature = signature
-				}
-			} else {
-				tx.Signature = common.FromHex(realArgs.Signature)
-			}
-
-			tx.TransactionHash = tx.BuildHash().Bytes()
-=======
->>>>>>> ab6a163e
 
 			// Unsign Test
 			if !tx.ValidateSign(tran.pm.AccountManager.Encryption, kec256Hash) {
@@ -222,21 +194,6 @@
 		//
 		//for start := start; start < end; start = time.Now().Unix() {
 		//	for i := 0; i < 100; i++ {
-<<<<<<< HEAD
-				if realArgs.Signature == "" {
-					if signature, err := tran.pm.AccountManager.Sign(common.BytesToAddress(tx.From), tx.SighHash(kec256Hash).Bytes()); err != nil {
-						log.Errorf("Sign(tx) error :%v", err)
-						return common.Hash{}, err
-					} else {
-						tx.Signature = signature
-					}
-				} else {
-					tx.Signature = common.FromHex(realArgs.Signature)
-				}
-
-				tx.TransactionHash = tx.BuildHash().Bytes()
-=======
->>>>>>> ab6a163e
 
 				// Unsign Test
 				if !tx.ValidateSign(tran.pm.AccountManager.Encryption, kec256Hash) {
