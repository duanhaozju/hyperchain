--- conflicted
+++ resolved
@@ -201,7 +201,6 @@
 	//go manager.GetEventObject().Post(event.NewTxEvent{Payload: txBytes})
 	log.Infof("############# %d: start send request#############", time.Now().Unix())
 	start := time.Now().Unix()
-<<<<<<< HEAD
 	end := start + 60
 	//end:=start+500
 
@@ -223,25 +222,6 @@
 				return common.Hash{}, errors.New("invalid signature")
 			}
 
-=======
-	end := start + 6
-	//end:=start+500
-
-	for start := start; start < end; start = time.Now().Unix() {
-		for i := 0; i < 10; i++ {
-			tx.TimeStamp = time.Now().UnixNano()
-
-			// calculate signature
-			/*keydir := "./keystore/"
-				encryption := crypto.NewEcdsaEncrypto("ecdsa")
-				am := accounts.NewAccountManager(keydir, encryption)
-				// TODO replace password with test value
-				signature, err := am.SignWithPassphrase(common.BytesToAddress(tx.From), tx.SighHash(kec256Hash).Bytes(), "123")
-				if err != nil {
-					log.Errorf("Sign(tx) error :%v", err)
-				}
-				tx.Signature = signature*/
->>>>>>> 58d00bb1
 			txBytes, err := proto.Marshal(tx)
 			if err != nil {
 				log.Errorf("proto.Marshal(tx) error: %v", err)
@@ -287,11 +267,7 @@
 		fmt.Println("Message", receipt.Message)
 		fmt.Println("Log", receipt.Logs)
 	*/
-<<<<<<< HEAD
-	return tx.GetTransactionHash(), nil
-=======
 	return tx.BuildHash(), nil
->>>>>>> 58d00bb1
 
 	//} else {
 	//	return common.Hash{}, errors.New("account don't unlock")
@@ -299,133 +275,97 @@
 	//}
 }
 
-// SendTransactionOrContract deploy contract
-func (tran *PublicTransactionAPI) SendTransactionOrContract(args SendTxArgs) (common.Hash, error) {
-
-	var tx *types.Transaction
-	var found bool
-
-	realArgs := prepareExcute(args)
-
-	payload := common.FromHex(realArgs.Payload)
-
-	txValue := types.NewTransactionValue(realArgs.GasPrice.ToInt64(), realArgs.Gas.ToInt64(), realArgs.Value.ToInt64(), payload)
-
-	value, err := proto.Marshal(txValue)
-
-	if err != nil {
-		return common.Hash{}, err
-	}
-
-	if args.To == nil {
-
-		// 部署合约
-		tx = types.NewTransaction(realArgs.From[:], nil, value)
-
-	} else {
-
-		// 调用合约或者普通交易(普通交易还需要加检查余额)
-		tx = types.NewTransaction(realArgs.From[:], (*realArgs.To)[:], value)
-	}
-
-	// TODO just for test
-	tx.TransactionHash = tx.GetTransactionHash().Bytes()
-
-	if tran.pm == nil {
-
-		// Test environment
-		found = true
-	} else {
-
-		// Development environment
-		am := tran.pm.AccountManager
-		_, found = am.Unlocked[args.From]
-
-		// TODO replace password with test value
-		/*
-			signature, err := am.SignWithPassphrase(common.BytesToAddress(tx.From), tx.SighHash(kec256Hash).Bytes(), "123")
-			if err != nil {
-				log.Errorf("Sign(tx) error :%v", err)
-			}
-			tx.Signature = signature
-		*/
-	}
-	//am := tran.pm.AccountManager
-
-	if found == true {
-		log.Infof("############# %d: start send request#############", time.Now().Unix())
-		start := time.Now().Unix()
-		end := start + 90
-		for start := start; start < end; start = time.Now().Unix() {
-			for i := 0; i < 80; i++ {
-				tx.Timestamp = time.Now().UnixNano()
-				txBytes, err := proto.Marshal(tx)
-				if err != nil {
-					log.Errorf("proto.Marshal(tx) error: %v", err)
-				}
-				if manager.GetEventObject() != nil {
-					go tran.eventMux.Post(event.NewTxEvent{Payload: txBytes})
-					//go manager.GetEventObject().Post(event.NewTxEvent{Payload: txBytes})
-				} else {
-					log.Warning("manager is Nil")
-				}
-			}
-
-			time.Sleep(85 * time.Millisecond)
-		}
-		return tx.GetTransactionHash(), nil
-
-	} else {
-		return common.Hash{}, errors.New("account don't unlock")
-	}
-	/*if found == true {
-		log.Infof("############# %d: start send request#############", time.Now().Unix())
-		tx.TimeStamp = time.Now().UnixNano()
-
-		txBytes, err := proto.Marshal(tx)
-		if err != nil {
-			log.Errorf("proto.Marshal(tx) error: %v", err)
-		}
-		if manager.GetEventObject() != nil {
-			go tran.eventMux.Post(event.NewTxEvent{Payload: txBytes})
-		} else {
-			log.Warning("manager is Nil")
-		}
-
-		log.Infof("############# %d: end send request#############", time.Now().Unix())
-	} else {
-		return common.Hash{}, errors.New("account don't unlock")
-	}
-
-	time.Sleep(2000 * time.Millisecond)*/
-	/*
-		receipt := core.GetReceipt(tx.BuildHash())
-		fmt.Println("GasUsed", receipt.GasUsed)
-		fmt.Println("PostState", receipt.PostState)
-		fmt.Println("ContractAddress", receipt.ContractAddress)
-		fmt.Println("CumulativeGasUsed", receipt.CumulativeGasUsed)
-		fmt.Println("Ret", receipt.Ret)
-		fmt.Println("TxHash", receipt.TxHash)
-		fmt.Println("Status", receipt.Status)
-		fmt.Println("Message", receipt.Message)
-		fmt.Println("Log", receipt.Logs)
-	*/
-	return tx.GetTransactionHash(), nil
-}
-
-/*type CompileCode struct {
-	Abi []string
-	Bin []string
-}*/
-
-// ComplieContract complies contract to ABI ---------------- (该方法已移到 contractAPI.go 中, 后期不再使用这里)
-func (tran *PublicTransactionAPI) ComplieContract(ct string) (*CompileCode, error) {
-
-	abi, bin, err := compiler.CompileSourcefile(ct)
-
-	if err != nil {
-		return nil, err
-	}
+// ---------------- (该方法已移到 contractAPI.go 中, 不再使用这里)
+// SendTransactionOrContract deploy contract or invoke contranct.
+//func (tran *PublicTransactionAPI) SendTransactionOrContract(args SendTxArgs) (common.Hash, error) {
+//
+//	var tx *types.Transaction
+//	var found bool
+//
+//	realArgs := prepareExcute(args)
+//
+//	payload := common.FromHex(realArgs.Payload)
+//
+//	txValue := types.NewTransactionValue(realArgs.GasPrice.ToInt64(),realArgs.Gas.ToInt64(),realArgs.Value.ToInt64(),payload)
+//
+//	value, err := proto.Marshal(txValue)
+//
+//	if err != nil {
+//		return common.Hash{}, err
+//	}
+//
+//	if args.To == nil {
+//
+//		// 部署合约
+//		//tx = types.NewTransaction(realArgs.From[:], nil, value, []byte(args.Signature))
+//		tx = types.NewTransaction(realArgs.From[:], nil, value)
+//
+//	} else {
+//
+//		// 调用合约或者普通交易(普通交易还需要加检查余额)
+//		//tx = types.NewTransaction(realArgs.From[:], (*realArgs.To)[:], value, []byte(args.Signature))
+//		tx = types.NewTransaction(realArgs.From[:], (*realArgs.To)[:], value)
+//	}
+//
+//	if tran.pm == nil {
+//
+//		// Test environment
+//		found = true
+//	} else {
+//
+//		// Development environment
+//		am := tran.pm.AccountManager
+//		_, found = am.Unlocked[args.From]
+//
+//		//// TODO replace password with test value
+//		//signature, err := am.SignWithPassphrase(common.BytesToAddress(tx.From), tx.SighHash(kec256Hash).Bytes(), "123")
+//		//if err != nil {
+//		//	log.Errorf("Sign(tx) error :%v", err)
+//		//}
+//		//tx.Signature = signature
+//
+//	}
+//	//am := tran.pm.AccountManager
+//
+//	if found == true {
+//		log.Infof("############# %d: start send request#############", time.Now().Unix())
+//		tx.TimeStamp = time.Now().UnixNano()
+//
+//		txBytes, err := proto.Marshal(tx)
+//		if err != nil {
+//			log.Errorf("proto.Marshal(tx) error: %v", err)
+//		}
+//		if manager.GetEventObject() != nil {
+//			go tran.eventMux.Post(event.NewTxEvent{Payload: txBytes})
+//		} else {
+//			log.Warning("manager is Nil")
+//		}
+//
+//		log.Infof("############# %d: end send request#############", time.Now().Unix())
+//	} else {
+//		return common.Hash{}, errors.New("account don't unlock")
+//	}
+//
+//	time.Sleep(2000 * time.Millisecond)
+//	/*
+//		receipt := core.GetReceipt(tx.BuildHash())
+//		fmt.Println("GasUsed", receipt.GasUsed)
+//		fmt.Println("PostState", receipt.PostState)
+//		fmt.Println("ContractAddress", receipt.ContractAddress)
+//		fmt.Println("CumulativeGasUsed", receipt.CumulativeGasUsed)
+//		fmt.Println("Ret", receipt.Ret)
+//		fmt.Println("TxHash", receipt.TxHash)
+//		fmt.Println("Status", receipt.Status)
+//		fmt.Println("Message", receipt.Message)
+//		fmt.Println("Log", receipt.Logs)
+//	*/
+//	return tx.BuildHash(), nil
+//}
+
+//type CompileCode struct {
+//	Abi []string
+//	Bin []string
+//}
 
 	return &CompileCode{
 		Abi: abi,
@@ -433,17 +373,16 @@
 	}, nil
 }
 
-<<<<<<< HEAD
 func outputTransaction(tx *types.Transaction) (*TransactionResult, error) {
 
 	var txValue types.TransactionValue
 	var bh common.Hash
-	var bn, txIndex uint64
+	var bn , txIndex uint64
 	var blk *types.Block
 
 	txHash := tx.GetTransactionHash()
 
-	if err := proto.Unmarshal(tx.Value, &txValue); err != nil {
+	if err := proto.Unmarshal(tx.Value,&txValue); err != nil {
 		log.Errorf("%v", err)
 		return nil, err
 	}
@@ -454,28 +393,26 @@
 	} else {
 		bh, bn, txIndex = core.GetTxWithBlock(db, txHash[:])
 
-		if blk, err = core.GetBlockByNumber(db, bn); err != nil {
+		if blk, err = core.GetBlockByNumber(db, bn);err != nil {
 			return nil, err
 		}
 	}
 
 	return &TransactionResult{
-		Hash:        txHash,
-		BlockNumber: NewUint64ToNumber(bn),
-		BlockHash:   bh,
-		TxIndex:     NewUint64ToNumber(txIndex),
-		From:        common.BytesToAddress(tx.From),
-		To:          common.BytesToAddress(tx.To),
-		Amount:      NewInt64ToNumber(txValue.Amount),
-		Gas:         NewInt64ToNumber(txValue.GasLimit),
-		GasPrice:    NewInt64ToNumber(txValue.Price),
-		Timestamp:   time.Unix(tx.Timestamp/int64(time.Second), 0).Format("2006-01-02 15:04:05"),
-		ExecuteTime: NewInt64ToNumber((blk.WriteTime - tx.Timestamp) / int64(time.Millisecond)),
+		Hash: 		txHash,
+		BlockNumber: 	NewUint64ToNumber(bn),
+		BlockHash: 	bh,
+		TxIndex: 	NewUint64ToNumber(txIndex),
+		From: 		common.BytesToAddress(tx.From),
+		To: 		common.BytesToAddress(tx.To),
+		Amount: 	NewInt64ToNumber(txValue.Amount),
+		Gas: 		NewInt64ToNumber(txValue.GasLimit),
+		GasPrice: 	NewInt64ToNumber(txValue.Price),
+		Timestamp: 	time.Unix(tx.TimeStamp / int64(time.Second), 0).Format("2006-01-02 15:04:05"),
+		ExecuteTime:	NewInt64ToNumber((blk.WriteTime - tx.TimeStamp) / int64(time.Millisecond)),
 	}, nil
 }
 
-=======
->>>>>>> 58d00bb1
 // GetTransactionReceipt returns transaction's receipt for given transaction hash.
 func (tran *PublicTransactionAPI) GetTransactionReceipt(hash common.Hash) *types.ReceiptTrans {
 	return core.GetReceipt(hash)
@@ -562,13 +499,7 @@
 }
 
 // GetTransactionsByBlockNumberAndIndex returns the transaction for the given block number and index.
-<<<<<<< HEAD
 func (tran *PublicTransactionAPI) GetTransactionsByBlockNumberAndIndex(n Number, index Number) (*TransactionResult, error) {
-
-	db, err := hyperdb.GetLDBDatabase()
-=======
-func (tran *PublicTransactionAPI) GetTransactionByBlockNumberAndIndex(n Number, index Number) (interface{}, error){
->>>>>>> 58d00bb1
 
 	block, err := getBlockByNumber(n)
 	if err != nil {
