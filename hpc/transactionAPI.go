--- conflicted
+++ resolved
@@ -233,11 +233,8 @@
 		// ** For Hyperchain Test **
 		log.Infof("############# %d: start send request#############", time.Now().Unix())
 		start := time.Now().Unix()
-<<<<<<< HEAD
+		end:=start+1
 		end:=start+DURATION
-=======
-		end:=start+1
->>>>>>> 902f95dd
 
 		for start := start; start < end; start = time.Now().Unix() {
 			for i := 0; i < COUNT; i++ {
