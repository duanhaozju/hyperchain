//Hyperchain License
//Copyright (C) 2016 The Hyperchain Authors.
package hpc

import (
	"github.com/golang/protobuf/proto"
	"github.com/op/go-logging"
	"hyperchain/common"
	"hyperchain/core"
	"hyperchain/core/types"
	"hyperchain/crypto"
	"hyperchain/event"
	"hyperchain/hyperdb"
	"hyperchain/manager"
	"time"
	"errors"
	"github.com/juju/ratelimit"
)

const (
	defaultGas int64 = 10000
	defaustGasPrice int64 = 10000
)

var (
	log        *logging.Logger // package-level logger
	encryption = crypto.NewEcdsaEncrypto("ecdsa")
	kec256Hash = crypto.NewKeccak256Hash("keccak256")
)

func init() {
	log = logging.MustGetLogger("hpc")
}

type PublicTransactionAPI struct {
	eventMux *event.TypeMux
	pm       *manager.ProtocolManager
	db       *hyperdb.LDBDatabase
	tokenBucket *ratelimit.Bucket
	ratelimitEnable bool
}

// SendTxArgs represents the arguments to sumbit a new transaction into the transaction pool.
// If type is Ptr or String, it is optional parameter
type SendTxArgs struct {
	From      common.Address  `json:"from"`
	To        *common.Address `json:"to"`
	Gas       *Number         `json:"gas"`
	GasPrice  *Number         `json:"gasPrice"`
	Value     *Number         `json:"value"`
	Payload   string          `json:"payload"`
	Signature string                `json:"signature"`
	Timestamp int64                 `json:"timestamp"`
	//Nonce    *jsonrpc.HexNumber  `json:"nonce"`
	// --- test -----
	Request   *Number `json:"request"`
	Simulate  bool        `json:"simulate"`
}

type TransactionResult struct {
	Hash        common.Hash    `json:"hash"`
	BlockNumber *BlockNumber   `json:"blockNumber"`
	BlockHash   *common.Hash    `json:"blockHash"`
	TxIndex     *Number        `json:"txIndex"`
	From        common.Address `json:"from"`
	To          common.Address `json:"to"`
	Amount      *Number        `json:"amount"`
	//Gas         *Number        `json:"gas"`
	//GasPrice    *Number        `json:"gasPrice"`
	Timestamp   int64         `json:"timestamp"`
	ExecuteTime *Number        `json:"executeTime"`
	Invalid     bool           `json:"invalid"`
	InvalidMsg  string           `json:"invalidMsg"`
}

// ----- 性能测试参数 ---------
const (
	//DURATION int64 = 230400
	//COUNT = 25
	//SLEEPTIME time.Duration = 300
	DURATION int64 = 3
	COUNT int = 10
	SLEEPTIME time.Duration = 90
)

const TIMEOUT int64 = 2

func NewPublicTransactionAPI(eventMux *event.TypeMux, pm *manager.ProtocolManager, hyperDb *hyperdb.LDBDatabase, ratelimitEnable bool , bmax int64, rate time.Duration) *PublicTransactionAPI {
	return &PublicTransactionAPI{
		eventMux: eventMux,
		pm:       pm,
		db:          hyperDb,
		tokenBucket: ratelimit.NewBucket(rate, bmax),
		ratelimitEnable: ratelimitEnable,
	}
}

// txType 0 represents send normal tx, txType 1 represents deploy contract, txType 2 represents invoke contract, txType 3 represents signHash.
func prepareExcute(args SendTxArgs, txType int) (SendTxArgs,error) {
	if args.Gas == nil {
		args.Gas = NewInt64ToNumber(defaultGas)
	}
	if args.GasPrice == nil {
		args.GasPrice = NewInt64ToNumber(defaustGasPrice)
	}
	if(args.From.Hex()==(common.Address{}).Hex()){
		return SendTxArgs{}, errors.New("address 'from' is invalid")
	}
	if (txType == 0 || txType == 2) && args.To == nil {
		return SendTxArgs{}, errors.New("address 'to' is invalid")
	}
	if args.Timestamp == 0 || (5*int64(time.Minute)+time.Now().UnixNano()) < args.Timestamp {
		return SendTxArgs{}, errors.New("'timestamp' is invalid")
	}
	if txType != 3 && args.Signature == "" {
		return SendTxArgs{}, errors.New("'signature' is null")
	}
	return args, nil
}

//func (tran *PublicTransactionAPI) SendRawTransaction(args SendTxArgs) (common.Hash, error) {
//
//	tx := new(types.Transaction)
//	//var tx *types.Transaction
//	if err := rlp.DecodeBytes(common.FromHex(args.Signature), tx); err != nil {
//		log.Info("rlp.DecodeBytes error: ", err)
//		return common.Hash{}, err
//	}
//	log.Infof("tx: %#v", tx)
//	log.Info(tx.Signature)
//	log.Infof("tx sign: %#v", tx.Signature)
//
//	return tx.BuildHash(), nil
//}

// SendTransaction is to build a transaction object,and then post event NewTxEvent,
// if the sender's balance is enough, return tx hash
func (tran *PublicTransactionAPI) SendTransaction(args SendTxArgs) (common.Hash, error) {
	if tran.ratelimitEnable && tran.tokenBucket.TakeAvailable(1) <= 0 {
		return common.Hash{}, errors.New("System is too busy to response ")
	}
	var tx *types.Transaction

	realArgs, err := prepareExcute(args, 0)
	if err != nil {
		return common.Hash{}, err
	}

	txValue := types.NewTransactionValue(realArgs.GasPrice.ToInt64(), realArgs.Gas.ToInt64(), realArgs.Value.ToInt64(), nil)

	value, err := proto.Marshal(txValue)

	if err != nil {
		return common.Hash{}, err
	}

	//tx = types.NewTransaction(realArgs.From[:], (*realArgs.To)[:], value, common.FromHex(args.Signature))
	tx = types.NewTransaction(realArgs.From[:], (*realArgs.To)[:], value, realArgs.Timestamp)
	tx.Id = uint64(tran.pm.Peermanager.GetNodeId())
	tx.Signature = common.FromHex(realArgs.Signature)
	tx.TransactionHash = tx.BuildHash().Bytes()

	//delete repeated tx
	var exist, _= core.JudgeTransactionExist(tran.db, tx.TransactionHash)


	if exist{
		return common.Hash{}, errors.New("repeated tx")
	}

	if args.Request != nil {

		// ** For Hyperboard Test **

		for i := 0; i < (*args.Request).ToInt(); i++ {

			// Unsign Test
			if !tx.ValidateSign(tran.pm.AccountManager.Encryption, kec256Hash) {
				log.Error("invalid signature")
				// ATTENTION, return invalid transactino directly
				return common.Hash{}, errors.New("invalid signature")
			}

			if txBytes, err := proto.Marshal(tx); err != nil {
				log.Errorf("proto.Marshal(tx) error: %v", err)
				return common.Hash{}, errors.New("proto.Marshal(tx) happened error")
			} else if manager.GetEventObject() != nil {
				go tran.eventMux.Post(event.NewTxEvent{Payload: txBytes, Simulate: args.Simulate})
			} else {
				log.Error("manager is Nil")
				return common.Hash{}, errors.New("EventObject is nil")
			}

		}

	} else {

		// ** For Hyperchain Test **
<<<<<<< HEAD
		log.Infof("############# %d: start send request#############", time.Now().Unix())
		start := time.Now().Unix()
		////end:=start+1
		end := start + 10
		//
		for start := start; start < end; start = time.Now().Unix() {
			for i := 0; i < 100; i++ {
				// ################################# 测试代码 START ####################################### // (用不同的value代替之前不同的timestamp以标志不同的transaction)
				txValue := types.NewTransactionValue(realArgs.GasPrice.ToInt64(), realArgs.Gas.ToInt64(), v, nil)

				value, err := proto.Marshal(txValue)

				if err != nil {
					return common.Hash{}, err
				}
				tx.Value = value
				tx.Timestamp = time.Now().UnixNano()
				//v++
				// ################################## 测试代码 END ####################################### //
				tx.Id = uint64(tran.pm.Peermanager.GetNodeId())

				if realArgs.PrivKey == "" {
					// For Hyperchain test

					var signature []byte
					if realArgs.Signature == "" {

						signature, err = tran.pm.AccountManager.Sign(common.BytesToAddress(tx.From), tx.SighHash(kec256Hash).Bytes())
						if err != nil {
							log.Errorf("Sign(tx) error :%v", err)
						}
					} else {
						tx.Signature = common.FromHex(realArgs.Signature)
					}

					tx.Signature = signature

				} else {
					// For Hyperboard test
=======
		//log.Infof("############# %d: start send request#############", time.Now().Unix())
		//start := time.Now().Unix()
		////end:=start+1
		//end := start + 1
		//
		//for start := start; start < end; start = time.Now().Unix() {
		//	for i := 0; i < 100; i++ {
>>>>>>> adcfe844

				// Unsign Test
				if !tx.ValidateSign(tran.pm.AccountManager.Encryption, kec256Hash) {
					log.Error("invalid signature")
					// ATTENTION, return invalid transactino directly
					return common.Hash{}, errors.New("invalid signature")
				}

				if txBytes, err := proto.Marshal(tx); err != nil {
					log.Errorf("proto.Marshal(tx) error: %v", err)
					return common.Hash{}, errors.New("proto.Marshal(tx) happened error")
				} else if manager.GetEventObject() != nil {
					go tran.eventMux.Post(event.NewTxEvent{Payload: txBytes, Simulate: args.Simulate})
				} else {
					log.Error("manager is Nil")
					return common.Hash{}, errors.New("EventObject is nil")
				}
<<<<<<< HEAD
				if start_getErr != end_getErr && errMsg != "" {
					return common.Hash{}, errors.New(errMsg)
				} else if start_getErr == end_getErr {
					return common.Hash{}, errors.New("Sending return timeout,may be something wrong.")
				}*/
			}
			time.Sleep(300 * time.Millisecond)
		}
		//
		log.Infof("############# %d: end send request#############", time.Now().Unix())
=======
	//		}
	//		time.Sleep(1000 * time.Millisecond)
	//	}
	//
	//	log.Infof("############# %d: end send request#############", time.Now().Unix())
>>>>>>> adcfe844
	}

	return tx.GetTransactionHash(), nil

}

type ReceiptResult struct {
	TxHash            string		`json:"txHash"`
	PostState         string		`json:"postState"`
	ContractAddress   string		`json:"contractAddress"`
	Ret               string		`json:"ret"`
}

// GetTransactionReceipt returns transaction's receipt for given transaction hash.
func (tran *PublicTransactionAPI) GetTransactionReceipt(hash common.Hash) (*ReceiptResult, error) {
	if errType, err := core.GetInvaildTxErrType(tran.db, hash.Bytes()); errType == -1 {
		receipt := core.GetReceipt(hash)
		if receipt == nil {
			return nil, nil
		}

		return &ReceiptResult{
			TxHash: 	 receipt.TxHash,
			PostState: 	 receipt.PostState,
			ContractAddress: receipt.ContractAddress,
			Ret: 		 receipt.Ret,
		}, nil
	} else if err != nil {
		return nil, err
	} else {
		return nil, errors.New(errType.String())
	}

}

// GetTransactions return all transactions in the chain/db
func (tran *PublicTransactionAPI) GetTransactions(args IntervalArgs) ([]*TransactionResult, error) {

	var transactions []*TransactionResult

	if blocks, err := getBlocks(args, tran.db);err != nil {
		return nil, err
	} else {
		for _, block := range blocks {
			txs := block.Transactions

			for _, t := range txs {
				tx, _ := t.(*TransactionResult)
				transactions = append(transactions, tx)
			}
		}
	}

	return transactions, nil
}

// GetDiscardTransactions returns all invalid transaction that dont be saved on the blockchain.
func (tran *PublicTransactionAPI) GetDiscardTransactions() ([]*TransactionResult, error) {

	reds, err := core.GetAllDiscardTransaction(tran.db)

	if err != nil {
		log.Errorf("GetAllDiscardTransaction error: %v", err)
		return nil, err
	}

	var transactions []*TransactionResult

	for _, red := range reds {
		if ts, err := outputTransaction(red, tran.db); err != nil {
			return nil, err
		} else {
			transactions = append(transactions, ts)
		}
	}

	return transactions, nil
}

// getDiscardTransactionByHash returns the invalid transaction for the given transaction hash.
func (tran *PublicTransactionAPI) getDiscardTransactionByHash(hash common.Hash) (*TransactionResult, error) {

	red, err := core.GetDiscardTransaction(tran.db, hash.Bytes())

	if err != nil {
		log.Errorf("GetDiscardTransaction error: %v", err)
		return nil, err
	}

	return outputTransaction(red, tran.db)
}

// GetTransactionByHash returns the transaction for the given transaction hash.
func (tran *PublicTransactionAPI) GetTransactionByHash(hash common.Hash) (*TransactionResult, error) {

	tx, err := core.GetTransaction(tran.db, hash[:])
	if err != nil && err.Error() == "leveldb: not found" {
		return tran.getDiscardTransactionByHash(hash)
	} else if err != nil {
		return nil, err
	}

	return outputTransaction(tx, tran.db)
}

// GetTransactionByBlockHashAndIndex returns the transaction for the given block hash and index.
func (tran *PublicTransactionAPI) GetTransactionByBlockHashAndIndex(hash common.Hash, index Number) (*TransactionResult, error) {

	block, err := core.GetBlock(tran.db, hash[:])
	if err != nil {
		log.Errorf("%v", err)
		return nil, err
	}

	txCount := len(block.Transactions)

	if index.ToInt() >= 0 && index.ToInt() < txCount {

		tx := block.Transactions[index]

		return outputTransaction(tx, tran.db)
	}

	return nil, nil
}

// GetTransactionsByBlockNumberAndIndex returns the transaction for the given block number and index.
func (tran *PublicTransactionAPI) GetTransactionByBlockNumberAndIndex(n BlockNumber, index Number) (*TransactionResult, error) {

	block, err := core.GetBlockByNumber(tran.db, n.ToUint64())
	if err != nil {
		log.Errorf("%v", err)
		return nil, err
	}

	txCount := len(block.Transactions)

	if index.ToInt() >= 0 && index.ToInt() < txCount {

		tx := block.Transactions[index]

		return outputTransaction(tx, tran.db)
	}

	return nil, nil
}

// GetBlockTransactionCountByHash returns the number of block transactions for given block hash.
func (tran *PublicTransactionAPI) GetBlockTransactionCountByHash(hash common.Hash) (*Number, error) {

	block, err := core.GetBlock(tran.db, hash[:])
	if err != nil {
		log.Errorf("%v", err)
		return nil, err
	}

	txCount := len(block.Transactions)

	return NewIntToNumber(txCount), nil
}

// GetSignHash returns the hash for client signature.
func (tran *PublicTransactionAPI) GetSignHash(args SendTxArgs) (common.Hash, error) {

	var tx *types.Transaction

	realArgs,err := prepareExcute(args, 3) // Allow the param "to" and "signature" is empty
	if err != nil {
		return common.Hash{}, err
	}

	payload := common.FromHex(realArgs.Payload)

	txValue := types.NewTransactionValue(realArgs.GasPrice.ToInt64(), realArgs.Gas.ToInt64(), realArgs.Value.ToInt64(), payload)

	value, err := proto.Marshal(txValue)

	if err != nil {
		return common.Hash{}, err
	}

	if args.To == nil {

		// 部署合约
		//tx = types.NewTransaction(realArgs.From[:], nil, value, []byte(args.Signature))
		tx = types.NewTransaction(realArgs.From[:], nil, value, realArgs.Timestamp)

	} else {

		// 调用合约或者普通交易(普通交易还需要加检查余额)
		//tx = types.NewTransaction(realArgs.From[:], (*realArgs.To)[:], value, []byte(args.Signature))
		tx = types.NewTransaction(realArgs.From[:], (*realArgs.To)[:], value, realArgs.Timestamp)
	}

	return tx.SighHash(kec256Hash), nil
}

// GetTransactionsCount returns the number of transaction in hyperchain.
func (tran *PublicTransactionAPI) GetTransactionsCount() (*Number, error) {
	if txs, err := core.GetAllTransaction(tran.db);err != nil {
		return nil, err
	} else if len(txs) == 0 {
		return nil, nil
	} else {
		return NewIntToNumber(len(txs)), nil
	}
}

// GetTxAvgTimeByBlockNumber returns tx execute avg time.
func (tran *PublicTransactionAPI) GetTxAvgTimeByBlockNumber(args IntervalArgs) (Number, error) {

	realArgs, err := prepareIntervalArgs(args)
	if err != nil {
		return 0, err
	}

	from := realArgs.From.ToUint64()
	to := realArgs.To.ToUint64()

	exeTime := core.CalcResponseAVGTime(from, to)

	if exeTime <= 0 {
		return 0, nil
	}

	return *NewInt64ToNumber(exeTime), nil
}

func outputTransaction(trans interface{}, db *hyperdb.LDBDatabase) (*TransactionResult, error) {

	var txValue types.TransactionValue

	var txRes *TransactionResult

	switch t := trans.(type) {
	case *types.Transaction:
		if err := proto.Unmarshal(t.Value, &txValue); err != nil {
			log.Errorf("%v", err)
			return nil, err
		}

		txHash := t.GetTransactionHash()
		bn, txIndex := core.GetTxWithBlock(db, txHash[:])

		if blk, err := core.GetBlockByNumber(db, bn); err == nil {
			bHash := common.BytesToHash(blk.BlockHash)
			txRes = &TransactionResult{
				Hash:          txHash,
				BlockNumber:   NewUint64ToBlockNumber(bn),
				BlockHash:     &bHash,
				TxIndex:       NewInt64ToNumber(txIndex),
				From:          common.BytesToAddress(t.From),
				To:            common.BytesToAddress(t.To),
				Amount:        NewInt64ToNumber(txValue.Amount),
				//Gas: 		NewInt64ToNumber(txValue.GasLimit),
				//GasPrice: 	NewInt64ToNumber(txValue.Price),
				Timestamp:      t.Timestamp,
				ExecuteTime:    NewInt64ToNumber((blk.WriteTime - blk.Timestamp) / int64(time.Millisecond)),
				Invalid:        false,
			}
		} else {
			return nil, err
		}

	case *types.InvalidTransactionRecord:
		if err := proto.Unmarshal(t.Tx.Value, &txValue); err != nil {
			log.Errorf("%v", err)
			return nil, err
		}
		txHash := t.Tx.GetTransactionHash()
		txRes = &TransactionResult{
			Hash:          txHash,
			BlockNumber:   nil,
			BlockHash:     nil,
			TxIndex:       nil,
			From:          common.BytesToAddress(t.Tx.From),
			To:            common.BytesToAddress(t.Tx.To),
			Amount:        NewInt64ToNumber(txValue.Amount),
			//Gas: 		NewInt64ToNumber(txValue.GasLimit),
			//GasPrice: 	NewInt64ToNumber(txValue.Price),
			Timestamp:      t.Tx.Timestamp,
			ExecuteTime:    nil,
			Invalid:        true,
			InvalidMsg: 	t.ErrType.String(),
		}
	}

	return txRes, nil
}<|MERGE_RESOLUTION|>--- conflicted
+++ resolved
@@ -196,7 +196,6 @@
 	} else {
 
 		// ** For Hyperchain Test **
-<<<<<<< HEAD
 		log.Infof("############# %d: start send request#############", time.Now().Unix())
 		start := time.Now().Unix()
 		////end:=start+1
@@ -236,16 +235,23 @@
 
 				} else {
 					// For Hyperboard test
-=======
-		//log.Infof("############# %d: start send request#############", time.Now().Unix())
-		//start := time.Now().Unix()
-		////end:=start+1
-		//end := start + 1
-		//
-		//for start := start; start < end; start = time.Now().Unix() {
-		//	for i := 0; i < 100; i++ {
->>>>>>> adcfe844
-
+
+					key, err := hex.DecodeString(args.PrivKey)
+					if err != nil {
+						return common.Hash{}, err
+					}
+					pri := crypto.ToECDSA(key)
+
+					hash := tx.SighHash(kec256Hash).Bytes()
+					sig, err := encryption.Sign(hash, pri)
+					if err != nil {
+						return common.Hash{}, err
+					}
+
+					tx.Signature = sig
+				}
+
+				tx.TransactionHash = tx.BuildHash().Bytes()
 				// Unsign Test
 				if !tx.ValidateSign(tran.pm.AccountManager.Encryption, kec256Hash) {
 					log.Error("invalid signature")
@@ -262,7 +268,26 @@
 					log.Error("manager is Nil")
 					return common.Hash{}, errors.New("EventObject is nil")
 				}
-<<<<<<< HEAD
+	//		}
+	//		time.Sleep(1000 * time.Millisecond)
+	//	}
+	//
+	//	log.Infof("############# %d: end send request#############", time.Now().Unix())
+
+			/*	start_getErr := time.Now().Unix()
+				end_getErr := start_getErr + TIMEOUT
+				var errMsg string
+				for start_getErr := start_getErr; start_getErr < end_getErr; start_getErr = time.Now().Unix() {
+					errType, _ := core.GetInvaildTxErrType(tran.db, tx.GetTransactionHash().Bytes());
+
+					if errType != -1 {
+						errMsg = errType.String()
+						break;
+					} else if rept := core.GetReceipt(tx.GetTransactionHash()); rept != nil {
+						break
+					}
+
+				}
 				if start_getErr != end_getErr && errMsg != "" {
 					return common.Hash{}, errors.New(errMsg)
 				} else if start_getErr == end_getErr {
@@ -273,13 +298,6 @@
 		}
 		//
 		log.Infof("############# %d: end send request#############", time.Now().Unix())
-=======
-	//		}
-	//		time.Sleep(1000 * time.Millisecond)
-	//	}
-	//
-	//	log.Infof("############# %d: end send request#############", time.Now().Unix())
->>>>>>> adcfe844
 	}
 
 	return tx.GetTransactionHash(), nil
@@ -320,11 +338,28 @@
 
 	var transactions []*TransactionResult
 
-	if blocks, err := getBlocks(args, tran.db);err != nil {
-		return nil, err
+	if args.From == nil && args.To == nil {
+		txs, err := core.GetAllTransaction(tran.db)
+
+		if err != nil {
+			log.Errorf("GetAllTransaction error: %v", err)
+			return nil, err
+		}
+
+		for _, tx := range txs {
+			if ts, err := outputTransaction(tx, tran.db); err != nil {
+				return nil, err
+			} else {
+				transactions = append(transactions, ts)
+			}
+		}
 	} else {
-		for _, block := range blocks {
-			txs := block.Transactions
+
+		if blocks, err := getBlocks(args, tran.db);err != nil {
+			return nil, err
+		} else {
+			for _, block := range blocks {
+				txs := block.Transactions
 
 			for _, t := range txs {
 				tx, _ := t.(*TransactionResult)
