--- conflicted
+++ resolved
@@ -196,25 +196,10 @@
 	//}else
 	//if found == true {
 
-<<<<<<< HEAD
-	// Balance is enough
-=======
-		// Balance is enough
-
-		//go manager.GetEventObject().Post(event.NewTxEvent{Payload: txBytes})
-		log.Infof("############# %d: start send request#############", time.Now().Unix())
-		start := time.Now().Unix()
-		end := start + 30
-		//end:=start+500
-
-		for start := start; start < end; start = time.Now().Unix() {
-			log.Notice("############# %d: start batch request#############", time.Now().Unix())
->>>>>>> 727068f2
-
 	//go manager.GetEventObject().Post(event.NewTxEvent{Payload: txBytes})
 	log.Infof("############# %d: start send request#############", time.Now().Unix())
 	start := time.Now().Unix()
-	end := start + 1
+	end := start + 30
 	//end:=start+500
 
 	for start := start; start < end; start = time.Now().Unix() {
@@ -246,12 +231,8 @@
 			} else {
 				log.Warning("manager is Nil")
 			}
-<<<<<<< HEAD
-=======
 			time.Sleep(90 * time.Millisecond)
->>>>>>> 727068f2
 		}
-		time.Sleep(1000 * time.Millisecond)
 	}
 	/*tx.TimeStamp = time.Now().UnixNano()
 
