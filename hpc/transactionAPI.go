--- conflicted
+++ resolved
@@ -70,11 +70,7 @@
 	Timestamp   int64         `json:"timestamp"`
 	Nonce       int64         `json:"nonce"`
 	ExecuteTime *Number        `json:"executeTime"`
-<<<<<<< HEAD
 	Payload     string	  `json:"payload"`
-=======
-	Payload string 		  `json:"payload"`
->>>>>>> e3ea51be
 	Invalid     bool           `json:"invalid"`
 	InvalidMsg  string           `json:"invalidMsg"`
 }
@@ -512,11 +508,7 @@
 			//GasPrice: 	NewInt64ToNumber(txValue.Price),
 			Timestamp:      t.Tx.Timestamp,
 			ExecuteTime:    nil,
-<<<<<<< HEAD
 			Payload:	common.ToHex(txValue.Payload),
-=======
-			Payload:        common.ToHex(txValue.Payload),
->>>>>>> e3ea51be
 			Invalid:        true,
 			InvalidMsg: 	t.ErrType.String(),
 		}
