--- conflicted
+++ resolved
@@ -196,19 +196,7 @@
 	//}else
 	//if found == true {
 
-<<<<<<< HEAD
-		// Balance is enough
-
-		//go manager.GetEventObject().Post(event.NewTxEvent{Payload: txBytes})
-		log.Infof("############# %d: start send request#############", time.Now().Unix())
-		start := time.Now().Unix()
-		end := start + 1
-		//end:=start+500
-
-		for start := start; start < end; start = time.Now().Unix() {
-=======
 	// Balance is enough
->>>>>>> cedefe70
 
 	//go manager.GetEventObject().Post(event.NewTxEvent{Payload: txBytes})
 	log.Infof("############# %d: start send request#############", time.Now().Unix())
@@ -216,8 +204,7 @@
 	end := start + 1
 	//end:=start+500
 
-	for start := start; start < end; start = time.Now().Unix() {
-		log.Notice("############# %d: start batch request#############", time.Now().Unix())
+		for start := start; start < end; start = time.Now().Unix() {
 
 		for i := 0; i < 100; i++ {
 			tx.Timestamp = time.Now().UnixNano()
