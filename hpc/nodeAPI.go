--- conflicted
+++ resolved
@@ -1,14 +1,9 @@
-//Hyperchain License
-//Copyright (C) 2016 The Hyperchain Authors.
 package hpc
 
 import (
 	"hyperchain/manager"
 	"hyperchain/p2p"
-<<<<<<< HEAD
-=======
 	"github.com/pkg/errors"
->>>>>>> adcfe844
 )
 
 type PublicNodeAPI struct{
@@ -31,11 +26,7 @@
 }
 
 // GetNodes returns status of all the nodes
-<<<<<<< HEAD
 func (node *PublicNodeAPI) GetNodes() p2p.PeerInfos{
-=======
-func (node *PublicNodeAPI) GetNodes() (p2p.PeerInfos, error) {
->>>>>>> adcfe844
 //func (node *PublicNodeAPI) GetNodes() []*NodeResult{
 
 	if node.pm == nil {
