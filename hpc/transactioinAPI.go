--- conflicted
+++ resolved
@@ -89,11 +89,7 @@
 		//go manager.GetEventObject().Post(event.NewTxEvent{Payload: txBytes})
 		log.Infof("############# %d: start send request#############", time.Now().Unix())
 		start := time.Now().Unix()
-<<<<<<< HEAD
-		end:=start+6
-=======
 		end:=start+300
->>>>>>> 19e0801c
 
 		for start := start ; start < end; start = time.Now().Unix() {
 			for i := 0; i < 500; i++ {
