--- conflicted
+++ resolved
@@ -4,18 +4,12 @@
 	"errors"
 	"github.com/golang/protobuf/proto"
 	"github.com/op/go-logging"
-<<<<<<< HEAD
-=======
 	"hyperchain/accounts"
->>>>>>> a4f6d4fe
 	"hyperchain/common"
 	"hyperchain/core"
 	"hyperchain/core/types"
 	"hyperchain/core/vm/compiler"
-<<<<<<< HEAD
-=======
 	"hyperchain/crypto"
->>>>>>> a4f6d4fe
 	"hyperchain/event"
 	"hyperchain/hyperdb"
 	"hyperchain/manager"
@@ -88,10 +82,6 @@
 // SendTransaction is to build a transaction object,and then post event NewTxEvent,
 // if the sender's balance is enough, return tx hash
 func (tran *PublicTransactionAPI) SendTransaction(args SendTxArgs) (common.Hash, error) {
-<<<<<<< HEAD
-
-=======
->>>>>>> a4f6d4fe
 	log.Info("==========SendTransaction=====,args = ", args)
 	var tx *types.Transaction
 	amount, _ := strconv.Atoi(common.HexToString(args.Value))
@@ -99,40 +89,6 @@
 	tvData, _ := proto.Marshal(tv)
 	tx = types.NewTransaction(common.HexToAddress(args.From).Bytes(), common.HexToAddress(args.To).Bytes(), tvData)
 	log.Info(tx.Value)
-<<<<<<< HEAD
-	am := tran.pm.AccountManager
-	addr := common.HexToAddress(string(args.From))
-
-	if !core.VerifyBalance(tx) {
-		return common.Hash{}, errors.New("Not enough balance!")
-	} else if _, found := am.Unlocked[addr]; found {
-
-		// Balance is enough
-		//txBytes, err := proto.Marshal(tx)
-		//if err != nil {
-		//	log.Fatalf("proto.Marshal(tx) error: %v",err)
-		//}
-
-		//go manager.GetEventObject().Post(event.NewTxEvent{Payload: txBytes})
-		log.Infof("############# %d: start send request#############", time.Now().Unix())
-		start := time.Now().Unix()
-		end := start + 6
-
-		for start := start; start < end; start = time.Now().Unix() {
-			for i := 0; i < 10; i++ {
-				tx.TimeStamp = time.Now().UnixNano()
-				txBytes, err := proto.Marshal(tx)
-				if err != nil {
-					log.Errorf("proto.Marshal(tx) error: %v", err)
-				}
-				if manager.GetEventObject() != nil {
-					go tran.eventMux.Post(event.NewTxEvent{Payload: txBytes})
-					//go manager.GetEventObject().Post(event.NewTxEvent{Payload: txBytes})
-				} else {
-					log.Warning("manager is Nil")
-				}
-=======
->>>>>>> a4f6d4fe
 
 	// TODO check balance
 
@@ -166,22 +122,12 @@
 			} else {
 				log.Warning("manager is Nil")
 			}
-<<<<<<< HEAD
-			time.Sleep(2 * time.Millisecond)
-			//
-=======
->>>>>>> a4f6d4fe
 		}
 		time.Sleep(20 * time.Millisecond)
 	}
 
-<<<<<<< HEAD
-		log.Infof("############# %d: end send request#############", time.Now().Unix())
-		return tx.BuildHash(), nil
-=======
 	log.Infof("############# %d: end send request#############", time.Now().Unix())
 	return tx.BuildHash(), nil
->>>>>>> a4f6d4fe
 
 }
 
