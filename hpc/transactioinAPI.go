package hpc

import (
	"hyperchain/hyperdb"
	"hyperchain/core"
	"hyperchain/common"
	"time"
	"github.com/op/go-logging"
	"strconv"
	"hyperchain/core/types"
	"errors"
	"hyperchain/manager"
	"hyperchain/event"
	"github.com/golang/protobuf/proto"
	"hyperchain/core/vm/compiler"
)

const (
	defaultGas int = 10000
	defaustGasPrice int = 10000
)

var log *logging.Logger // package-level logger
func init() {
	log = logging.MustGetLogger("jsonrpc/api")
}

type PublicTransactionAPI struct {
	eventMux *event.TypeMux
	pm *manager.ProtocolManager

}


// SendTxArgs represents the arguments to sumbit a new transaction into the transaction pool.
// If type is Ptr or String, it is optional parameter
type SendTxArgs struct {
	//From     common.Address  `json:"from"`
	//To       *common.Address  `json:"to"`
	//Gas      *jsonrpc.Number  `json:"gas"`
	//GasPrice *jsonrpc.Number  `json:"gasPrice"`
	//Value    *jsonrpc.Number  `json:"value"`
	From     string  `json:"from"`
	To       string  `json:"to"`
	Gas      string  `json:"gas"`
	GasPrice string  `json:"gasPrice"`
	Value    string  `json:"value"`
	Payload  string  `json:"payload"`
	//Nonce    *jsonrpc.HexNumber  `json:"nonce"`
}

type TransactionResult struct {
	Hash	  common.Hash		`json:"hash"`
	//Block	  int			`json:"block"`
	From      common.Address	`json:"from"`
	To        common.Address	`json:"to"`
	Amount     string		`json:"amount"`
	Timestamp  string		`json:"timestamp"`
}

func NewPublicTransactionAPI(eventMux *event.TypeMux,pm *manager.ProtocolManager) *PublicTransactionAPI {
	return &PublicTransactionAPI{
		eventMux :eventMux,
		pm:pm,
	}
}

func prepareExcute(args SendTxArgs) SendTxArgs{
	if args.Gas == "" {
		args.Gas = strconv.Itoa(defaultGas)
	}
	if args.GasPrice == "" {
		args.GasPrice = strconv.Itoa(defaustGasPrice)
	}
	return args
}

// SendTransaction is to build a transaction object,and then post event NewTxEvent,
// if the sender's balance is enough, return tx hash
func (tran *PublicTransactionAPI) SendTransaction(args SendTxArgs) (common.Hash, error){

	log.Info("==========SendTransaction=====,args = ",args)
	var tx *types.Transaction
	log.Info(args.Value)
	tx = types.NewTransaction([]byte(args.From), []byte(args.To), []byte(args.Value))
	//tx = types.NewTransaction(args.From[:], (*args.To)[:], []byte(args.Value))
	log.Info(tx.Value)
	am := tran.pm.AccountManager
	addr := common.HexToAddress(string(args.From))

	if (!core.VerifyBalance(tx)){
		return common.Hash{},errors.New("Not enough balance!")
	}else if _,found := am.Unlocked[addr];found {

		// Balance is enough
		//txBytes, err := proto.Marshal(tx)
		//if err != nil {
		//	log.Fatalf("proto.Marshal(tx) error: %v",err)
		//}

		//go manager.GetEventObject().Post(event.NewTxEvent{Payload: txBytes})
		log.Infof("############# %d: start send request#############", time.Now().Unix())
		start := time.Now().Unix()
		end:=start+6
		//end:=start+500

		for start := start ; start < end; start = time.Now().Unix() {
			for i := 0; i < 10; i++ {
				tx.TimeStamp=time.Now().UnixNano()
				txBytes, err := proto.Marshal(tx)
				if err != nil {
					log.Errorf("proto.Marshal(tx) error: %v",err)
				}
				if manager.GetEventObject() != nil{
					go tran.eventMux.Post(event.NewTxEvent{Payload: txBytes})
					//go manager.GetEventObject().Post(event.NewTxEvent{Payload: txBytes})
				}else{
					log.Warning("manager is Nil")
				}

			}
			time.Sleep(20 * time.Millisecond)

		}

		log.Infof("############# %d: end send request#############", time.Now().Unix())
		return tx.BuildHash(),nil

	} else {
		return common.Hash{}, errors.New("account isn't unlock")
	}
}

// SendTransactionOrContract deploy contract
func (tran *PublicTransactionAPI) SendTransactionOrContract(args SendTxArgs) (common.Hash, error){

	var tx *types.Transaction
	//var amount int64

	realArgs := prepareExcute(args)

	//gas, err := strconv.ParseInt(realArgs.Gas,10,64)
	//price, err := strconv.ParseInt(realArgs.GasPrice,10,64)
	//
	//if realArgs.Value == "" {
	//	amount = 0
	//} else {
	//	amount, err = strconv.ParseInt(realArgs.Value,10,64)
	//}


	if args.To == "" {
		//payload := common.FromHex("60606040526000600060006101000a81548163ffffffff021916908302179055507f6162636465666768696a6b6c6d6e6f707172737475767778797a0000000000006001600050556101aa806100556000396000f360606040526000357c0100000000000000000000000000000000000000000000000000000000900480633ad14af31461005a578063569c5f6d1461007b5780638da9b772146100a4578063d09de08a146100cb57610058565b005b61007960048080359060200190919080359060200190919050506100f4565b005b610088600480505061012a565b604051808263ffffffff16815260200191505060405180910390f35b6100b16004805050610149565b604051808260001916815260200191505060405180910390f35b6100d8600480505061015b565b604051808263ffffffff16815260200191505060405180910390f35b8082600060009054906101000a900463ffffffff160101600060006101000a81548163ffffffff021916908302179055505b5050565b6000600060009054906101000a900463ffffffff169050610146565b90565b60006001600050549050610158565b90565b60006001600060009054906101000a900463ffffffff1601600060006101000a81548163ffffffff02191690830217905550600060009054906101000a900463ffffffff1690506101a7565b9056")
		//var code = "0x6000805463ffffffff1916815560a0604052600b6060527f68656c6c6f20776f726c6400000000000000000000000000000000000000000060805260018054918190527f68656c6c6f20776f726c6400000000000000000000000000000000000000001681559060be907fb10e2d527612073b26eecdfd717e6a320cf44b4afac2b0732d9fcbe2b7fa0cf66020600261010084871615026000190190931692909204601f01919091048101905b8082111560ce576000815560010160ac565b50506101b8806100d26000396000f35b509056606060405260e060020a60003504633ad14af3811461003c578063569c5f6d146100615780638da9b77214610071578063d09de08a146100da575b005b6000805460043563ffffffff8216016024350163ffffffff199190911617905561003a565b6100f960005463ffffffff165b90565b604080516020818101835260008252600180548451600261010083851615026000190190921691909104601f81018490048402820184019095528481526101139490928301828280156101ac5780601f10610181576101008083540402835291602001916101ac565b61003a6000805463ffffffff19811663ffffffff909116600101179055565b6040805163ffffffff929092168252519081900360200190f35b60405180806020018281038252838181518152602001915080519060200190808383829060006004602084601f0104600302600f01f150905090810190601f1680156101735780820380516001836020036101000a031916815260200191505b509250505060405180910390f35b820191906000526020600020905b81548152906001019060200180831161018f57829003601f168201915b5050505050905061006e56"
		//payload := common.FromHex(code)
		payload := common.FromHex(realArgs.Payload)
		txValue := types.NewTransactionValue(100000,100000,100,payload)
		value, _ := proto.Marshal(txValue)
		tx = types.NewTransaction(common.HexToAddress(realArgs.From).Bytes(), nil, value)
		//tx = types.NewTestCreateTransaction()
		//log.Info("the to is null")
	} else {
		payload := common.FromHex(realArgs.Payload)
		txValue := types.NewTransactionValue(100000,100000,100,payload)
		value, _ := proto.Marshal(txValue)
		tx = types.NewTransaction(common.HexToAddress(realArgs.From).Bytes(), common.FromHex(realArgs.To), value)
		//log.Info("the old value is",tx.Payload())
		//tx = types.NewTestCallTransaction()
		//tx.From = common.HexToAddress(realArgs.From).Bytes()
		//tx.To = common.FromHex(realArgs.To)
		//log.Info("the transactionapi real to byte is",realArgs.To)
		//log.Info("the real from addr is",tx.From)
		//log.Info("the real to addr is %#V",tx.To)
		//log.Info("the new value is",tx.Payload())
	}

	am := tran.pm.AccountManager
	addr := common.HexToAddress(args.From)

<<<<<<< HEAD
	} else {
		tx = types.NewTransaction([]byte(realArgs.From), []byte(realArgs.To), value)

		am := tran.pm.AccountManager
		addr := common.HexToAddress(args.From)

		if _,found := am.Unlocked[addr];found {
			log.Infof("############# %d: start send request#############", time.Now().Unix())
			start := time.Now().Unix()
			end:=start+6
			//end:=start+500

			for start := start ; start < end; start = time.Now().Unix() {
				for i := 0; i < 500; i++ {
					tx.TimeStamp=time.Now().UnixNano()
					txBytes, err := proto.Marshal(tx)
					if err != nil {
						log.Fatalf("proto.Marshal(tx) error: %v",err)
					}
					if manager.GetEventObject() != nil{
						go tran.eventMux.Post(event.NewTxEvent{Payload: txBytes})
						//go manager.GetEventObject().Post(event.NewTxEvent{Payload: txBytes})
					}else{
						log.Warning("manager is Nil")
					}
=======
	if _,found := am.Unlocked[addr];found {
		log.Infof("############# %d: start send request#############", time.Now().Unix())
		//start := time.Now().Unix()
		//end:=start+6
		//end:=start+500
>>>>>>> c857bb1e

		//for start := start ; start < end; start = time.Now().Unix() {
		//	for i := 0; i < 50; i++ {
				tx.TimeStamp=time.Now().UnixNano()
				txBytes, err := proto.Marshal(tx)
				if err != nil {
					log.Errorf("proto.Marshal(tx) error: %v",err)
				}
				if manager.GetEventObject() != nil{
					go tran.eventMux.Post(event.NewTxEvent{Payload: txBytes})
					//go manager.GetEventObject().Post(event.NewTxEvent{Payload: txBytes})
				}else{
					log.Warning("manager is Nil")
				}
			//}
			//time.Sleep(90 * time.Millisecond)
		//}

		log.Infof("############# %d: end send request#############", time.Now().Unix())
	} else {
		return common.Hash{}, errors.New("account isn't unlock")
	}

	return tx.BuildHash(),nil
}

type CompileCode struct{
	Abi []string
	Bin []string
}

// ComplieContract complies contract to ABI
func (tran *PublicTransactionAPI) ComplieContract(ct string) (*CompileCode,error){

	abi, bin, err := compiler.CompileSourcefile(ct)

	if err != nil {
		return nil, err
	}

	return &CompileCode{
		Abi: abi,
		Bin: bin,
	}, nil
}

// GetTransactionReceipt returns transaction's receipt for given transaction hash
func (tran *PublicTransactionAPI) GetTransactionReceipt(hash common.Hash) *types.ReceiptTrans {
	log.Info("transactionAPI.go,",core.GetReceipt(hash).ContractAddress)
	return core.GetReceipt(hash)
}

// GetAllTransactions return all transactions in the chain/db
func (tran *PublicTransactionAPI) GetTransactions() []*TransactionResult{
	db, err := hyperdb.GetLDBDatabase()

	if err != nil {
		log.Errorf("Open database error: %v", err)
	}

	txs, err := core.GetAllTransaction(db)

	if err != nil {
		log.Errorf("GetAllTransaction error: %v", err)
	}

	var transactions []*TransactionResult


	// TODO 得到交易所在的区块哈希
	for _, tx := range txs {
		var ts = &TransactionResult{
			Hash: tx.BuildHash(),
			//Block: 1,
			Amount: string(tx.Value),
			From: common.BytesToAddress(tx.From),
			To: common.BytesToAddress(tx.To),
			Timestamp: time.Unix(tx.TimeStamp / int64(time.Second), 0).Format("2006-01-02 15:04:05"),
		}
		transactions = append(transactions,ts)
	}

	return transactions
}<|MERGE_RESOLUTION|>--- conflicted
+++ resolved
@@ -177,39 +177,11 @@
 	am := tran.pm.AccountManager
 	addr := common.HexToAddress(args.From)
 
-<<<<<<< HEAD
-	} else {
-		tx = types.NewTransaction([]byte(realArgs.From), []byte(realArgs.To), value)
-
-		am := tran.pm.AccountManager
-		addr := common.HexToAddress(args.From)
-
-		if _,found := am.Unlocked[addr];found {
-			log.Infof("############# %d: start send request#############", time.Now().Unix())
-			start := time.Now().Unix()
-			end:=start+6
-			//end:=start+500
-
-			for start := start ; start < end; start = time.Now().Unix() {
-				for i := 0; i < 500; i++ {
-					tx.TimeStamp=time.Now().UnixNano()
-					txBytes, err := proto.Marshal(tx)
-					if err != nil {
-						log.Fatalf("proto.Marshal(tx) error: %v",err)
-					}
-					if manager.GetEventObject() != nil{
-						go tran.eventMux.Post(event.NewTxEvent{Payload: txBytes})
-						//go manager.GetEventObject().Post(event.NewTxEvent{Payload: txBytes})
-					}else{
-						log.Warning("manager is Nil")
-					}
-=======
 	if _,found := am.Unlocked[addr];found {
 		log.Infof("############# %d: start send request#############", time.Now().Unix())
 		//start := time.Now().Unix()
 		//end:=start+6
 		//end:=start+500
->>>>>>> c857bb1e
 
 		//for start := start ; start < end; start = time.Now().Unix() {
 		//	for i := 0; i < 50; i++ {
