--- conflicted
+++ resolved
@@ -28,10 +28,7 @@
 
 type PublicTransactionAPI struct {
 	eventMux *event.TypeMux
-<<<<<<< HEAD
-=======
-
->>>>>>> dc27aed2
+
 }
 
 
@@ -60,10 +57,7 @@
 func NewPublicTransactionAPI(eventMux *event.TypeMux) *PublicTransactionAPI {
 	return &PublicTransactionAPI{
 		eventMux :eventMux,
-<<<<<<< HEAD
-=======
-
->>>>>>> dc27aed2
+
 	}
 }
 
@@ -105,11 +99,7 @@
 		//end:=start+500
 
 		for start := start ; start < end; start = time.Now().Unix() {
-<<<<<<< HEAD
-			for i := 0; i < 500; i++ {
-=======
 			for i := 0; i < 50; i++ {
->>>>>>> dc27aed2
 				tx.TimeStamp=time.Now().UnixNano()
 				txBytes, err := proto.Marshal(tx)
 				if err != nil {
@@ -123,11 +113,7 @@
 				}
 
 			}
-<<<<<<< HEAD
-			time.Sleep(90 * time.Millisecond)
-=======
 			time.Sleep(20 * time.Millisecond)
->>>>>>> dc27aed2
 
 		}
 
