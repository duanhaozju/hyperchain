package hpc

import (
	"hyperchain/hyperdb"
	"hyperchain/core"
	"hyperchain/common"
	"time"
	"github.com/op/go-logging"
	"encoding/json"
	"strconv"
	"hyperchain/core/types"
	"errors"
	"hyperchain/manager"
	"hyperchain/event"
	"github.com/golang/protobuf/proto"
	"hyperchain/core/vm/compiler"

	"hyperchain/core/crypto"
)

const (
	defaultGas int = 10000
	defaustGasPrice int = 10000
)

var log *logging.Logger // package-level logger
func init() {
	log = logging.MustGetLogger("jsonrpc/api")
}

type PublicTransactionAPI struct {
	eventMux *event.TypeMux
	pm *manager.ProtocolManager

}


// SendTxArgs represents the arguments to sumbit a new transaction into the transaction pool.
type SendTxArgs struct {
	From     string  `json:"from"`
	To       string  `json:"to"`
	Gas      string  `json:"gas"`
	GasPrice string  `json:"gasPrice"`
	//Value    *jsonrpc.HexNumber  `json:"value"`
	Value    string  `json:"value"`
	Payload  string  `json:"payload"`
	//Data     string          `json:"data"`
	//Nonce    *jsonrpc.HexNumber  `json:"nonce"`
}

type TransactionResult struct {
	Hash	  common.Hash		`json:"hash"`
	//Block	  int			`json:"block"`
	From      common.Address	`json:"from"`
	To        common.Address	`json:"to"`
	Amount     string		`json:"amount"`
	Timestamp  string		`json:"timestamp"`
}

func NewPublicTransactionAPI(eventMux *event.TypeMux,pm *manager.ProtocolManager) *PublicTransactionAPI {
	return &PublicTransactionAPI{
		eventMux :eventMux,
		pm:pm,
	}
}

func prepareExcute(args SendTxArgs) SendTxArgs{
	if args.Gas == "" {
		args.Gas = strconv.Itoa(defaultGas)
	} else if args.GasPrice == "" {
		args.GasPrice = strconv.Itoa(defaustGasPrice)
	}

	return args
}

// SendTransaction is to build a transaction object,and then post event NewTxEvent,
// if the sender's balance is enough, return tx hash
func (tran *PublicTransactionAPI) SendTransaction(args SendTxArgs) (common.Hash, error){

	log.Info("==========SendTransaction=====,args = ",args)
	var tx *types.Transaction
	log.Info(args.Value)
	tx = types.NewTransaction([]byte(args.From), []byte(args.To), []byte(args.Value))
	log.Info(tx.Value)
	am := tran.pm.AccountManager
	addr := common.HexToAddress(string(args.From))

	if (!core.VerifyBalance(tx)){
		return common.Hash{},errors.New("Not enough balance!")
	}else if _,found := am.Unlocked[addr];found {

		// Balance is enough
		/*txBytes, err := proto.Marshal(tx)
		if err != nil {
			log.Fatalf("proto.Marshal(tx) error: %v",err)
		}*/

		//go manager.GetEventObject().Post(event.NewTxEvent{Payload: txBytes})
		log.Infof("############# %d: start send request#############", time.Now().Unix())
		start := time.Now().Unix()
		end:=start+6
		//end:=start+500

		for start := start ; start < end; start = time.Now().Unix() {
			for i := 0; i < 5; i++ {
				tx.TimeStamp=time.Now().UnixNano()
				txBytes, err := proto.Marshal(tx)
				if err != nil {
					log.Fatalf("proto.Marshal(tx) error: %v",err)
				}
				if manager.GetEventObject() != nil{
					go tran.eventMux.Post(event.NewTxEvent{Payload: txBytes})
					//go manager.GetEventObject().Post(event.NewTxEvent{Payload: txBytes})
				}else{
					log.Warning("manager is Nil")
				}

			}
			time.Sleep(90 * time.Millisecond)

		}

		log.Infof("############# %d: end send request#############", time.Now().Unix())
		return tx.BuildHash(),nil

	} else {
		return common.Hash{},errors.New("Not enough balance!")
	}
}

// SendTransactionOrContract deploy contract
func (tran *PublicTransactionAPI) SendTransactionOrContract(args SendTxArgs) (common.Address, error){

	var tx *types.Transaction

	realArgs := prepareExcute(args)

	gas, err := strconv.ParseInt(realArgs.Gas,10,64)
	price, err := strconv.ParseInt(realArgs.GasPrice,10,64)
	amount, err := strconv.ParseInt(realArgs.Value,10,64)
	payload, err := json.Marshal(realArgs.Payload)

	if err != nil {
		return common.Address{},err
	}

	txValue := types.NewTransactionValue(price,gas,amount,payload)

	value, err := json.Marshal(txValue)

	if err != nil {
		return common.Address{}, err
	}

	var addr common.Address
	if args.To == "" {
		tx = types.NewTransaction([]byte(realArgs.From), nil, value)
		nonce := core.GetVMEnv().Db().GetNonce(common.BytesToAddress(tx.From))
		core.GetVMEnv().Db().SetNonce(common.BytesToAddress(tx.From), nonce+1)
		addr = crypto.CreateAddress(common.BytesToAddress(tx.From), nonce)


	} else {
		tx = types.NewTransaction([]byte(realArgs.From), []byte(realArgs.To), value)

<<<<<<< HEAD
=======
		am := tran.pm.AccountManager
		addr := common.HexToAddress(args.From)

		if _,found := am.Unlocked[addr];found {
			log.Infof("############# %d: start send request#############", time.Now().Unix())
			start := time.Now().Unix()
			end:=start+6
			//end:=start+500

			for start := start ; start < end; start = time.Now().Unix() {
				for i := 0; i < 50; i++ {
					tx.TimeStamp=time.Now().UnixNano()
					txBytes, err := proto.Marshal(tx)
					if err != nil {
						log.Fatalf("proto.Marshal(tx) error: %v",err)
					}
					if manager.GetEventObject() != nil{
						go tran.eventMux.Post(event.NewTxEvent{Payload: txBytes})
						//go manager.GetEventObject().Post(event.NewTxEvent{Payload: txBytes})
					}else{
						log.Warning("manager is Nil")
					}

				}
				time.Sleep(90 * time.Millisecond)

			}

			log.Infof("############# %d: end send request#############", time.Now().Unix())
		} else {
			return common.Address{}, errors.New("account isn't unlock")
		}
>>>>>>> f9731ded
	}

	// todo 其他处理,比如存储到数据库中
	//db, err := hyperdb.GetLDBDatabase()
	//
	//if err != nil {
	//	log.Fatalf("Open database error: %v", err)
	//}
	//
	//core.PutTransaction(db, ,tx)

	return addr,nil
	//return tx.BuildHash(),nil
}

// ComplieContract complies contract to ABI
func (tran *PublicTransactionAPI) ComplieContract(ct string) ([]string, error){

	log.Debug(ct)
	abi, _, err := compiler.CompileSourcefile(ct)
	log.Debug(abi)

	if err != nil {
		return nil, err
	}

	return abi,nil
}



// GetAllTransactions return all transactions in the chain/db
func (tran *PublicTransactionAPI) GetTransactions() []*TransactionResult{
	db, err := hyperdb.GetLDBDatabase()

	if err != nil {
		log.Fatalf("Open database error: %v", err)
	}

	txs, err := core.GetAllTransaction(db)

	if err != nil {
		log.Fatalf("GetAllTransaction error: %v", err)
	}

	var transactions []*TransactionResult


	// TODO 得到交易所在的区块哈希
	for _, tx := range txs {
		var ts = &TransactionResult{
			Hash: tx.BuildHash(),
			//Block: 1,
			Amount: string(tx.Value),
			From: common.BytesToAddress(tx.From),
			To: common.BytesToAddress(tx.To),
			Timestamp: time.Unix(tx.TimeStamp / int64(time.Second), 0).Format("2006-01-02 15:04:05"),
		}
		transactions = append(transactions,ts)
	}

	return transactions
}<|MERGE_RESOLUTION|>--- conflicted
+++ resolved
@@ -103,7 +103,7 @@
 		//end:=start+500
 
 		for start := start ; start < end; start = time.Now().Unix() {
-			for i := 0; i < 5; i++ {
+			for i := 0; i < 50; i++ {
 				tx.TimeStamp=time.Now().UnixNano()
 				txBytes, err := proto.Marshal(tx)
 				if err != nil {
@@ -164,8 +164,6 @@
 	} else {
 		tx = types.NewTransaction([]byte(realArgs.From), []byte(realArgs.To), value)
 
-<<<<<<< HEAD
-=======
 		am := tran.pm.AccountManager
 		addr := common.HexToAddress(args.From)
 
@@ -198,7 +196,6 @@
 		} else {
 			return common.Address{}, errors.New("account isn't unlock")
 		}
->>>>>>> f9731ded
 	}
 
 	// todo 其他处理,比如存储到数据库中
