package hpc

import (
	"hyperchain/hyperdb"
	"hyperchain/core"
	"hyperchain/common"
	"time"
	"github.com/op/go-logging"
	"encoding/json"
	"fmt"
	"hyperchain/core/vm/compiler"
	"strconv"
	"hyperchain/core/types"
	"errors"
<<<<<<< HEAD
	"github.com/golang/protobuf/proto"
	"hyperchain/manager"
	"hyperchain/event"
=======
	"hyperchain/manager"
	"hyperchain/event"
	"github.com/golang/protobuf/proto"
>>>>>>> aca2ed5b
)

const (
	defaultGas int = 10000
	defaustGasPrice int = 10000
)

var log *logging.Logger // package-level logger
func init() {
	log = logging.MustGetLogger("jsonrpc/api")
}

type PublicTransactionAPI struct {}


// SendTxArgs represents the arguments to sumbit a new transaction into the transaction pool.
type SendTxArgs struct {
	From     string  `json:"from"`
	To       string  `json:"to"`
	Gas      string  `json:"gas"`
	GasPrice string  `json:"gasPrice"`
	//Value    *jsonrpc.HexNumber  `json:"value"`
	Value    string  `json:"value"`
	Payload  string  `json:"payload"`
	//Data     string          `json:"data"`
	//Nonce    *jsonrpc.HexNumber  `json:"nonce"`
}

type TransactionResult struct {
	Hash	  common.Hash		`json:"hash"`
	//Block	  int			`json:"block"`
	From      common.Address	`json:"from"`
	To        common.Address	`json:"to"`
	Amount     string		`json:"amount"`
	Timestamp  string		`json:"timestamp"`
}

func NewPublicTransactionAPI() *PublicTransactionAPI {
	return &PublicTransactionAPI{}
}

func prepareExcute(args SendTxArgs) SendTxArgs{
	if args.Gas == "" {
		args.Gas = strconv.Itoa(defaultGas)
	} else if args.GasPrice == "" {
		args.GasPrice = strconv.Itoa(defaustGasPrice)
	}

	return args
}

// SendTransaction is to build a transaction object,and then post event NewTxEvent,
// if the sender's balance is enough, return tx hash
func (tran *PublicTransactionAPI) SendTransaction(args SendTxArgs) (common.Hash, error){

	log.Error(len(core.GetVMEnv().State().GetAccounts()))
	var num = 0
	for k,v := range core.GetVMEnv().State().GetAccounts(){
		log.Error("the num of accounts is-----------------------------",num)
		log.Error("Account key:",[]byte(k),"----------value:",v.Code())
		log.Error("Account addr:",v.Address().Hex())
		for a, v := range v.Storage() {
			log.Error("storage key:",a,"----------value:",v)
		}
		num  = num+1
	}

	log.Info("==========SendTransaction=====,args = ",args)

	var tx *types.Transaction

	log.Info(args.Value)
	tx = types.NewTransaction([]byte(args.From), []byte(args.To), []byte(args.Value))

	log.Info(tx.Value)
	if (core.VerifyBalance(tx)) {

		// Balance is enough
		/*txBytes, err := proto.Marshal(tx)
		if err != nil {
			log.Fatalf("proto.Marshal(tx) error: %v",err)
		}*/

		//go manager.GetEventObject().Post(event.NewTxEvent{Payload: txBytes})
		log.Infof("############# %d: start send request#############", time.Now().Unix())
		start := time.Now().Unix()
<<<<<<< HEAD
		end:=start+1

		for start := start ; start < end; start = time.Now().Unix() {
			for i := 0; i < 5000; i++ {
=======
		end:=start+300

		for start := start ; start < end; start = time.Now().Unix() {
			for i := 0; i < 500; i++ {
>>>>>>> aca2ed5b
				tx.TimeStamp=time.Now().UnixNano()
				txBytes, err := proto.Marshal(tx)
				if err != nil {
					log.Fatalf("proto.Marshal(tx) error: %v",err)
				}
<<<<<<< HEAD
				go manager.GetEventObject().Post(event.NewTxEvent{Payload: txBytes})
				time.Sleep(200 * time.Microsecond)
			}
=======
				if manager.GetEventObject() != nil{
					go manager.GetEventObject().Post(event.NewTxEvent{Payload: txBytes})
				}else{
					log.Warning("manager is Nil")
				}
			}
			time.Sleep(90 * time.Millisecond)
>>>>>>> aca2ed5b
		}

		log.Infof("############# %d: end send request#############", time.Now().Unix())

<<<<<<< HEAD
		tx.TimeStamp=time.Now().UnixNano()
		txBytes, err := proto.Marshal(tx)
		if err != nil {
			log.Fatalf("proto.Marshal(tx) error: %v",err)
		}
		go manager.GetEventObject().Post(event.NewTxEvent{Payload: txBytes})
=======
>>>>>>> aca2ed5b
		return tx.BuildHash(),nil

	} else {
		// Balance isn't enough
		return common.Hash{},errors.New("Not enough balance!")
	}
}

// SendTransactionOrContract deploy contract
func (tran *PublicTransactionAPI) SendTransactionOrContract(args SendTxArgs) (common.Hash, error){

	var tx *types.Transaction

	realArgs := prepareExcute(args)

	gas, err := strconv.ParseInt(realArgs.Gas,10,64)
	price, err := strconv.ParseInt(realArgs.GasPrice,10,64)
	amount, err := strconv.ParseInt(realArgs.Value,10,64)
	payload, err := json.Marshal(realArgs.Payload)

	if err != nil {
		return common.Hash{},err
	}

	txValue := types.NewTransactionValue(price,gas,amount,payload)

	value, err := json.Marshal(txValue)

	if err != nil {
		return common.Hash{}, err
	}

	if args.To == "" {
		tx = types.NewTransaction([]byte(realArgs.From), nil, value)
	} else {
		tx = types.NewTransaction([]byte(realArgs.From), []byte(realArgs.To), value)
	}

	// todo just for test,to see the info of the statedb


	// todo 其他处理,比如存储到数据库中
	log.Error(len(core.GetVMEnv().State().GetAccounts()))
	var num = 0
	for k,v := range core.GetVMEnv().State().GetAccounts(){
		log.Error("the num of accounts is-----------------------------",num)
		log.Error("Account key:",[]byte(k),"----------value:",v.Code())
		log.Error("Account addr:",v.Address().Hex())
		for a, v := range v.Storage() {
			log.Error("storage key:",a,"----------value:",v)
		}
		num  = num+1
	}


	return tx.BuildHash(),nil
}

// ComplieContract complies contract to ABI
func (tran *PublicTransactionAPI) ComplieContract(ct string) ([]string, error){

	fmt.Println(ct)
	abi, _, err := compiler.CompileSourcefile(ct)
	fmt.Println(abi)

	if err != nil {
		return nil, err
	}

	return abi,nil
}



// GetAllTransactions return all transactions in the chain/db
func (tran *PublicTransactionAPI) GetTransactions() []*TransactionResult{
	db, err := hyperdb.GetLDBDatabase()

	if err != nil {
		log.Fatalf("Open database error: %v", err)
	}

	txs, err := core.GetAllTransaction(db)

	if err != nil {
		log.Fatalf("GetAllTransaction error: %v", err)
	}

	var transactions []*TransactionResult


	// TODO 得到交易所在的区块哈希
	for _, tx := range txs {
		var ts = &TransactionResult{
			Hash: tx.BuildHash(),
			//Block: 1,
			Amount: string(tx.Value),
			From: common.BytesToAddress(tx.From),
			To: common.BytesToAddress(tx.To),
			Timestamp: time.Unix(tx.TimeStamp / int64(time.Second), 0).Format("2006-01-02 15:04:05"),
		}
		transactions = append(transactions,ts)
	}

	return transactions
}<|MERGE_RESOLUTION|>--- conflicted
+++ resolved
@@ -12,15 +12,9 @@
 	"strconv"
 	"hyperchain/core/types"
 	"errors"
-<<<<<<< HEAD
-	"github.com/golang/protobuf/proto"
-	"hyperchain/manager"
-	"hyperchain/event"
-=======
 	"hyperchain/manager"
 	"hyperchain/event"
 	"github.com/golang/protobuf/proto"
->>>>>>> aca2ed5b
 )
 
 const (
@@ -76,18 +70,6 @@
 // if the sender's balance is enough, return tx hash
 func (tran *PublicTransactionAPI) SendTransaction(args SendTxArgs) (common.Hash, error){
 
-	log.Error(len(core.GetVMEnv().State().GetAccounts()))
-	var num = 0
-	for k,v := range core.GetVMEnv().State().GetAccounts(){
-		log.Error("the num of accounts is-----------------------------",num)
-		log.Error("Account key:",[]byte(k),"----------value:",v.Code())
-		log.Error("Account addr:",v.Address().Hex())
-		for a, v := range v.Storage() {
-			log.Error("storage key:",a,"----------value:",v)
-		}
-		num  = num+1
-	}
-
 	log.Info("==========SendTransaction=====,args = ",args)
 
 	var tx *types.Transaction
@@ -106,49 +88,28 @@
 
 		//go manager.GetEventObject().Post(event.NewTxEvent{Payload: txBytes})
 		log.Infof("############# %d: start send request#############", time.Now().Unix())
-		start := time.Now().Unix()
-<<<<<<< HEAD
-		end:=start+1
-
-		for start := start ; start < end; start = time.Now().Unix() {
-			for i := 0; i < 5000; i++ {
-=======
-		end:=start+300
-
-		for start := start ; start < end; start = time.Now().Unix() {
-			for i := 0; i < 500; i++ {
->>>>>>> aca2ed5b
+		//start := time.Now().Unix()
+		//end:=start+300
+
+		//for start := start ; start < end; start = time.Now().Unix() {
+			for i := 0; i < 50; i++ {
 				tx.TimeStamp=time.Now().UnixNano()
 				txBytes, err := proto.Marshal(tx)
 				if err != nil {
 					log.Fatalf("proto.Marshal(tx) error: %v",err)
 				}
-<<<<<<< HEAD
-				go manager.GetEventObject().Post(event.NewTxEvent{Payload: txBytes})
-				time.Sleep(200 * time.Microsecond)
-			}
-=======
 				if manager.GetEventObject() != nil{
+					log.Info("-------enter-------")
 					go manager.GetEventObject().Post(event.NewTxEvent{Payload: txBytes})
 				}else{
 					log.Warning("manager is Nil")
 				}
 			}
 			time.Sleep(90 * time.Millisecond)
->>>>>>> aca2ed5b
-		}
+		//}
 
 		log.Infof("############# %d: end send request#############", time.Now().Unix())
 
-<<<<<<< HEAD
-		tx.TimeStamp=time.Now().UnixNano()
-		txBytes, err := proto.Marshal(tx)
-		if err != nil {
-			log.Fatalf("proto.Marshal(tx) error: %v",err)
-		}
-		go manager.GetEventObject().Post(event.NewTxEvent{Payload: txBytes})
-=======
->>>>>>> aca2ed5b
 		return tx.BuildHash(),nil
 
 	} else {
@@ -187,22 +148,7 @@
 		tx = types.NewTransaction([]byte(realArgs.From), []byte(realArgs.To), value)
 	}
 
-	// todo just for test,to see the info of the statedb
-
-
 	// todo 其他处理,比如存储到数据库中
-	log.Error(len(core.GetVMEnv().State().GetAccounts()))
-	var num = 0
-	for k,v := range core.GetVMEnv().State().GetAccounts(){
-		log.Error("the num of accounts is-----------------------------",num)
-		log.Error("Account key:",[]byte(k),"----------value:",v.Code())
-		log.Error("Account addr:",v.Address().Hex())
-		for a, v := range v.Storage() {
-			log.Error("storage key:",a,"----------value:",v)
-		}
-		num  = num+1
-	}
-
 
 	return tx.BuildHash(),nil
 }
