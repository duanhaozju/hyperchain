--- conflicted
+++ resolved
@@ -108,11 +108,7 @@
 		//end:=start+500
 
 		for start := start ; start < end; start = time.Now().Unix() {
-<<<<<<< HEAD
-			for i := 0; i < 500; i++ {
-=======
 			for i := 0; i < 50; i++ {
->>>>>>> 717e43ce
 				tx.TimeStamp=time.Now().UnixNano()
 				txBytes, err := proto.Marshal(tx)
 				if err != nil {
