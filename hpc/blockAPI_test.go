package hpc

<<<<<<< HEAD
//import (
//	"testing"
//
//	"hyperchain/core"
//	"fmt"
//)

//func TestPublicBlockAPI_GetBlocks(t *testing.T) {
//
//	//init db
//	core.InitDB(8083)
//
//	//init genesis
//	core.CreateInitBlock("../core/genesis.json")
//	//
//	blockAPI := NewPublicBlockAPI()
//	//
//	a := blockAPI.GetBlocks()
//	//
//	fmt.Println(a)
//
//	cTime, bTime := blockAPI.QueryCommitAndBatchTime(SendQueryArgs{From:"1",To:"2",})
//
//	fmt.Println(cTime,bTime)
//
//	num := blockAPI.QueryTransactionSum()
//	fmt.Println(num)
//}
=======
import (
	"testing"

	"hyperchain/core"
)

func TestPublicBlockAPI_GetBlocks(t *testing.T) {

	//init db
	core.InitDB(8083)

	//init genesis
	core.CreateInitBlock("../core/genesis.json")
	//
	blockAPI := NewPublicBlockAPI()
	//
	a, err := blockAPI.GetBlocks()
	//
	if err != nil {
		t.Errorf("%v",err)
	}
	t.Log(a)

	cTime, bTime := blockAPI.QueryCommitAndBatchTime(SendQueryArgs{From:*NewInt64ToNumber(1),To:*NewInt64ToNumber(2),})

	t.Log(cTime,bTime)

	num := blockAPI.QueryTransactionSum()
	t.Log(num)
}
>>>>>>> 42fae020
<|MERGE_RESOLUTION|>--- conflicted
+++ resolved
@@ -1,35 +1,5 @@
 package hpc
 
-<<<<<<< HEAD
-//import (
-//	"testing"
-//
-//	"hyperchain/core"
-//	"fmt"
-//)
-
-//func TestPublicBlockAPI_GetBlocks(t *testing.T) {
-//
-//	//init db
-//	core.InitDB(8083)
-//
-//	//init genesis
-//	core.CreateInitBlock("../core/genesis.json")
-//	//
-//	blockAPI := NewPublicBlockAPI()
-//	//
-//	a := blockAPI.GetBlocks()
-//	//
-//	fmt.Println(a)
-//
-//	cTime, bTime := blockAPI.QueryCommitAndBatchTime(SendQueryArgs{From:"1",To:"2",})
-//
-//	fmt.Println(cTime,bTime)
-//
-//	num := blockAPI.QueryTransactionSum()
-//	fmt.Println(num)
-//}
-=======
 import (
 	"testing"
 
@@ -59,5 +29,4 @@
 
 	num := blockAPI.QueryTransactionSum()
 	t.Log(num)
-}
->>>>>>> 42fae020
+}