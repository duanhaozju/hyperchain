--- conflicted
+++ resolved
@@ -112,15 +112,12 @@
 			"revisionTime": "2017-05-23T20:24:04Z"
 		},
 		{
-<<<<<<< HEAD
-=======
 			"checksumSHA1": "yLQg8NdQKYqqytcvKA/0EBkOIkw=",
 			"path": "github.com/flynn-archive/go-shlex",
 			"revision": "3f9db97f856818214da2e1057f8ad84803971cff",
 			"revisionTime": "2015-05-15T14:53:56Z"
 		},
 		{
->>>>>>> e6b4a136
 			"checksumSHA1": "xgjI2W3RGiQwNlxsOW2V9fJ9kaM=",
 			"path": "github.com/fsnotify/fsnotify",
 			"revision": "f12c6236fe7b5cf6bcf30e5935d08cb079d78334",
@@ -133,12 +130,6 @@
 			"revisionTime": "2017-06-06T14:43:17Z"
 		},
 		{
-<<<<<<< HEAD
-			"checksumSHA1": "hEnH6sgR83Qfx7UNnphNNlelmj0=",
-			"path": "github.com/gorilla/websocket",
-			"revision": "ea4d1f681babbce9545c9c5f3d5194a789c89f5b",
-			"revisionTime": "2017-06-20T19:01:03Z"
-=======
 			"checksumSHA1": "THAGOnWWhPlZZ4Uq9bUSVawhkLE=",
 			"path": "github.com/golang/go/src/time",
 			"revision": "3785457c765018a8ca5a399da177ddc5573db68d",
@@ -149,7 +140,6 @@
 			"path": "github.com/golang/mock/gomock",
 			"revision": "ddf6e331b82bae34084a702f368b2b043736d509",
 			"revisionTime": "2017-06-22T13:40:20Z"
->>>>>>> e6b4a136
 		},
 		{
 			"checksumSHA1": "d9PxF1XQGLMJZRct2R8qVM/eYlE=",
@@ -264,15 +254,12 @@
 			"revisionTime": "2017-03-22T23:44:13Z"
 		},
 		{
-<<<<<<< HEAD
-=======
 			"checksumSHA1": "cJE7dphDlam/i7PhnsyosNWtbd4=",
 			"path": "github.com/mattn/go-runewidth",
 			"revision": "97311d9f7767e3d6f422ea06661bc2c7a19e8a5d",
 			"revisionTime": "2017-05-10T07:48:58Z"
 		},
 		{
->>>>>>> e6b4a136
 			"checksumSHA1": "p/AkbrCV0vCPuGy/xnCrZuusM8g=",
 			"origin": "github.com/hyperledger/fabric/vendor/github.com/mattn/go-sqlite3",
 			"path": "github.com/mattn/go-sqlite3",
