--- conflicted
+++ resolved
@@ -1,8 +1,4 @@
-<<<<<<< HEAD
-// +build linux darwin freebsd openbsd netbsd dragonfly
-=======
 // +build linux darwin freebsd openbsd netbsd dragonfly solaris
->>>>>>> 79888a55
 
 // Copyright 2013-2015 Bowery, Inc.
 
