--- conflicted
+++ resolved
@@ -7,19 +7,6 @@
  *
  */
 
-<<<<<<< HEAD
- var http  = require('http')
- var config = require('./p2p/peerconfig.json')
- var genesis = require('./core/genesis.json')
- var address = genesis.test1.alloc
- var addresses = Object.keys(address)
- var params = {form:"",to:"",value:1}
- var hosts_url = []
- var hosts_port = []
- for (var i=1;i<=10;i++){
-    hosts_url.push(config['external_node'+i])
-    hosts_port.push(config['external_port'+i])
-=======
  var http  = require('http');
  var config = require('./peerconfig.json');
  var genesis = require('./genesis.json');
@@ -32,7 +19,6 @@
  for (var i=1;i<=MAXNODES;i++){
     hosts_url.push(config['external_node'+i]);
     hosts_port.push(config['external_port'+i]);
->>>>>>> ecb2bded
  }
 
 console.log(hosts_url);
@@ -65,11 +51,7 @@
 }
 
 //http.request(options, callback).end();
-<<<<<<< HEAD
-for(var j=0;j<10;j++){
-=======
 for(var j=0;j<MAXNODES;j++){
->>>>>>> ecb2bded
     if (j %2 ==0){
      testRequest({
         'url':hosts_url[j],
