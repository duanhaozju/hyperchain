//Hyperchain License
//Copyright (C) 2016 The Hyperchain Authors.
package hpc

import (
	"fmt"
	"hyperchain/accounts"
	"hyperchain/common"
<<<<<<< HEAD
=======
	"hyperchain/hyperdb/db"
>>>>>>> 31dc3487
	"hyperchain/manager"
)

type PublicAccountAPI struct {
	pm        *manager.EventHub
	namespace string
<<<<<<< HEAD
	config *common.Config
=======
	db        db.Database
	config    *common.Config
>>>>>>> 31dc3487
}

type AccountResult struct {
	Account string `json:"account"`
	Balance string `json:"balance"`
}
type UnlockParas struct {
	Address  common.Address `json:"address"`
	Password string         `json:"password"`
}

func NewPublicAccountAPI(namespace string, pm *manager.EventHub, config *common.Config) *PublicAccountAPI {
	return &PublicAccountAPI{
		namespace: namespace,
<<<<<<< HEAD
		pm:     pm,
		config: config,
=======
		pm:        pm,
		db:        hyperDb,
		config:    config,
>>>>>>> 31dc3487
	}
}

//New Account according to args from html
func (acc *PublicAccountAPI) NewAccount(password string) (common.Address, error) {
	am := acc.pm.AccountManager
	ac, err := am.NewAccount(password)
	if err != nil {
		log.Errorf("New Account error,%v", err)
		return common.Address{}, &common.CallbackError{err.Error()}
	}
	return ac.Address, nil
}

// UnlockAccount unlocks account according to args(address,password), if success, return true.
func (acc *PublicAccountAPI) UnlockAccount(args UnlockParas) (bool, error) {

	am := acc.pm.AccountManager

	s := args.Address.Hex()
	if len(s) > 1 {
		if s[0:2] == "0x" {
			s = s[2:]
		}
		if len(s)%2 == 1 {
			s = "0" + s
		}
	}
	ac := accounts.Account{Address: args.Address, File: am.KeyStore.JoinPath(s)}
	err := am.Unlock(ac, args.Password)
	if err != nil {
		return false, &common.InvalidParamsError{"incorrect address or password!"}
	}
	return true, nil
}

// GetAllBalances returns all account's balance in the db,NOT CACHE DB!
func (acc *PublicAccountAPI) GetAccounts() []*AccountResult {
	var acts []*AccountResult
	stateDB, err := NewStateDb(acc.config, acc.namespace)
	if err != nil {
		log.Errorf("Get stateDB error, %v", err)
		return nil
	}
	ctx := stateDB.GetAccounts()

	for k, v := range ctx {
		var act = &AccountResult{
			Account: k,
			Balance: v.Balance().String(),
		}
		acts = append(acts, act)
	}
	return acts
}

// GetBalance returns account balance for given account address.
func (acc *PublicAccountAPI) GetBalance(addr common.Address) (string, error) {
	if stateDB, err := NewStateDb(acc.config, acc.namespace); err != nil {
		if stateobject := stateDB.GetAccount(addr); stateobject != nil {
			return fmt.Sprintf(`0x%x`, stateobject.Balance()), nil
		} else {
			return "", &common.LeveldbNotFoundError{"stateobject, the account may not exist"}
		}
	} else {
		return "", &common.LeveldbNotFoundError{"statedb"}
	}
}<|MERGE_RESOLUTION|>--- conflicted
+++ resolved
@@ -6,22 +6,13 @@
 	"fmt"
 	"hyperchain/accounts"
 	"hyperchain/common"
-<<<<<<< HEAD
-=======
-	"hyperchain/hyperdb/db"
->>>>>>> 31dc3487
 	"hyperchain/manager"
 )
 
 type PublicAccountAPI struct {
 	pm        *manager.EventHub
 	namespace string
-<<<<<<< HEAD
-	config *common.Config
-=======
-	db        db.Database
 	config    *common.Config
->>>>>>> 31dc3487
 }
 
 type AccountResult struct {
@@ -36,14 +27,8 @@
 func NewPublicAccountAPI(namespace string, pm *manager.EventHub, config *common.Config) *PublicAccountAPI {
 	return &PublicAccountAPI{
 		namespace: namespace,
-<<<<<<< HEAD
-		pm:     pm,
-		config: config,
-=======
 		pm:        pm,
-		db:        hyperDb,
 		config:    config,
->>>>>>> 31dc3487
 	}
 }
 
