//Hyperchain License
//Copyright (C) 2016 The Hyperchain Authors.
package api

import (
	"github.com/golang/protobuf/proto"
	"github.com/hyperchain/hyperchain/common"
	"github.com/hyperchain/hyperchain/core/ledger/bloom"
	edb "github.com/hyperchain/hyperchain/core/ledger/chain"
	"github.com/hyperchain/hyperchain/core/types"
	"github.com/hyperchain/hyperchain/crypto"
	"github.com/hyperchain/hyperchain/manager"
	"github.com/hyperchain/hyperchain/manager/event"
	"github.com/juju/ratelimit"
	"github.com/op/go-logging"
	"strings"
	"time"
)

// This file implements the handler of Transaction service API which
// can be invoked by client in JSON-RPC request.

type Transaction struct {
	namespace   string
	eh          *manager.EventHub
	tokenBucket *ratelimit.Bucket
	config      *common.Config
	log         *logging.Logger
}

// SendTxArgs represents the arguments to submit a new transaction into the transaction pool.
type SendTxArgs struct {
	From      common.Address  `json:"from"`      // transaction sender address
	To        *common.Address `json:"to"`        // transaction receiver address
	Value     Number          `json:"value"`     // transaction amount
	Payload   string          `json:"payload"`   // contract payload
	Signature string          `json:"signature"` // signature of sender for the transaction
	Timestamp int64           `json:"timestamp"` // timestamp of the transaction happened
	Simulate  bool            `json:"simulate"`  // Simulate determines if the transaction requires consensus, if true, no consensus.
	Nonce     int64           `json:"nonce"`     // 16-bit random decimal number, for example 5956491387995926
	Extra     string          `json:"extra"`     // extra data stored in transaction
	VmType    string          `json:"type"`      // specify which engine executes contract

	// 1 value for Opcode means upgrading contract, 2 means freezing contract,
	// 3 means unfreezing contract, 4 means vm skipping, 100 means archiving data.
	Opcode int32 `json:"opcode"`

	// Snapshot saves the state of ledger at a moment.
	// SnapshotId specifies the based ledger when client sends transaction or invokes contract with Simulate=true.
	SnapshotId string `json:"snapshotId"`
}

// NewPublicTransactionAPI creates and returns a new Transaction instance for given namespace name.
func NewPublicTransactionAPI(namespace string, eh *manager.EventHub, config *common.Config) *Transaction {
	log := common.GetLogger(namespace, "api")
	fillrate, err := getFillRate(namespace, config, TRANSACTION)
	if err != nil {
		log.Errorf("invalid ratelimit fill rate parameters.")
		fillrate = 10 * time.Millisecond
	}
	peak := getRateLimitPeak(namespace, config, TRANSACTION)
	if peak == 0 {
		log.Errorf("got invalid ratelimit peak parameters as 0. use default peak parameters 500")
		peak = 500
	}
	return &Transaction{
		namespace:   namespace,
		eh:          eh,
		config:      config,
		tokenBucket: ratelimit.NewBucket(fillrate, peak),
		log:         log,
	}
}

// SendTransaction is to create a transaction object, and then post event NewTxEvent,
// if the sender's balance is not enough, account transfer will fail.
func (tran *Transaction) SendTransaction(args SendTxArgs) (common.Hash, error) {
	consentor := tran.eh.GetConsentor()
	normal, full := consentor.GetStatus()
	if !normal || full {
		return common.Hash{}, &common.SystemTooBusyError{}
	}

	if getRateLimitEnable(tran.config) && tran.tokenBucket.TakeAvailable(1) <= 0 {
		return common.Hash{}, &common.SystemTooBusyError{}
	}

	// 1. create a new transaction instance
	tx, err := prepareTransaction(args, 0, tran.namespace, tran.eh)
	if err != nil {
		return common.Hash{}, err
	}

	// 2. post a event.NewTxEvent event
	tran.log.Debugf("[ %v ] post event NewTxEvent")
	err = postNewTxEvent(args, tx, tran.eh)
	if err != nil {
		return common.Hash{}, err
	}
	return tx.GetHash(), nil
}

<<<<<<< HEAD
=======
type ReceiptResult struct {
	Version         string        `json:"version"`
	TxHash          string        `json:"txHash"`
	VmType          string        `json:"vmType"`
	ContractAddress string        `json:"contractAddress"`
	Ret             string        `json:"ret"`
	Log             []interface{} `json:"log"`
}

// GetTransactionReceipt returns transaction's receipt for given transaction hash.
func (tran *Transaction) GetTransactionReceipt(hash common.Hash) (*ReceiptResult, error) {
	if errType, err := edb.GetInvaildTxErrType(tran.namespace, hash.Bytes()); errType == -1 {
		receipt := edb.GetReceipt(tran.namespace, hash)
		if receipt == nil {
			return nil, &common.DBNotFoundError{Type: RECEIPT, Id: hash.Hex()}
		}
		logs := make([]interface{}, len(receipt.Logs))
		for idx := range receipt.Logs {
			logs[idx] = receipt.Logs[idx]
		}
		return &ReceiptResult{
			Version:         receipt.Version,
			TxHash:          receipt.TxHash,
			VmType:          receipt.VmType,
			ContractAddress: receipt.ContractAddress,
			Ret:             receipt.Ret,
			Log:             logs,
		}, nil
	} else if err != nil {
		return nil, &common.CallbackError{Message: err.Error()}
	} else {
		if errType == types.InvalidTransactionRecord_SIGFAILED {
			return nil, &common.SignatureInvalidError{Message: errType.String()}
		} else if errType == types.InvalidTransactionRecord_DEPLOY_CONTRACT_FAILED {
			return nil, &common.ContractDeployError{Message: errType.String()}
		} else if errType == types.InvalidTransactionRecord_INVOKE_CONTRACT_FAILED {
			return nil, &common.ContractInvokeError{Message: errType.String()}
		} else if errType == types.InvalidTransactionRecord_OUTOFBALANCE {
			return nil, &common.OutofBalanceError{Message: errType.String()}
		} else if errType == types.InvalidTransactionRecord_INVALID_PERMISSION {
			return nil, &common.ContractPermissionError{Message: errType.String()}
		} else {
			return nil, &common.CallbackError{Message: errType.String()}
		}
	}
}

// GetBatchReceipt returns transaction's receipt for given hash list.
func (tran *Transaction) GetBatchReceipt(args BatchArgs) ([]*ReceiptResult, error) {
	if args.Hashes == nil {
		return nil, &common.InvalidParamsError{Message: "invalid parameter, please specify transaction hash list"}
	}

	var receipts []*ReceiptResult = make([]*ReceiptResult, 0)

	for _, txHash := range args.Hashes {
		if tx, err := tran.GetTransactionReceipt(txHash); err != nil {
			return nil, err
		} else {
			receipts = append(receipts, tx)
		}
	}

	return receipts, nil
}

// GetTransactions returns all transactions in the given block number. Parameters include
// start block number and end block number.
func (tran *Transaction) GetTransactions(args IntervalArgs) ([]*TransactionResult, error) {
	trueArgs, err := prepareIntervalArgs(args, tran.namespace)
	if err != nil {
		return nil, err
	}

	var transactions []*TransactionResult = make([]*TransactionResult, 0)

	if blocks, err := getBlocks(trueArgs, tran.namespace, false); err != nil {
		return nil, err
	} else {
		for _, block := range blocks {
			txs := block.Transactions

			for _, t := range txs {
				tx, _ := t.(*TransactionResult)
				transactions = append(transactions, tx)
			}
		}
	}

	return transactions, nil
}

// GetBatchTransactions returns all transactions for given hash list.
func (tran *Transaction) GetBatchTransactions(args BatchArgs) ([]*TransactionResult, error) {
	if args.Hashes == nil {
		return nil, &common.InvalidParamsError{Message: "invalid parameter, please specify transaction hash list"}
	}

	var transactions []*TransactionResult = make([]*TransactionResult, 0)

	for _, txHash := range args.Hashes {
		if tx, err := tran.GetTransactionByHash(txHash); err != nil {
			return nil, err
		} else {
			transactions = append(transactions, tx)
		}
	}

	return transactions, nil
}

// GetDiscardTransactions returns all invalid transactions that don't be saved in the ledger.
func (tran *Transaction) GetDiscardTransactions() ([]*TransactionResult, error) {

	reds, err := edb.GetAllDiscardTransaction(tran.namespace)
	if err != nil && err.Error() == db_not_found_error {
		return nil, &common.DBNotFoundError{Type: DISCARDTXS}
	} else if err != nil {
		tran.log.Errorf("GetAllDiscardTransaction error: %v", err)
		return nil, &common.CallbackError{Message: err.Error()}
	} else if len(reds) == 0 {
		return nil, &common.DBNotFoundError{Type: DISCARDTXS}
	}

	var transactions []*TransactionResult

	for _, red := range reds {
		if ts, err := outputTransaction(red, tran.namespace); err != nil {
			return nil, err
		} else {
			transactions = append(transactions, ts)
		}
	}

	return transactions, nil
}

// GetDiscardTransactionsByTime returns the invalid transactions in the given time duration.
func (tran *Transaction) GetDiscardTransactionsByTime(args IntervalTime) ([]*TransactionResult, error) {

	if args.StartTime > args.Endtime || args.StartTime < 0 || args.Endtime < 0 {
		return nil, &common.InvalidParamsError{Message: "invalid params, both startTime and endTime must be positive, startTime must be less than endTime"}
	}

	reds, err := edb.GetAllDiscardTransaction(tran.namespace)
	if err != nil && err.Error() == db_not_found_error {
		return nil, &common.DBNotFoundError{Type: DISCARDTXS}
	} else if err != nil {
		tran.log.Errorf("GetDiscardTransactionsByTime error: %v", err)
		return nil, &common.CallbackError{Message: err.Error()}
	} else if len(reds) == 0 {
		return nil, &common.DBNotFoundError{Type: DISCARDTXS}
	}

	var transactions []*TransactionResult

	for _, red := range reds {
		if red.Tx.Timestamp <= args.Endtime && red.Tx.Timestamp >= args.StartTime {
			if ts, err := outputTransaction(red, tran.namespace); err != nil {
				return nil, err
			} else {
				transactions = append(transactions, ts)
			}
		}
	}

	return transactions, nil
}

// getDiscardTransactionByHash returns the invalid transaction for the given transaction hash.
func (tran *Transaction) getDiscardTransactionByHash(hash common.Hash) (*TransactionResult, error) {

	red, err := edb.GetDiscardTransaction(tran.namespace, hash.Bytes())
	if err != nil && err.Error() == db_not_found_error {
		return nil, &common.DBNotFoundError{Type: TRANSACTION, Id: hash.Hex()}
	} else if err != nil {
		tran.log.Errorf("GetDiscardTransaction error: %v", err)
		return nil, &common.CallbackError{Message: err.Error()}
	}

	return outputTransaction(red, tran.namespace)
}

// GetTransactionByHash returns the transaction in the ledger for the given transaction hash.
func (tran *Transaction) GetTransactionByHash(hash common.Hash) (*TransactionResult, error) {
	tx, err := edb.GetTransaction(tran.namespace, hash[:])
	if err != nil && err == edb.ErrNotFindTxMeta {
		return tran.getDiscardTransactionByHash(hash)
	} else if err != nil {
		return nil, &common.CallbackError{Message: err.Error()}
	}

	return outputTransaction(tx, tran.namespace)
}

// GetTransactionByBlockHashAndIndex returns the transaction for the given block hash and transaction index.
func (tran *Transaction) GetTransactionByBlockHashAndIndex(hash common.Hash, index Number) (*TransactionResult, error) {
	if common.EmptyHash(hash) == true {
		return nil, &common.InvalidParamsError{Message: "invalid params, missing block hash"}
	}

	block, err := edb.GetBlock(tran.namespace, hash[:])
	if err != nil && err.Error() == db_not_found_error {
		return nil, &common.DBNotFoundError{Type: BLOCK, Id: hash.Hex()}
	} else if err != nil {
		tran.log.Errorf("%v", err)
		return nil, &common.CallbackError{Message: err.Error()}
	}

	txCount := len(block.Transactions)

	if index.Int() >= txCount {
		return nil, &common.InvalidParamsError{Message: fmt.Sprintf("invalid params. This block contains %v transactions, but the index %v is out of range", txCount, index)}
	}

	if index.Int() >= 0 && index.Int() < txCount {

		tx := block.Transactions[index]

		return outputTransaction(tx, tran.namespace)
	}

	return nil, nil
}

// GetTransactionsByBlockNumberAndIndex returns the transaction for the given block number and transaction index.
func (tran *Transaction) GetTransactionByBlockNumberAndIndex(n BlockNumber, index Number) (*TransactionResult, error) {
	chain, err := edb.GetChain(tran.namespace)
	if err != nil {
		return nil, &common.CallbackError{Message: err.Error()}
	}

	latest := chain.Height
	blknumber, err := n.BlockNumberToUint64(latest)
	if err != nil {
		return nil, &common.InvalidParamsError{Message: err.Error()}
	}

	block, err := edb.GetBlockByNumber(tran.namespace, blknumber)
	if err != nil && err.Error() == db_not_found_error {
		return nil, &common.DBNotFoundError{Type: BLOCK, Id: fmt.Sprintf("%#x", blknumber)}
	} else if err != nil {
		tran.log.Errorf("%v", err)
		return nil, &common.CallbackError{Message: err.Error()}
	}

	txCount := len(block.Transactions)

	if index.Int() >= txCount {
		return nil, &common.InvalidParamsError{Message: fmt.Sprintf("invalid params. This block contains %v transactions, but the index %v is out of range", txCount, index)}
	}

	if index.Int() >= 0 && index.Int() < txCount {

		tx := block.Transactions[index]

		return outputTransaction(tx, tran.namespace)
	}

	return nil, nil
}

// GetTransactionsByTime returns the transactions in the ledger in the given time duration.
func (tran *Transaction) GetTransactionsByTime(args IntervalTime) ([]*TransactionResult, error) {

	if args.StartTime > args.Endtime || args.StartTime < 0 || args.Endtime < 0 {
		return nil, &common.InvalidParamsError{Message: "invalid params, both startTime and endTime must be positive, startTime is less than endTime"}
	}

	currentChain, err := edb.GetChain(tran.namespace)
	if err != nil {
		return nil, &common.CallbackError{Message: err.Error()}
	}

	height := currentChain.Height
	var txs = make([]*TransactionResult, 0)

	for i := height; i >= uint64(1); i-- {
		block, _ := edb.GetBlockByNumber(tran.namespace, i)
		if block.WriteTime > args.Endtime {
			continue
		}
		if block.WriteTime < args.StartTime {
			return txs, nil
		}
		if block.WriteTime >= args.StartTime && block.WriteTime <= args.Endtime {
			trans := block.GetTransactions()

			for _, t := range trans {
				tx, err := outputTransaction(t, tran.namespace)
				if err != nil {
					return nil, err
				}
				txs = append(txs, tx)
			}
		}
	}

	if len(txs) == 0 {
		return nil, &common.DBNotFoundError{Type: TRANSACTIONS}
	}

	return txs, nil
}

// GetBlockTransactionCountByHash returns the number of block transactions for given block hash.
func (tran *Transaction) GetBlockTransactionCountByHash(hash common.Hash) (*Number, error) {

	if common.EmptyHash(hash) == true {
		return nil, &common.InvalidParamsError{Message: "invalid params, missing block hash"}
	}

	block, err := edb.GetBlock(tran.namespace, hash[:])
	if err != nil && err.Error() == db_not_found_error {
		return nil, &common.DBNotFoundError{Type: BLOCK, Id: hash.Hex()}
	} else if err != nil {
		tran.log.Errorf("%v", err)
		return nil, &common.CallbackError{Message: err.Error()}
	}

	txCount := len(block.Transactions)

	return intToNumber(txCount), nil
}

// GetBlockTransactionCountByNumber returns the number of block transactions for given block number.
func (tran *Transaction) GetBlockTransactionCountByNumber(n BlockNumber) (*Number, error) {
	chain, err := edb.GetChain(tran.namespace)
	if err != nil {
		return nil, &common.CallbackError{Message: err.Error()}
	}

	latest := chain.Height
	blknumber, err := n.BlockNumberToUint64(latest)
	if err != nil {
		return nil, &common.InvalidParamsError{Message: err.Error()}
	}

	block, err := edb.GetBlockByNumber(tran.namespace, blknumber)
	if err != nil && err.Error() == db_not_found_error {
		return nil, &common.DBNotFoundError{Type: BLOCK, Id: fmt.Sprintf("number %#x", n)}
	} else if err != nil {
		tran.log.Errorf("%v", err)
		return nil, &common.CallbackError{Message: err.Error()}
	}

	txCount := len(block.Transactions)

	return intToNumber(txCount), nil
}

// GetSignHash returns transaction content hash used for the client signature.
func (tran *Transaction) GetSignHash(args SendTxArgs) (common.Hash, error) {

	var tx *types.Transaction

	realArgs, err := prepareExcute(args, 3) // empty contract address and empty transaction signature
	if err != nil {
		return common.Hash{}, err
	}

	payload := common.FromHex(realArgs.Payload)

	txValue := types.NewTransactionValue(DEFAULT_GAS_PRICE, DEFAULT_GAS, realArgs.Value.Int64(), payload, args.Opcode, []byte(args.Extra), types.TransactionValue_EVM)

	value, err := proto.Marshal(txValue)
	if err != nil {
		return common.Hash{}, &common.CallbackError{Message: err.Error()}
	}

	if args.To == nil {
		// deploy contract
		tx = types.NewTransaction(realArgs.From[:], nil, value, realArgs.Timestamp, realArgs.Nonce)

	} else {
		// invoke contract or send transaction
		tx = types.NewTransaction(realArgs.From[:], (*realArgs.To)[:], value, realArgs.Timestamp, realArgs.Nonce)
	}

	return tx.SignHash(kec256Hash), nil
}

// GetTransactionsCount returns the number of transaction in ledger.
func (tran *Transaction) GetTransactionsCount() (interface{}, error) {

	chain, err := edb.GetChain(tran.namespace)
	if err != nil {
		return nil, &common.CallbackError{Message: err.Error()}
	}

	return struct {
		Count     *Number `json:"count,"`
		Timestamp int64   `json:"timestamp"`
	}{
		Count:     uint64ToNumber(chain.CurrentTxSum),
		Timestamp: time.Now().UnixNano(),
	}, nil
}

// GetTxAvgTimeByBlockNumber calculates the average execution time of all transactions in the given block number.
// Parameters include start block number and end block number.
func (tran *Transaction) GetTxAvgTimeByBlockNumber(args IntervalArgs) (Number, error) {
	intargs, err := prepareIntervalArgs(args, tran.namespace)
	if err != nil {
		return 0, err
	}

	exeTime := edb.CalcResponseAVGTime(tran.namespace, intargs.from, intargs.to)

	if exeTime <= 0 {
		return 0, nil
	}

	return *int64ToNumber(exeTime), nil
}

// GetTransactionsCountByContractAddr returns the number of eligible transaction, the latest block number and
// index of eligible last transaction in the latest block. Parameters include start block number, end block
// number and contract address.
func (tran *Transaction) GetTransactionsCountByContractAddr(args IntervalArgs) (interface{}, error) {
	if args.ContractAddr == nil {
		return nil, &common.InvalidParamsError{Message: "invalid params, missing params `address`"}
	} else if args.MethodID != "" {
		return nil, &common.InvalidParamsError{Message: "invalid params, `methodID` is unrecognized"}
	}
	return tran.getTransactionsCountByBlockNumber(args)
}

// GetTransactionsCountByMethodID returns the number of eligible transaction, the latest block number and
// index of eligible last transaction in the latest block. Parameters include start block number, end block
// number and method ID. Method ID is contract method identifier in a contract.
func (tran *Transaction) GetTransactionsCountByMethodID(args IntervalArgs) (interface{}, error) {
	if args.ContractAddr == nil {
		return nil, &common.InvalidParamsError{Message: "invalid params, missing params `address`"}
	} else if args.MethodID == "" {
		return nil, &common.InvalidParamsError{Message: "invalid params, missing params `methodID`"}
	}
	mid := strings.TrimSpace(args.MethodID)
	if strings.HasPrefix(mid, "0x") {
		args.MethodID = substr(mid, 2, len(mid))
	}
	return tran.getTransactionsCountByBlockNumber(args)
}

func (tran *Transaction) getTransactionsCountByBlockNumber(args IntervalArgs) (interface{}, error) {

	realArgs, err := prepareIntervalArgs(args, tran.namespace)
	if err != nil {
		return nil, err
	}

	from := realArgs.from
	txCounts := 0
	lastIndex := 0
	contractAddr := args.ContractAddr
	var lastBlockNum uint64

	for from <= realArgs.to {

		block, err := getBlockByNumber(tran.namespace, from, false)
		if err != nil {
			return 0, err
		}

		for _, tx := range block.Transactions {
			txResult := tx.(*TransactionResult)

			to := txResult.To
			txIndex := txResult.TxIndex.Int()
			blockNum, err := prepareBlockNumber(*txResult.BlockNumber, tran.namespace)

			if err != nil {
				return nil, &common.CallbackError{Message: err.Error()}
			}

			if to == *contractAddr && !to.IsZero() {
				if args.MethodID != "" {
					if substr(txResult.Payload, 2, 10) == args.MethodID {
						txCounts++
						lastIndex = txIndex
						lastBlockNum = blockNum
					}
				} else {
					txCounts++
					lastIndex = txIndex
					lastBlockNum = blockNum
				}
			}

			if args.MethodID == "" && to.IsZero() {
				if receipt, err := tran.GetTransactionReceipt(txResult.Hash); err != nil {
					return 0, err
				} else if receipt.ContractAddress == contractAddr.Hex() {
					txCounts++
					lastIndex = txIndex
					lastBlockNum = blockNum
				}
			}
		}

		from++
	}

	return struct {
		Count        *Number      `json:"count,"`
		LastIndex    *Number      `json:"lastIndex"`
		LastBlockNum *BlockNumber `json:"lastBlockNum"`
	}{
		Count:        intToNumber(txCounts),
		LastIndex:    intToNumber(lastIndex),
		LastBlockNum: uint64ToBlockNumber(lastBlockNum),
	}, nil

}

// PagingArgs specifies filter conditions for transaction paging. PagingArgs determines starting
// position including current block number and index of the transaction in the current block,
// quantity of returned transactions and filter conditions.
//
// For example, pageSize is 10. From page 1 to page 2, so "separated" value is 0. From page 1 to page 3,
// "separated" value is 10.
type PagingArgs struct {
	MaxBlkNumber BlockNumber `json:"maxBlkNumber"` // the maximum block number of allowing to query
	MinBlkNumber BlockNumber `json:"minBlkNumber"` // the minimum block number of allowing to query
	BlkNumber    BlockNumber `json:"blkNumber"`    // the current block number
	TxIndex      Number      `json:"txIndex"`      // index of the transaction in the current block
	Separated    Number      `json:"separated"`    // specify how many transactions to skip.
	PageSize     Number      `json:"pageSize"`     // specify the number of transaction returned

	// specify if the returned transactions contain current transaction(BlkNumber and TxIndex)
	// or if contain current transaction(BlkNumber and TxIndex) when calculating the number of transactions.
	ContainCurrent bool            `json:"containCurrent"`
	ContractAddr   *common.Address `json:"address"`  // specify which contract transactions belong to
	MethodID       string          `json:"methodID"` // specify which contract method transactions belong to
}

type pagingArgs struct {
	pageSize     int
	minBlkNumber uint64
	maxBlkNumber uint64
	contractAddr *common.Address
	methodId     string
}

// GetNextPageTransactions returns next page data.
func (tran *Transaction) GetNextPageTransactions(args PagingArgs) ([]interface{}, error) {

	// check paging parameters
	realArgs, err := preparePagingArgs(args)
	if err != nil {
		return nil, err
	}

	blkNumber, err := prepareBlockNumber(realArgs.BlkNumber, tran.namespace)
	if err != nil {
		return nil, err
	}
	min, err := prepareBlockNumber(realArgs.MinBlkNumber, tran.namespace)
	if err != nil {
		return nil, err
	}
	max, err := prepareBlockNumber(realArgs.MaxBlkNumber, tran.namespace)
	if err != nil {
		return nil, err
	}

	if blkNumber < min || blkNumber > max {
		return nil, &common.InvalidParamsError{Message: fmt.Sprintf("invalid params, `blkNumber` %v is out of range, it must be in the range %v to %v", blkNumber, min, max)}
	}

	// find the starting position
	txs := make([]interface{}, 0)
	index := realArgs.TxIndex.Int()
	separated := realArgs.Separated.Int()
	contractAddr := realArgs.ContractAddr
	txCounts := 0 // how many transactions have been skipped
	txCounts_temp := 0
	filteredBlkTxs := make([]interface{}, 0)

	if !args.ContainCurrent {

		// skip current transaction, to choose the next transaction as the first transaction.
		block, err := getBlockByNumber(tran.namespace, blkNumber, false)
		if err != nil {
			return nil, err
		}

		blockTxCount := block.TxCounts.Int()

		if index < blockTxCount-1 {
			index++
		} else if index == blockTxCount-1 {
			blkNumber++
			index = 0
		} else {
			return nil, &common.InvalidParamsError{Message: fmt.Sprintf("invalid params, `txIndex` %d is out of range, and now the number of transactions of block %d is %d", index, blkNumber, blockTxCount)}
		}
	}

	// if separated value is not equal to 0, reset starting position
	for txCounts < separated {
		block, err := getBlockByNumber(tran.namespace, blkNumber, false)
		if err != nil {
			return nil, err
		}

		blkTxsCount := block.TxCounts.Int()
		if blkTxsCount <= index {
			return nil, &common.InvalidParamsError{Message: fmt.Sprintf("invalid params, `txIndex` %d is out of range, and now the number of transactions of block %d is %d", index, blkNumber, blkTxsCount)}
		}

		// starting with the specified index of the block transactions, filter all the eligible transaction
		if filteredBlkTxsByAddr, err := tran.filterTransactionsByAddress(block.Transactions[index:], contractAddr); err != nil {
			return nil, err
		} else if realArgs.MethodID != "" {

			if filteredBlkTxs, err = tran.filterTransactionsByMethodID(filteredBlkTxsByAddr, realArgs.MethodID); err != nil {
				return nil, err
			}

		} else {
			filteredBlkTxs = filteredBlkTxsByAddr
		}

		txCounts_temp = txCounts + len(filteredBlkTxs)

		if txCounts_temp <= separated {

			// all transactions in the current block should be skipped
			txCounts = txCounts_temp
			blkNumber++
			index = 0
		} else {

			// part of transactions in the current block should be skipped
			tx := filteredBlkTxs[separated-txCounts].(*TransactionResult)
			index = tx.TxIndex.Int()
			txCounts = separated
		}

	}

	tran.log.Debugf("current transaction index = %v", index)
	tran.log.Debugf("     current block number = %v", blkNumber)
	tran.log.Debugf("     minimum block number = %v", min)
	tran.log.Debugf("     maximum block number = %v", max)
	tran.log.Debugf("				 pageSize = %v", realArgs.PageSize.Int())

	return tran.getNextPagingTransactions(txs, blkNumber, index, pagingArgs{
		pageSize:     realArgs.PageSize.Int(),
		minBlkNumber: min,
		maxBlkNumber: max,
		contractAddr: realArgs.ContractAddr,
		methodId:     realArgs.MethodID,
	})
}

// GetNextPageTransactions returns previous page data.
func (tran *Transaction) GetPrevPageTransactions(args PagingArgs) ([]interface{}, error) {

	// check paging parameters
	realArgs, err := preparePagingArgs(args)
	if err != nil {
		return nil, err
	}

	blkNumber, err := prepareBlockNumber(realArgs.BlkNumber, tran.namespace)
	if err != nil {
		return nil, err
	}
	min, err := prepareBlockNumber(realArgs.MinBlkNumber, tran.namespace)
	if err != nil {
		return nil, err
	}
	max, err := prepareBlockNumber(realArgs.MaxBlkNumber, tran.namespace)
	if err != nil {
		return nil, err
	}

	if blkNumber < min || blkNumber > max {
		return nil, &common.InvalidParamsError{Message: fmt.Sprintf("invalid params, `blkNumber` %v is out of range, it must be in the range %v to %v", blkNumber, min, max)}
	}

	// find the starting position
	txs := make([]interface{}, 0)
	index := realArgs.TxIndex.Int()
	separated := realArgs.Separated.Int()
	txCounts := 0
	txCounts_temp := 0
	contractAddr := realArgs.ContractAddr
	filteredBlkTxs := make([]interface{}, 0)

	if !args.ContainCurrent {

		// skip current transaction, to choose the last transaction as the first transaction.
		block, err := getBlockByNumber(tran.namespace, blkNumber, false)
		if err != nil {
			return nil, err
		}

		blockTxCount := block.TxCounts.Int()

		if index >= blockTxCount {
			return nil, &common.InvalidParamsError{Message: fmt.Sprintf("invalid params, `txIndex` %d is out of range, and now the number of transactions of block %d is %d", index, blkNumber, blockTxCount)}
		} else if index == 0 {
			blkNumber--
			blk, err := getBlockByNumber(tran.namespace, blkNumber, false)
			if err != nil {
				return nil, err
			}
			index = blk.TxCounts.Int() - 1
		} else {
			index--
		}
	}

	// if separated value is not equal to 0, reset the starting position
	for txCounts <= separated && separated != 0 {
		if blkNumber == 0 || txCounts == separated {
			break
		}
		block, err := getBlockByNumber(tran.namespace, blkNumber, false)
		if err != nil {
			return nil, err
		}
		blkTxsCount := block.TxCounts.Int()
		if blkTxsCount <= index {
			return nil, &common.InvalidParamsError{Message: fmt.Sprintf("invalid params, `txIndex` %d is out of range, and now the number of transactions of block %d is %d", index, blkNumber, blkTxsCount)}
		}

		if index == -1 {
			index = blkTxsCount - 1
		}

		// starting with the specified index of the block transactions, filter all the eligible transaction
		if filteredTxsByAddr, err := tran.filterTransactionsByAddress(block.Transactions[:index+1], contractAddr); err != nil {
			return nil, err
		} else if realArgs.MethodID != "" {

			if filteredBlkTxs, err = tran.filterTransactionsByMethodID(filteredTxsByAddr, realArgs.MethodID); err != nil {
				return nil, err
			}

		} else {
			filteredBlkTxs = filteredTxsByAddr
		}
		filtedBlkTxsCount := len(filteredBlkTxs)
		txCounts_temp = txCounts + filtedBlkTxsCount

		if txCounts_temp <= separated {

			// all transactions in the current block should be skipped
			blkNumber--
			index = -1
			txCounts = txCounts_temp
		} else {

			// part of transactions in the current block should be skipped
			tx := filteredBlkTxs[filtedBlkTxsCount-(separated-txCounts)-1].(*TransactionResult)
			index = tx.TxIndex.Int()
			txCounts = separated
		}
	}

	tran.log.Debugf("current transaction index = %v", index)
	tran.log.Debugf("     current block number = %v", blkNumber)
	tran.log.Debugf("     minimum block number = %v", min)
	tran.log.Debugf("     maximum block number = %v", max)
	tran.log.Debugf("				 pageSize = %v\n", realArgs.PageSize.Int())

	return tran.getPrevPagingTransactions(txs, blkNumber, index, pagingArgs{
		pageSize:     realArgs.PageSize.Int(),
		minBlkNumber: min,
		maxBlkNumber: max,
		contractAddr: realArgs.ContractAddr,
		methodId:     realArgs.MethodID,
	})
}

func (tran *Transaction) getNextPagingTransactions(txs []interface{}, currentNumber uint64, currentIndex int, constant pagingArgs) ([]interface{}, error) {
	tran.log.Debugf("===== enter getNextPagingTransactions =======\n")
	tran.log.Debugf("current transaction index = %v\n", currentIndex)
	tran.log.Debugf("     current block number = %v\n", currentNumber)
	tran.log.Debugf("         current len(txs) =  %v\n", len(txs))

	if len(txs) == constant.pageSize || currentNumber > constant.maxBlkNumber {
		return txs, nil
	}

	blk, err := getBlockByNumber(tran.namespace, currentNumber, false)
	if err != nil {
		return nil, err
	}

	blockTxCount := blk.TxCounts.Int()

	if currentIndex >= blockTxCount {
		return nil, &common.InvalidParamsError{Message: fmt.Sprintf("invalid params, `txIndex` %d is out of range, and now the number of transactions of block %d is %d", currentIndex, currentNumber, blockTxCount)}
	}

	var flag bool
	if currentIndex == 0 {
		flag = blockTxCount <= constant.pageSize-len(txs)
	} else {
		flag = blockTxCount-(currentIndex+1) <= constant.pageSize-len(txs)
	}

	if flag {

		if filteredTxByAddr, err := tran.filterTransactionsByAddress(blk.Transactions[currentIndex:], constant.contractAddr); err != nil {
			return nil, err
		} else {
			if constant.methodId != "" {
				if filteredTx, err := tran.filterTransactionsByMethodID(filteredTxByAddr, constant.methodId); err != nil {
					return nil, err
				} else {
					txs = append(txs, filteredTx...)
					currentNumber++
				}
			} else {
				txs = append(txs, filteredTxByAddr...)
				currentNumber++
			}
		}

		return tran.getNextPagingTransactions(txs, currentNumber, 0, constant)
	} else {
		index := currentIndex + constant.pageSize - len(txs)

		if filteredTxByAddr, err := tran.filterTransactionsByAddress(blk.Transactions[currentIndex:index], constant.contractAddr); err != nil {
			return nil, err
		} else {
			if constant.methodId != "" {
				if filteredTx, err := tran.filterTransactionsByMethodID(filteredTxByAddr, constant.methodId); err != nil {
					return nil, err
				} else {
					txs = append(txs, filteredTx...)
				}
			} else {
				txs = append(txs, filteredTxByAddr...)
			}
		}

		return tran.getNextPagingTransactions(txs, currentNumber, index, constant)
	}
}

func (tran *Transaction) getPrevPagingTransactions(txs []interface{}, currentNumber uint64, currentIndex int, constant pagingArgs) ([]interface{}, error) {

	tran.log.Debug("===== enter getPrevPagingTransactions =======\n")
	tran.log.Debugf("current transaction index = %v\n", currentIndex)
	tran.log.Debugf("     current block number = %v\n", currentNumber)
	tran.log.Debugf("         current len(txs) =  %v\n", len(txs))

	if len(txs) == constant.pageSize || currentNumber < constant.minBlkNumber || currentNumber == 0 {
		return txs, nil
	}

	blk, err := getBlockByNumber(tran.namespace, currentNumber, false)
	if err != nil {
		return nil, err
	}

	if currentIndex == -1 {
		currentIndex = blk.TxCounts.Int() - 1
	}

	if currentIndex+1 <= constant.pageSize-len(txs) {

		if filteredTxByAddr, err := tran.filterTransactionsByAddress(blk.Transactions[:currentIndex+1], constant.contractAddr); err != nil {
			return nil, err
		} else {
			if constant.methodId != "" {
				if filteredTx, err := tran.filterTransactionsByMethodID(filteredTxByAddr, constant.methodId); err != nil {
					return nil, err
				} else {

					txs = append(txs, filteredTx...)
					currentNumber--
				}
			} else {
				txs = append(txs, filteredTxByAddr...)
				currentNumber--
			}
		}

		return tran.getPrevPagingTransactions(txs, currentNumber, -1, constant) // -1 represent the last trasaction of block
	} else {

		index := currentIndex - (constant.pageSize - len(txs)) + 1

		if filteredTxByAddr, err := tran.filterTransactionsByAddress(blk.Transactions[index:currentIndex+1], constant.contractAddr); err != nil {
			return nil, err
		} else {
			if constant.methodId != "" {
				if filteredTx, err := tran.filterTransactionsByMethodID(filteredTxByAddr, constant.methodId); err != nil {
					return nil, err
				} else {
					txs = append(txs, filteredTx...)
				}
			} else {
				txs = append(txs, filteredTxByAddr...)
			}
		}

		return tran.getPrevPagingTransactions(txs, currentNumber, index-1, constant)
	}
}

func (tran *Transaction) filterTransactionsByMethodID(txs []interface{}, methodID string) ([]interface{}, error) {

	result := make([]interface{}, 0)
	for _, tx := range txs {
		txResult := tx.(*TransactionResult)
		if substr(txResult.Payload, 2, 10) == methodID {
			result = append(result, tx)
		}
	}
	return result, nil
}

func (tran *Transaction) filterTransactionsByAddress(txs []interface{}, address *common.Address) ([]interface{}, error) {

	result := make([]interface{}, 0)
	contractAddr := *address
	for _, tx := range txs {
		txResult := tx.(*TransactionResult)
		if txResult.To == contractAddr {
			result = append(result, tx)
		} else if txResult.To.IsZero() {
			if receipt, err := tran.GetTransactionReceipt(txResult.Hash); err != nil {
				return nil, err
			} else if receipt.ContractAddress == contractAddr.Hex() {
				result = append(result, tx)
			}
		}
	}
	return result, nil
}

>>>>>>> d82b99da
func prepareTransaction(args SendTxArgs, txType int, namespace string, eh *manager.EventHub) (*types.Transaction, error) {

	var tx *types.Transaction
	var txValue *types.TransactionValue

	log := common.GetLogger(namespace, "api")

	// 1. verify if the parameters are valid
	realArgs, err := prepareExcute(args, txType)
	if err != nil {
		return nil, err
	}

	// 2. create a new transaction instance
	if txType == 0 {
		txValue = types.NewTransactionValue(DEFAULT_GAS_PRICE, DEFAULT_GAS,
			realArgs.Value.Int64(), nil, 0, []byte(args.Extra), types.TransactionValue_EVM)
	} else {
		payload := common.FromHex(realArgs.Payload)
		txValue = types.NewTransactionValue(DEFAULT_GAS_PRICE, DEFAULT_GAS,
			realArgs.Value.Int64(), payload, args.Opcode, []byte(args.Extra), parseVmType(realArgs.VmType))
	}

	value, err := proto.Marshal(txValue)
	if err != nil {
		return nil, &common.CallbackError{Message: err.Error()}
	}

	if args.To == nil {
		tx = types.NewTransaction(realArgs.From[:], nil, value, realArgs.Timestamp, realArgs.Nonce)
	} else {
		tx = types.NewTransaction(realArgs.From[:], (*realArgs.To)[:], value, realArgs.Timestamp, realArgs.Nonce)
	}

	if eh.NodeIdentification() == manager.IdentificationVP {
		tx.Id = uint64(eh.GetPeerManager().GetNodeId())
	} else {
		hash := eh.GetPeerManager().GetLocalNodeHash()
		if err := tx.SetNVPHash(hash); err != nil {
			log.Errorf("set NVP hash failed! err Msg: %v.", err.Error())
			return nil, &common.CallbackError{Message: "marshal nvp hash error"}
		}
	}
	tx.Signature = common.FromHex(realArgs.Signature)
	tx.TransactionHash = tx.Hash().Bytes()

	// 3. check if there is duplicated transaction
	var exist bool
	if exist, err = bloom.LookupTransaction(namespace, tx.GetHash()); err != nil || exist == true {
		if exist, _ = edb.IsTransactionExist(namespace, tx.TransactionHash); exist {
			log.Errorf("repeated tx %v", common.ToHex(tx.TransactionHash))
			return nil, &common.RepeatedTxError{TxHash: common.ToHex(tx.TransactionHash)}
		}
	}

	// 4. verify transaction signature
	encryp := crypto.NewEcdsaEncrypto("ecdsa")
	if !tx.ValidateSign(encryp, kec256Hash) {
		log.Errorf("invalid signature, tx hash %v", common.ToHex(tx.TransactionHash))
		return nil, &common.SignatureInvalidError{Message: "invalid signature, tx hash " + common.ToHex(tx.TransactionHash)}
	}

	return tx, nil
}

func postNewTxEvent(args SendTxArgs, tx *types.Transaction, eh *manager.EventHub) error {

	// post transaction event
	if eh.NodeIdentification() == manager.IdentificationNVP {
		ch := make(chan bool)
		go eh.GetEventObject().Post(event.NewTxEvent{
			Transaction: tx,
			Simulate:    args.Simulate,
			SnapshotId:  args.SnapshotId,
			Ch:          ch,
		})
		res := <-ch
		close(ch)
		if res == false {
			// nvp node fails to forward tx to vp node
			return &common.CallbackError{Message: "send tx to nvp failed."}
		}
	} else {
		go eh.GetEventObject().Post(event.NewTxEvent{
			Transaction: tx,
			Simulate:    args.Simulate,
			SnapshotId:  args.SnapshotId,
		})
	}
	return nil
}<|MERGE_RESOLUTION|>--- conflicted
+++ resolved
@@ -3,6 +3,7 @@
 package api
 
 import (
+	"fmt"
 	"github.com/golang/protobuf/proto"
 	"github.com/hyperchain/hyperchain/common"
 	"github.com/hyperchain/hyperchain/core/ledger/bloom"
@@ -50,6 +51,24 @@
 	SnapshotId string `json:"snapshotId"`
 }
 
+type TransactionResult struct {
+	Version     string         `json:"version"`               // hyperchain version when the transaction is executed
+	Hash        common.Hash    `json:"hash"`                  // transaction hash
+	BlockNumber *BlockNumber   `json:"blockNumber,omitempty"` // block number that transaction belongs to
+	BlockHash   *common.Hash   `json:"blockHash,omitempty"`   // block hash that transaction belongs to
+	TxIndex     *Number        `json:"txIndex,omitempty"`     // the index of transaction in the block
+	From        common.Address `json:"from"`                  // transaction sender
+	To          common.Address `json:"to"`                    // transaction receiver
+	Amount      *Number        `json:"amount,omitempty"`      // the amount of transaction
+	Timestamp   int64          `json:"timestamp"`
+	Nonce       int64          `json:"nonce"`
+	Extra       string         `json:"extra"`
+	ExecuteTime *Number        `json:"executeTime,omitempty"` // the time it takes to execute the transaction
+	Payload     string         `json:"payload,omitempty"`
+	Invalid     bool           `json:"invalid,omitempty"`    // indicate whether it is invalid or not
+	InvalidMsg  string         `json:"invalidMsg,omitempty"` // if Invalid is true, printing invalid message
+}
+
 // NewPublicTransactionAPI creates and returns a new Transaction instance for given namespace name.
 func NewPublicTransactionAPI(namespace string, eh *manager.EventHub, config *common.Config) *Transaction {
 	log := common.GetLogger(namespace, "api")
@@ -97,11 +116,10 @@
 	if err != nil {
 		return common.Hash{}, err
 	}
+
 	return tx.GetHash(), nil
 }
 
-<<<<<<< HEAD
-=======
 type ReceiptResult struct {
 	Version         string        `json:"version"`
 	TxHash          string        `json:"txHash"`
@@ -1042,7 +1060,6 @@
 	return result, nil
 }
 
->>>>>>> d82b99da
 func prepareTransaction(args SendTxArgs, txType int, namespace string, eh *manager.EventHub) (*types.Transaction, error) {
 
 	var tx *types.Transaction
@@ -1133,4 +1150,68 @@
 		})
 	}
 	return nil
+}
+
+// outputTransaction makes type conversion.
+func outputTransaction(trans interface{}, namespace string) (*TransactionResult, error) {
+	log := common.GetLogger(namespace, "api")
+
+	var txValue types.TransactionValue
+	var txRes *TransactionResult
+
+	switch t := trans.(type) {
+	case *types.Transaction:
+		if err := proto.Unmarshal(t.Value, &txValue); err != nil {
+			log.Errorf("%v", err)
+			return nil, &common.CallbackError{Message: err.Error()}
+		}
+
+		txHash := t.GetHash()
+		bn, txIndex := edb.GetTxWithBlock(namespace, txHash[:])
+
+		if blk, err := edb.GetBlockByNumber(namespace, bn); err == nil {
+			bHash := common.BytesToHash(blk.BlockHash)
+			txRes = &TransactionResult{
+				Version:     string(t.Version),
+				Hash:        txHash,
+				BlockNumber: uint64ToBlockNumber(bn),
+				BlockHash:   &bHash,
+				TxIndex:     int64ToNumber(txIndex),
+				From:        common.BytesToAddress(t.From),
+				To:          common.BytesToAddress(t.To),
+				Amount:      int64ToNumber(txValue.Amount),
+				Nonce:       t.Nonce,
+				Extra:       string(t.GetTransactionValue().GetExtra()),
+				Timestamp:   t.Timestamp,
+				ExecuteTime: int64ToNumber((blk.WriteTime - blk.Timestamp) / int64(time.Millisecond)),
+				Payload:     common.ToHex(txValue.Payload),
+			}
+		} else if err != nil && err.Error() == db_not_found_error {
+			return nil, &common.DBNotFoundError{Type: BLOCK, Id: fmt.Sprintf("number %#x", bn)}
+		} else if err != nil {
+			return nil, &common.CallbackError{Message: err.Error()}
+		}
+
+	case *types.InvalidTransactionRecord:
+		if err := proto.Unmarshal(t.Tx.Value, &txValue); err != nil {
+			log.Errorf("%v", err)
+			return nil, &common.CallbackError{Message: err.Error()}
+		}
+		txHash := t.Tx.GetHash()
+		txRes = &TransactionResult{
+			Version:    string(t.Tx.Version),
+			Hash:       txHash,
+			From:       common.BytesToAddress(t.Tx.From),
+			To:         common.BytesToAddress(t.Tx.To),
+			Amount:     int64ToNumber(txValue.Amount),
+			Nonce:      t.Tx.Nonce,
+			Extra:      string(t.Tx.GetTransactionValue().GetExtra()),
+			Timestamp:  t.Tx.Timestamp,
+			Payload:    common.ToHex(txValue.Payload),
+			Invalid:    true,
+			InvalidMsg: t.ErrType.String(),
+		}
+	}
+
+	return txRes, nil
 }