--- conflicted
+++ resolved
@@ -118,16 +118,11 @@
 	if txType == 4 && args.Opcode == 1 && (args.Payload == "" || args.Payload == "0x") {
 		return SendTxArgs{}, &common.InvalidParamsError{Message: "contract code is empty"}
 	}
-<<<<<<< HEAD
 	if txType == 1 && (args.Payload == "" || args.Payload == "0x") {
 		return SendTxArgs{}, &common.InvalidParamsError{Message: "contract code is empty"}
 	}
 	if args.SnapshotId != "" && args.Simulate != true {
 		return SendTxArgs{}, &common.InvalidParamsError{Message: "can not query history ledger without `simulate` mode"}
-=======
-	if txType == 1 && (args.Payload == "" || args.Payload == "0x"){
-		return SendTxArgs{}, &common.InvalidParamsError{Message:"contract code is empty"}
->>>>>>> e6b4a136
 	}
 	if args.Timestamp + time.Duration(24 * time.Hour).Nanoseconds() < time.Now().UnixNano() {
 		return SendTxArgs{}, &common.InvalidParamsError{Message:"transaction out of date"}
@@ -180,7 +175,7 @@
 	}
 
 	if exist {
-		return common.Hash{}, &common.RepeadedTxError{Message: "repeated tx"}
+		return common.Hash{}, &common.RepeadedTxError{Message:"repeated tx"}
 	}
 
 	// verify tx signature
@@ -189,72 +184,27 @@
 		// ATTENTION, return invalid transactino directly
 		return common.Hash{}, &common.SignatureInvalidError{Message: "invalid signature"}
 	}
-
-<<<<<<< HEAD
-	// post new tx event
-	go tran.eh.GetEventObject().Post(event.NewTxEvent{
-		Transaction: tx,
-		Simulate:    args.Simulate,
-		SnapshotId:  args.SnapshotId,
-	})
-
-=======
-		// ** For Hyperboard **
-		for i := 0; i < (*args.Request).ToInt(); i++ {
-			// Unsign Test
-			if !tx.ValidateSign(tran.eh.GetAccountManager().Encryption, kec256Hash) {
-				tran.log.Error("invalid signature")
-				// ATTENTION, return invalid transactino directly
-				return common.Hash{}, &common.SignatureInvalidError{Message:"invalid signature"}
-			}
-			if tran.eh.NodeIdentification() == manager.IdentificationNVP {
-				ch := make(chan bool)
-				go tran.eh.GetEventObject().Post(event.NewTxEvent{
-					Transaction: tx,
-					Simulate:    args.Simulate,
-					Ch: ch,
-				})
-				res := <- ch
-				close(ch)
-				if res == false {
-					return common.Hash{}, &common.CallbackError{Message:"send tx to nvp failed."}
-				}
-
-			} else {
-				go tran.eh.GetEventObject().Post(event.NewTxEvent{
-					Transaction: tx,
-					Simulate:    args.Simulate,
-				})
-			}
+	if tran.eh.NodeIdentification() == manager.IdentificationNVP {
+		ch := make(chan bool)
+		go tran.eh.GetEventObject().Post(event.NewTxEvent{
+			Transaction: tx,
+			Simulate:    args.Simulate,
+			Ch:          ch,
+		})
+		res := <- ch
+		close(ch)
+		if res == false {
+			return common.Hash{}, &common.CallbackError{Message:"send tx to nvp failed."}
 		}
 	} else {
-		// ** For Hyperchain **
-		if !tx.ValidateSign(tran.eh.GetAccountManager().Encryption, kec256Hash) {
-			tran.log.Error("invalid signature")
-			// ATTENTION, return invalid transactino directly
-			return common.Hash{}, &common.SignatureInvalidError{Message:"invalid signature"}
-		}
-		if tran.eh.NodeIdentification() == manager.IdentificationNVP {
-			ch := make(chan bool)
-			go tran.eh.GetEventObject().Post(event.NewTxEvent{
-				Transaction: tx,
-				Simulate:    args.Simulate,
-				Ch: ch,
-			})
-			res := <- ch
-			close(ch)
-			if res == false {
-				return common.Hash{}, &common.CallbackError{Message:"send tx to nvp failed."}
-			}
-
-		} else {
-			go tran.eh.GetEventObject().Post(event.NewTxEvent{
-				Transaction: tx,
-				Simulate:    args.Simulate,
-			})
-		}
-	}
->>>>>>> e6b4a136
+		// post new tx event
+		go tran.eh.GetEventObject().Post(event.NewTxEvent{
+			Transaction: tx,
+			Simulate:    args.Simulate,
+			SnapshotId:  args.SnapshotId,
+		})
+	}
+
 	return tx.GetHash(), nil
 }
 
