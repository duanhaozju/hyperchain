//Hyperchain License
//Copyright (C) 2016 The Hyperchain Authors.
package hpc

import (
	"hyperchain/event"
	"hyperchain/manager"
	"hyperchain/hyperdb"
	"time"
<<<<<<< HEAD
	"hyperchain/membersrvc"
=======
	"hyperchain/crypto/hmEncryption"
>>>>>>> 350e9560
)

// API describes the set of methods offered over the RPC interface
type API struct {
	Namespace string      // namespace under which the rpc methods of Service are exposed
	Version   string      // api version for DApp's
	Service   interface{} // receiver instance which holds the methods
	Public    bool        // indication if the methods must be considered safe for public use
}

var Apis []API

<<<<<<< HEAD
func GetAPIs(eventMux *event.TypeMux, pm *manager.ProtocolManager, ratelimitEnable bool, txPeak int64 , txRate time.Duration, contractPeak int64, contractRate time.Duration,cm *membersrvc.CAManager) []API{
=======
func GetAPIs(eventMux *event.TypeMux, pm *manager.ProtocolManager, ratelimitEnable bool, txPeak int64 , txRate time.Duration, contractPeak int64, contractRate time.Duration, publicKey *hmEncryption.PaillierPublickey) []API{
>>>>>>> 350e9560

	db, err := hyperdb.GetLDBDatabase()

	if err != nil {
		log.Errorf("Open database error: %v", err)
	}

	Apis = []API{
		{
			Namespace: "tx",
			Version: "0.4",
			Service: NewPublicTransactionAPI(eventMux, pm, db, ratelimitEnable, txPeak, txRate),
			Public: true,
		},
		{
			Namespace: "node",
			Version: "0.4",
			Service: NewPublicNodeAPI(pm),
			Public: true,
		},
		{
			Namespace: "block",
			Version: "0.4",
			Service: NewPublicBlockAPI(db),
			Public: true,
		},
		{
			Namespace: "account",
			Version: "0.4",
			Service: NewPublicAccountAPI(pm, db),
			Public: true,
		},
		{
			Namespace: "contract",
			Version: "0.4",
			Service: NewPublicContractAPI(eventMux, pm, db, ratelimitEnable, contractPeak, contractRate, publicKey),
			Public: true,
		},
		{
			Namespace:"cert",
			Version:"0.4",
			Service:NewPublicCertAPI(cm),
			Public:true,
		},
	}

	return Apis
}

func GetApiObjectByNamespace(name string) API{
	for _,api := range Apis {
		if api.Namespace == name {
			return api
		}
	}
	return API{}
}<|MERGE_RESOLUTION|>--- conflicted
+++ resolved
@@ -7,11 +7,8 @@
 	"hyperchain/manager"
 	"hyperchain/hyperdb"
 	"time"
-<<<<<<< HEAD
 	"hyperchain/membersrvc"
-=======
 	"hyperchain/crypto/hmEncryption"
->>>>>>> 350e9560
 )
 
 // API describes the set of methods offered over the RPC interface
@@ -24,11 +21,7 @@
 
 var Apis []API
 
-<<<<<<< HEAD
-func GetAPIs(eventMux *event.TypeMux, pm *manager.ProtocolManager, ratelimitEnable bool, txPeak int64 , txRate time.Duration, contractPeak int64, contractRate time.Duration,cm *membersrvc.CAManager) []API{
-=======
-func GetAPIs(eventMux *event.TypeMux, pm *manager.ProtocolManager, ratelimitEnable bool, txPeak int64 , txRate time.Duration, contractPeak int64, contractRate time.Duration, publicKey *hmEncryption.PaillierPublickey) []API{
->>>>>>> 350e9560
+func GetAPIs(eventMux *event.TypeMux, pm *manager.ProtocolManager, ratelimitEnable bool, txPeak int64 , txRate time.Duration, contractPeak int64, contractRate time.Duration,cm *membersrvc.CAManager, publicKey *hmEncryption.PaillierPublickey) []API{
 
 	db, err := hyperdb.GetLDBDatabase()
 
