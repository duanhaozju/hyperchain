//Hyperchain License
//Copyright (C) 2016 The Hyperchain Authors.
package api

import (
	"fmt"
	"hyperchain/accounts"
	"hyperchain/common"
	"hyperchain/manager"
)

type Account struct {
	eh        *manager.EventHub
	namespace string
	config    *common.Config
}

type AccountResult struct {
	Account string `json:"account"`
	Balance string `json:"balance"`
}
type UnlockParas struct {
	Address  common.Address `json:"address"`
	Password string         `json:"password"`
}

func NewPublicAccountAPI(namespace string, eh *manager.EventHub, config *common.Config) *Account {
	return &Account{
		namespace: namespace,
		eh:        eh,
		config:    config,
	}
}

//New Account according to args from html
func (acc *Account) NewAccountAPI(password string) (common.Address, error) {
	log := common.GetLogger(acc.namespace, "api")
	am := acc.eh.GetAccountManager()
	ac, err := am.NewAccount(password)
	if err != nil {
		log.Errorf("New Account error,%v", err)
		return common.Address{}, &common.CallbackError{Message: err.Error()}
	}
	return ac.Address, nil
}

// UnlockAccount unlocks account according to args(address,password), if success, return true.
func (acc *Account) UnlockAccount(args UnlockParas) (bool, error) {

	am := acc.eh.GetAccountManager()

	s := args.Address.Hex()
	if len(s) > 1 {
		if s[0:2] == "0x" {
			s = s[2:]
		}
		if len(s)%2 == 1 {
			s = "0" + s
		}
	}
	ac := accounts.Account{Address: args.Address, File: am.KeyStore.JoinPath(s)}
	err := am.Unlock(ac, args.Password)
	if err != nil {
		return false, &common.InvalidParamsError{Message: "incorrect address or password!"}
	}
	return true, nil
}

// GetAllBalances returns all account's balance in the db,NOT CACHE DB!
func (acc *Account) GetAccounts() ([]*AccountResult, error) {
	log := common.GetLogger(acc.namespace, "api")
	var acts []*AccountResult
	stateDB, err := NewStateDb(acc.config, acc.namespace)
	if err != nil {
		log.Errorf("Get stateDB error, %v", err)
		return nil, &common.CallbackError{Message: err.Error()}
	}
	ctx := stateDB.GetAccounts()

	for k, v := range ctx {
		var act = &AccountResult{
			Account: k,
			Balance: v.Balance().String(),
		}
		acts = append(acts, act)
	}
	return acts, nil
}

// GetBalance returns account balance for given account address.
func (acc *Account) GetBalance(addr common.Address) (string, error) {
	if stateDB, err := NewStateDb(acc.config, acc.namespace); err != nil {
		return "", &common.CallbackError{Message: err.Error()}
	} else {
		if stateobject := stateDB.GetAccount(addr); stateobject != nil {
			return fmt.Sprintf(`0x%x`, stateobject.Balance()), nil
		} else {
			return "", &common.LeveldbNotFoundError{Message: "stateobject, the account may not exist"}
		}
<<<<<<< HEAD
	} else {
		return "", &common.LeveldbNotFoundError{Message: "statedb"}
=======
>>>>>>> b5dbcf80
	}

}<|MERGE_RESOLUTION|>--- conflicted
+++ resolved
@@ -95,13 +95,8 @@
 		if stateobject := stateDB.GetAccount(addr); stateobject != nil {
 			return fmt.Sprintf(`0x%x`, stateobject.Balance()), nil
 		} else {
-			return "", &common.LeveldbNotFoundError{Message: "stateobject, the account may not exist"}
+			return "", &common.LeveldbNotFoundError{Message:"stateobject, the account may not exist"}
 		}
-<<<<<<< HEAD
-	} else {
-		return "", &common.LeveldbNotFoundError{Message: "statedb"}
-=======
->>>>>>> b5dbcf80
 	}
 
 }