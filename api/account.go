//Hyperchain License
//Copyright (C) 2016 The Hyperchain Authors.
package api

import (
<<<<<<< HEAD
=======
	"fmt"
	"github.com/hyperchain/hyperchain/common"
	"github.com/hyperchain/hyperchain/manager"
>>>>>>> d82b99da
	"github.com/op/go-logging"
)

// This file implements the handler of Account service API which
// can be invoked by client in JSON-RPC request.

type Account struct {
	eh        *manager.EventHub
	namespace string
	config    *common.Config
	log       *logging.Logger
}

type UnlockParas struct {
	Address  common.Address `json:"address"`
	Password string         `json:"password"`
}

// NewPublicAccountAPI creates and returns a new Account instance for given namespace name.
func NewPublicAccountAPI(namespace string, eh *manager.EventHub, config *common.Config) *Account {
	return &Account{
		namespace: namespace,
		eh:        eh,
		config:    config,
		log:       common.GetLogger(namespace, "api"),
	}
}

<<<<<<< HEAD
// NewAccount creates a new account under the given password.
func (acc *Account) NewAccount(password string) (common.Address, error) {
	am := acc.eh.GetAccountManager()
	ac, err := am.NewAccount(password)
	if err != nil {
		acc.log.Errorf("New Account error, %v", err)
		return common.Address{}, &common.CallbackError{Message: err.Error()}
	}
	return ac.Address, nil
}

// UnlockAccount unlocks account for given account address and password, if success, return true.
func (acc *Account) UnlockAccount(args UnlockParas) (bool, error) {

	am := acc.eh.GetAccountManager()

	s := args.Address.Hex()
	if len(s) > 1 {
		if s[0:2] == "0x" {
			s = s[2:]
		}
		if len(s)%2 == 1 {
			s = "0" + s
		}
	}
	ac := accounts.Account{Address: args.Address, File: am.KeyStore.JoinPath(s)}
	err := am.Unlock(ac, args.Password)
	if err != nil {
		return false, &common.InvalidParamsError{Message: "Incorrect address or password!"}
	}
	return true, nil
}

=======
// GetAccounts returns all account's balance in the ledger.
func (acc *Account) GetAccounts() ([]*AccountResult, error) {
	var acts []*AccountResult
	stateDB, err := NewStateDb(acc.config, acc.namespace)
	if err != nil {
		acc.log.Errorf("Get stateDB error, %v", err)
		return nil, &common.CallbackError{Message: err.Error()}
	}
	ctx := stateDB.GetAccounts()

	for k, v := range ctx {
		var act = &AccountResult{
			Account: k,
			Balance: v.Balance().String(),
		}
		acts = append(acts, act)
	}
	return acts, nil
}

// GetBalance returns account balance for given account address.
func (acc *Account) GetBalance(addr common.Address) (string, error) {
	if stateDB, err := NewStateDb(acc.config, acc.namespace); err != nil {
		return "", &common.CallbackError{Message: err.Error()}
	} else {
		if stateobject := stateDB.GetAccount(addr); stateobject != nil {
			return fmt.Sprintf(`0x%x`, stateobject.Balance()), nil
		} else {
			return "", &common.AccountNotExistError{Address: addr.Hex()}
		}
	}

}
>>>>>>> d82b99da
<|MERGE_RESOLUTION|>--- conflicted
+++ resolved
@@ -3,12 +3,9 @@
 package api
 
 import (
-<<<<<<< HEAD
-=======
 	"fmt"
 	"github.com/hyperchain/hyperchain/common"
 	"github.com/hyperchain/hyperchain/manager"
->>>>>>> d82b99da
 	"github.com/op/go-logging"
 )
 
@@ -20,6 +17,11 @@
 	namespace string
 	config    *common.Config
 	log       *logging.Logger
+}
+
+type AccountResult struct {
+	Account string `json:"account"`
+	Balance string `json:"balance"`
 }
 
 type UnlockParas struct {
@@ -37,41 +39,6 @@
 	}
 }
 
-<<<<<<< HEAD
-// NewAccount creates a new account under the given password.
-func (acc *Account) NewAccount(password string) (common.Address, error) {
-	am := acc.eh.GetAccountManager()
-	ac, err := am.NewAccount(password)
-	if err != nil {
-		acc.log.Errorf("New Account error, %v", err)
-		return common.Address{}, &common.CallbackError{Message: err.Error()}
-	}
-	return ac.Address, nil
-}
-
-// UnlockAccount unlocks account for given account address and password, if success, return true.
-func (acc *Account) UnlockAccount(args UnlockParas) (bool, error) {
-
-	am := acc.eh.GetAccountManager()
-
-	s := args.Address.Hex()
-	if len(s) > 1 {
-		if s[0:2] == "0x" {
-			s = s[2:]
-		}
-		if len(s)%2 == 1 {
-			s = "0" + s
-		}
-	}
-	ac := accounts.Account{Address: args.Address, File: am.KeyStore.JoinPath(s)}
-	err := am.Unlock(ac, args.Password)
-	if err != nil {
-		return false, &common.InvalidParamsError{Message: "Incorrect address or password!"}
-	}
-	return true, nil
-}
-
-=======
 // GetAccounts returns all account's balance in the ledger.
 func (acc *Account) GetAccounts() ([]*AccountResult, error) {
 	var acts []*AccountResult
@@ -104,5 +71,4 @@
 		}
 	}
 
-}
->>>>>>> d82b99da
+}