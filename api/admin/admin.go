--- conflicted
+++ resolved
@@ -61,14 +61,12 @@
 	// NsMgr is the global namespace Manager, used to get the system
 	// level interface.
 	NsMgr         namespace.NamespaceManager
-<<<<<<< HEAD
+
+	// CmdExecutor maps the interface name to the processing functions.
+	CmdExecutor   map[string]func(command *Command) *CommandResult
+
 	Config        *common.Config
-=======
-
-	// CmdExecutor maps the interface name to the processing functions.
->>>>>>> 3736d3dd
-	CmdExecutor   map[string]func(command *Command) *CommandResult
-}
+	}
 
 // PreHandle is used to verify token, update and check user permission
 // before handling admin services if admin.Check is true.
@@ -411,7 +409,6 @@
 // Init initializes the CmdExecutor map.
 func (adm *Administrator) Init() {
 	log = common.GetLogger(common.DEFAULT_LOG, "jsonrpc/admin")
-	//expiration = adm.NsMgr.GlobalConfig().GetDuration(common.ADMIN_EXPIRATION)
 	expiration = adm.Config.GetDuration(common.ADMIN_EXPIRATION)
 
 	adm.CmdExecutor = make(map[string]func(command *Command) *CommandResult)
