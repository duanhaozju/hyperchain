//Hyperchain License
//Copyright (C) 2016 The Hyperchain Authors.

package admin

import (
	"fmt"
	"github.com/hyperchain/hyperchain/common"
	"github.com/hyperchain/hyperchain/namespace"
	"github.com/op/go-logging"
<<<<<<< HEAD
	"hyperchain/common"
=======
>>>>>>> d82b99da
	"strings"
	"time"
	"hyperchain/namespace"
	"hyperchain/common/interface"
	"hyperchain/manager/event"
	"github.com/golang/protobuf/proto"
	pb "hyperchain/common/protos"
)

// This file defines the hypercli admin interface. Users invoke
// admin services with the format Command as shown below and gets
// a result in the format CommandResult using JSON-RPC.

// Command defines the command format sent from client.
type Command struct {
	MethodName string   `json:"methodname"`
	Args       []string `json:"args"`
}

// ToJson transfers the command into JSON-RPC format string.
func (cmd *Command) ToJson() string {
	var args = ""
	length := len(cmd.Args)
	if length > 0 {
		args = cmd.Args[0]
		if length > 1 {
			args = args + ","
		}
		for i := 1; i < length; i++ {
			if i == length-1 {
				args = args + cmd.Args[i]
			} else {
				args = args + cmd.Args[i] + ","
			}
		}
	}
	return fmt.Sprintf(
		"{\"jsonrpc\":\"2.0\",\"method\":\"%s\",\"params\":[\"%s\"],\"id\":1}",
		cmd.MethodName, args)

}

// CommandResult defines the result format sent back to the user.
type CommandResult struct {
	Ok     bool
	Result interface{}
	Error  common.RPCError
}

// permissionSet is used to maintain user permissions
type permissionSet map[int]bool

// Administrator manages the admin interface used by system
// administrator to manage hyperchain.
type Administrator struct {
	// CmdExecutor maps the interface name to the processing functions.
	CmdExecutor map[string]func(command *Command) *CommandResult

	// checks token or not, used for test
	check bool

	// expiration records the expire timeout from last operation.
	expiration time.Duration

	// nsMgr is the global namespace Manager, used to get the system
	// level interface.
	nsMgr	       namespace.NamespaceManager

	nsMgrProcessor intfc.NsMgrProcessor

	// valid_user records the current valid users with its password.
	valid_user map[string]string

	// user_scope records the current user with its permissions.
	user_scope map[string]permissionSet

	// user_opTimer records the current user with its last operation time.
	user_opTime map[string]int64

	config *common.Config
	logger *logging.Logger

}

// NewAdministrator news a raw administrator with default settings.
func NewAdministrator(nsMgrProcessor intfc.NsMgrProcessor,config *common.Config, is_executor bool) *Administrator {
	if is_executor {
		return nil;
	}
	adm := &Administrator{
		CmdExecutor:		make(map[string]func(command *Command) *CommandResult),
		valid_user:  		make(map[string]string),
		user_scope:  		make(map[string]permissionSet),
		user_opTime: 		make(map[string]int64),
		check:       		config.GetBool(common.ADMIN_CHECK),
		expiration:  		config.GetDuration(common.ADMIN_EXPIRATION),
		nsMgrProcessor:         nsMgrProcessor,
		config:      		config,
		nsMgr:			nsMgrProcessor.(namespace.NamespaceManager),
	}
	adm.init()
	return adm
}

// init initializes administrator with a root account who has all permissions
// and initializes the CmdExecutor map.
func (admin *Administrator) init() {
	admin.valid_user = map[string]string{
		"root": "hyperchain",
	}

	admin.user_scope = map[string]permissionSet{
		"root": rootScopes(),
	}

	admin.user_opTime = map[string]int64{
		"root": 0,
	}

	admin.logger = common.GetLogger(common.DEFAULT_LOG, "jsonrpc/admin")
	admin.logger.Debugf("Start administrator with check permission: %v; expire "+
		"timeout: %v", admin.check, admin.expiration)

	admin.CmdExecutor = make(map[string]func(command *Command) *CommandResult)
	admin.CmdExecutor["stopServer"] = admin.stopServer
	admin.CmdExecutor["restartServer"] = admin.restartServer

	admin.CmdExecutor["startNsMgr"] = admin.startNsMgr
	admin.CmdExecutor["stopNsMgr"] = admin.stopNsMgr
	admin.CmdExecutor["startNamespace"] = admin.startNamespace
	admin.CmdExecutor["stopNamespace"] = admin.stopNamespace
	admin.CmdExecutor["restartNamespace"] = admin.restartNamespace
	admin.CmdExecutor["registerNamespace"] = admin.registerNamespace
	admin.CmdExecutor["deregisterNamespace"] = admin.deregisterNamespace
	admin.CmdExecutor["listNamespaces"] = admin.listNamespaces

	admin.CmdExecutor["getLevel"] = admin.getLevel
	admin.CmdExecutor["setLevel"] = admin.setLevel

	admin.CmdExecutor["startJvmServer"] = admin.startJvmServer
	admin.CmdExecutor["stopJvmServer"] = admin.stopJvmServer
	admin.CmdExecutor["restartJvmServer"] = admin.restartJvmServer

	admin.CmdExecutor["grantPermission"] = admin.grantPermission
	admin.CmdExecutor["revokePermission"] = admin.revokePermission
	admin.CmdExecutor["listPermission"] = admin.listPermission

	admin.CmdExecutor["createUser"] = admin.createUser
	admin.CmdExecutor["alterUser"] = admin.alterUser
	admin.CmdExecutor["delUser"] = admin.delUser
}

// PreHandle is used to verify token, update and check user permission
// before handling admin services if admin.check is true.
func (admin *Administrator) PreHandle(token, method string) error {
	// if we don't need to check permission, return directly.
	if !admin.check {
		return nil
	}

	if token == "" {
		return ErrTokenInvalid
	}

	if method == "" {
		return ErrNotSupport
	}
	// verify signed token.
	if claims, err := verifyToken(token, pub_key, "RS256"); err != nil {
		return err
	} else {
		username := getUserFromClaim(claims)
		if username == "" {
			return ErrPermission
		}
		// check if operation has expired or not, if expired, return error,
		// else update last operation time.
		if admin.checkOpTimeExpire(username) {
			return ErrTimeoutPermission
		}
		admin.updateLastOperationTime(username)

		// check permission.
		if ok, err := admin.checkPermission(username, method); !ok {
			return err
		}
	}
	return nil
}

// StopServer stops hyperchain server, waiting for the command to be delivered
// successfully.
func (admin *Administrator) stopServer(cmd *Command) *CommandResult {
	admin.logger.Noticef("process cmd %v", cmd.MethodName)
	admin.nsMgr.GetStopFlag() <- true
	return &CommandResult{Ok: true, Result: "stop server success!"}
}

// RestartServer restarts hyperchain server, waiting for the command to be delivered
// successfully.
func (admin *Administrator) restartServer(cmd *Command) *CommandResult {
	admin.logger.Noticef("process cmd %v", cmd.MethodName)
	admin.nsMgr.GetRestartFlag() <- true
	return &CommandResult{Ok: true, Result: "restart server success!"}
}

// StartMgr starts namespace manager, waiting for the command to be executed
// successfully.
func (admin *Administrator) startNsMgr(cmd *Command) *CommandResult {
	admin.logger.Noticef("process cmd %v", cmd.MethodName)
	err := admin.nsMgr.Start()
	if err != nil {
		admin.logger.Errorf("start namespace manager error: %v", err)
		return &CommandResult{Ok: false, Error: &common.CallbackError{Message: err.Error()}}
	}
	return &CommandResult{Ok: true, Result: "start namespace manager successful"}
}

// StopNsMgr stops namespace manager, waiting for the command to be executed
// successfully.
func (admin *Administrator) stopNsMgr(cmd *Command) *CommandResult {
	admin.logger.Noticef("process cmd %v", cmd.MethodName)
	err := admin.nsMgr.Stop()
	if err != nil {
		admin.logger.Errorf("stop namespace manager error: %v", err)
		return &CommandResult{Ok: false, Error: &common.CallbackError{Message: err.Error()}}
	}
	return &CommandResult{Ok: true, Result: "stop namespace manager successful"}
}

// StartNamespace starts namespace by name, waiting for the command to be executed
// successfully.
func (admin *Administrator) startNamespace(cmd *Command) *CommandResult {
	admin.logger.Noticef("process cmd %v", cmd.MethodName)
	argLen := len(cmd.Args)
	if argLen != 1 {
		admin.logger.Errorf("Invalid arg numbers: %d", argLen)
		return &CommandResult{Ok: false, Error: &common.InvalidParamsError{Message: "Need only 1 param."}}
	}

	go func() {
		err := admin.nsMgr.StartNamespace(cmd.Args[0])
		if err != nil {
			admin.logger.Errorf("start namespace error: %v", err)
			return
		}
	}()

	return &CommandResult{Ok: true, Result: "start namespace cmd executed!"}
}

// StartNamespace stops namespace by name, waiting for the command to be executed
// successfully.
func (admin *Administrator) stopNamespace(cmd *Command) *CommandResult {
	admin.logger.Noticef("process cmd %v", cmd.MethodName)
	argLen := len(cmd.Args)
	if argLen != 1 {
		admin.logger.Errorf("Invalid arg numbers: %d", argLen)
		return &CommandResult{Ok: false, Error: &common.InvalidParamsError{Message: "Need only 1 param."}}
	}

	go func() {
		err := admin.nsMgr.StopNamespace(cmd.Args[0])
		if err != nil {
			admin.logger.Errorf("stop namespace error: %v", err)
			return
		}
	}()

	return &CommandResult{Ok: true, Result: "stop namespace cmd executed!"}
}

// RestartNamespace restarts namespace by name, waiting for the command to be executed
// successfully.
func (admin *Administrator) restartNamespace(cmd *Command) *CommandResult {
	admin.logger.Noticef("process cmd %v", cmd.MethodName)
	argLen := len(cmd.Args)
	if argLen != 1 {
		admin.logger.Errorf("Invalid arg numbers: %d", argLen)
		return &CommandResult{Ok: false, Error: &common.InvalidParamsError{Message: "Need only 1 param."}}
	}

	go func() {
		err := admin.nsMgr.RestartNamespace(cmd.Args[0])
		if err != nil {
			admin.logger.Errorf("restart namespace error: %v", err)
			return
		}
	}()

	return &CommandResult{Ok: true, Result: "restart namespace cmd executed!"}
}

// RegisterNamespace registers a new namespace, waiting for the command to be executed
// successfully.
func (admin *Administrator) registerNamespace(cmd *Command) *CommandResult {
	admin.logger.Noticef("process cmd %v", cmd.MethodName)
	argLen := len(cmd.Args)
	if argLen != 1 {
		admin.logger.Errorf("Invalid arg numbers: %d", argLen)
		return &CommandResult{Ok: false, Error: &common.InvalidParamsError{Message: "Need only 1 param."}}
	}

	err := admin.nsMgr.Register(cmd.Args[0])
	if err != nil {
		admin.logger.Errorf("register namespace error: %v", err)
		return &CommandResult{Ok: false, Error: &common.CallbackError{Message: err.Error()}}
	}

	return &CommandResult{Ok: true, Result: "register namespace successful"}
}

// DeregisterNamespace deregisters a namespace, waiting for the command to be executed
// successfully.
func (admin *Administrator) deregisterNamespace(cmd *Command) *CommandResult {
	admin.logger.Noticef("process cmd %v", cmd.MethodName)
	argLen := len(cmd.Args)
	if argLen != 1 {
		admin.logger.Errorf("Invalid arg numbers: %d", argLen)
		return &CommandResult{Ok: false, Error: &common.InvalidParamsError{Message: "Need only 1 param."}}
	}
	err := admin.nsMgr.DeRegister(cmd.Args[0])
	if err != nil {
		admin.logger.Errorf("deregister namespace error: %v", err)
		return &CommandResult{Ok: false, Error: &common.CallbackError{Message: err.Error()}}
	}
	return &CommandResult{Ok: true, Result: "deregister namespace successful"}
}

// listNamespaces lists the namespaces participating in currently.
func (admin *Administrator) listNamespaces(cmd *Command) *CommandResult {
	admin.logger.Noticef("process cmd %v", cmd.MethodName)
	names := admin.nsMgr.List()
	return &CommandResult{Ok: true, Result: names}
}

// GetLevel returns the log level with the given namespace and module.
func (admin *Administrator) getLevel(cmd *Command) *CommandResult {
	admin.logger.Noticef("process cmd %v", cmd.MethodName)
	argLen := len(cmd.Args)
	if argLen != 2 {
		admin.logger.Errorf("Invalid arg numbers: %d", argLen)
		return &CommandResult{Ok: false, Error: &common.InvalidParamsError{Message: fmt.Sprintf("Invalid parameter numbers, expects 2 parameters, got %d", argLen)}}
	}
	level, err := common.GetLogLevel(cmd.Args[0], cmd.Args[1])
	if err != nil {
		admin.logger.Errorf("get log level failed: %v", err)
		return &CommandResult{Ok: false, Error: &common.CallbackError{Message: err.Error()}}
	}
	return &CommandResult{Ok: true, Result: level}
}

// SetLevel sets the log level of the given namespace and module.
func (admin *Administrator) setLevel(cmd *Command) *CommandResult {
	admin.logger.Noticef("process cmd %v", cmd.MethodName)
	argLen := len(cmd.Args)
	if argLen != 3 {
		admin.logger.Errorf("Invalid arg numbers: %d", argLen)
		return &CommandResult{Ok: false, Error: &common.InvalidParamsError{Message: fmt.Sprintf("Invalid parameter numbers, expects 3 parameters, got %d", argLen)}}
	}

	err := common.SetLogLevel(cmd.Args[0], cmd.Args[1], cmd.Args[2])
	if err != nil {
		admin.logger.Errorf("set admin.logger level failed: %v", err)
		return &CommandResult{Ok: false, Error: &common.CallbackError{Message: err.Error()}}
	}
	rs := strings.Join(cmd.Args, "_")
	return &CommandResult{Ok: true, Result: rs}
}

// startJvmServer starts the JVM service, waiting for the command to be executed
// successfully.
func (admin *Administrator) startJvmServer(cmd *Command) *CommandResult {
	admin.logger.Noticef("process cmd %v", cmd.MethodName)
	if admin.config.GetBool(common.EXECUTOR_EMBEDDED) {
		if err := admin.nsMgr.StartJvm(); err != nil {
			admin.logger.Noticef("start jvm server failed: %v", err)
			return &CommandResult{Ok: false, Error: &common.CallbackError{Message: err.Error()}}
		}
		return &CommandResult{Ok: true, Result: "start jvm successful."}
	}
	adminService := admin.nsMgr.InternalServer().ServerRegistry().AdminService(cmd.Args[0])
	msg := pb.IMessage{
		From: 	 pb.FROM_ADMINISTRATOR,
		Type:	 pb.Type_ADMIN,
		Event:   pb.Event_StartJVMEvent,
	}
	rsp,_ := adminService.SyncSend(msg)
	rspEvent := &event.AdminResponseEvent{}
	err := proto.Unmarshal(rsp.Payload, rspEvent)
	if err != nil{
		return &CommandResult{Ok: false, Result: "start jvm failed."}
	}else if rspEvent.Ok {
		return &CommandResult{Ok: true, Result: "start jvm successful."}
	}else {
		return &CommandResult{Ok: false, Result: "start jvm failed."}
	}

}

// stopJvmServer stops the JVM service, waiting for the command to be executed
// successfully.
func (admin *Administrator) stopJvmServer(cmd *Command) *CommandResult {
	admin.logger.Noticef("process cmd %v", cmd.MethodName)
	if admin.config.GetBool(common.EXECUTOR_EMBEDDED) {
		if err := admin.nsMgr.StopJvm(); err != nil {
			admin.logger.Noticef("stop jvm server failed: %v", err)
			return &CommandResult{Ok: false, Error: &common.CallbackError{Message: err.Error()}}
		}
		return &CommandResult{Ok: true, Result: "stop jvm successful."}
	}
	adminService := admin.nsMgr.InternalServer().ServerRegistry().AdminService(cmd.Args[0])

	msg := pb.IMessage{
		From: 	 pb.FROM_ADMINISTRATOR,
		Type:	 pb.Type_ADMIN,
		Event:   pb.Event_StopJVMEvent,
	}
	rsp,_ := adminService.SyncSend(msg)
	rspEvent := &event.AdminResponseEvent{}
	err := proto.Unmarshal(rsp.Payload, rspEvent)
	if err != nil{
		return &CommandResult{Ok: false, Result: "start jvm failed."}
	}else if rspEvent.Ok {
		return &CommandResult{Ok: true, Result: "start jvm successful."}
	}else {
		return &CommandResult{Ok: false, Result: "start jvm failed."}
	}
}

// restartJvmServer restarts the JVM service, waiting for the command to be executed
// successfully.
func (admin *Administrator) restartJvmServer(cmd *Command) *CommandResult {
	admin.logger.Noticef("process cmd %v", cmd.MethodName)
	if admin.config.GetBool(common.EXECUTOR_EMBEDDED) {
		if err := admin.nsMgr.RestartJvm(); err != nil {
			admin.logger.Noticef("restart jvm server failed: %v", err)
			return &CommandResult{Ok: false, Error: &common.CallbackError{Message: err.Error()}}
		}
		return &CommandResult{Ok: true, Result: "restart jvm successful."}
	}
	adminService := admin.nsMgr.InternalServer().ServerRegistry().AdminService(cmd.Args[0])

	msg := pb.IMessage{
		From: 	 pb.FROM_ADMINISTRATOR,
		Type:	 pb.Type_ADMIN,
		Event:   pb.Event_RestartJVMEvent,
	}
	rsp,_ := adminService.SyncSend(msg)
	rspEvent := &event.AdminResponseEvent{}
	err := proto.Unmarshal(rsp.Payload, rspEvent)
	if err != nil{
		return &CommandResult{Ok: false, Result: "start jvm failed."}
	}else if rspEvent.Ok {
		return &CommandResult{Ok: true, Result: "start jvm successful."}
	}else {
		return &CommandResult{Ok: false, Result: "start jvm failed."}
	}
}

// grantPermission grants the modular permissions to the given user.
func (admin *Administrator) grantPermission(cmd *Command) *CommandResult {
	admin.logger.Noticef("process cmd %v", cmd.MethodName)
	argLen := len(cmd.Args)
	if argLen < 3 {
		admin.logger.Errorf("Invalid arg numbers: %d", argLen)
		return &CommandResult{Ok: false, Error: &common.InvalidParamsError{Message: fmt.Sprintf("Invalid parameter numbers, expects >=3 parameters, got %d", argLen)}}
	}
	invalidPms, err := admin.grantpermission(cmd.Args[0], cmd.Args[1], cmd.Args[2:])
	if err != nil {
		admin.logger.Errorf("grant permission failed: %v", err)
		return &CommandResult{Ok: false, Error: &common.CallbackError{Message: err.Error()}}
	}
	if len(invalidPms) == 0 {
		return &CommandResult{Ok: true, Result: "grant permission successfully."}
	}
	return &CommandResult{Ok: true, Result: fmt.Sprintf("grant permission successfully, but there are some invalid permissions: %v", invalidPms)}
}

// revokePermission revokes the modular permissions from the given user.
func (admin *Administrator) revokePermission(cmd *Command) *CommandResult {
	admin.logger.Noticef("process cmd %v", cmd.MethodName)
	argLen := len(cmd.Args)
	if argLen < 3 {
		admin.logger.Errorf("Invalid arg numbers: %d", argLen)
		return &CommandResult{Ok: false, Error: &common.InvalidParamsError{Message: fmt.Sprintf("Invalid parameter numbers, expects >=3 parameters, got %d", argLen)}}
	}
	invalidPms, err := admin.revokepermission(cmd.Args[0], cmd.Args[1], cmd.Args[2:])
	if err != nil {
		admin.logger.Errorf("revoke permission failed: %v", err)
		return &CommandResult{Ok: false, Error: &common.CallbackError{Message: err.Error()}}
	}
	if len(invalidPms) == 0 {
		return &CommandResult{Ok: true, Result: "revoke permission successfully."}
	}
	return &CommandResult{Ok: true, Result: fmt.Sprintf("revoke permission successfully, but there are some invalid permissions: %v", invalidPms)}
}

// listPermission lists the permission of the given user.
func (admin *Administrator) listPermission(cmd *Command) *CommandResult {
	admin.logger.Noticef("process cmd %v", cmd.MethodName)
	argLen := len(cmd.Args)
	if argLen != 1 {
		admin.logger.Errorf("Invalid arg numbers: %d", argLen)
		return &CommandResult{Ok: false, Error: &common.InvalidParamsError{Message: fmt.Sprintf("Invalid parameter numbers, expects 1 parameters, got %d", argLen)}}
	}
	result, err := admin.listpermission(cmd.Args[0])
	if err != nil {
		admin.logger.Errorf("list permission failed: %v", err)
		return &CommandResult{Ok: false, Error: &common.CallbackError{Message: err.Error()}}
	}
	return &CommandResult{Ok: true, Result: result}
}

// createUser is used by root user to create other users with the
// given password and group.
func (admin *Administrator) createUser(cmd *Command) *CommandResult {
	admin.logger.Noticef("process cmd %v", cmd.MethodName)
	argLen := len(cmd.Args)
	if argLen != 3 {
		admin.logger.Errorf("Invalid arg numbers: %d", argLen)
		return &CommandResult{Ok: false, Error: &common.InvalidParamsError{Message: fmt.Sprintf("Invalid parameter numbers, expects 2/3 parameters, got %d", argLen)}}
	}
	username := cmd.Args[0]
	password := cmd.Args[1]
	group := cmd.Args[2]
	// judge if the user exist or not, if username exists, return a duplicate name error
	if _, err := admin.isUserExist(username, password); err != ErrUserNotExist {
		admin.logger.Debugf("User %s: %s", username, ErrDuplicateUsername.Error())
		return &CommandResult{Ok: false, Error: &common.CallbackError{Message: ErrDuplicateUsername.Error()}}
	}

	err := admin.createuser(username, password, group)
	if err != nil {
		admin.logger.Errorf("create user failed: %v", err)
		return &CommandResult{Ok: false, Error: &common.CallbackError{Message: err.Error()}}
	}
	return &CommandResult{Ok: true, Result: "Create user successfully"}
}

// alterUser is used by all users to modify their password.
func (admin *Administrator) alterUser(cmd *Command) *CommandResult {
	admin.logger.Noticef("process cmd %v", cmd.MethodName)
	argLen := len(cmd.Args)
	if argLen != 2 {
		admin.logger.Errorf("Invalid arg numbers: %d", argLen)
		return &CommandResult{Ok: false, Error: &common.InvalidParamsError{Message: fmt.Sprintf("Invalid parameter numbers, expects 1 parameters, got %d", argLen-1)}}
	}
	username := cmd.Args[0]
	password := cmd.Args[1]
	// judge if the user exist or not, if username exists, return a duplicate name error
	if _, err := admin.isUserExist(username, password); err == ErrUserNotExist {
		admin.logger.Debugf("User %s: %s", username, ErrUserNotExist.Error())
		return &CommandResult{Ok: false, Error: &common.CallbackError{Message: ErrUserNotExist.Error()}}
	}

	admin.alteruser(username, password)
	return &CommandResult{Ok: true, Result: "Alter user password successfully"}
}

// delUser is used by root user to delete user with the given name.
func (admin *Administrator) delUser(cmd *Command) *CommandResult {
	admin.logger.Noticef("process cmd %v", cmd.MethodName)
	argLen := len(cmd.Args)
	if argLen != 1 {
		admin.logger.Errorf("Invalid arg numbers: %d", argLen)
		return &CommandResult{Ok: false, Error: &common.InvalidParamsError{Message: fmt.Sprintf("Invalid parameter numbers, expects 1 parameters, got %d", argLen)}}
	}
	username := cmd.Args[0]
	// judge if the user exist or not, if username exists, return a duplicate name error
	if _, err := admin.isUserExist(username, ""); err == ErrUserNotExist {
		admin.logger.Errorf("User %s: %s", username, ErrUserNotExist.Error())
		return &CommandResult{Ok: false, Error: &common.CallbackError{Message: ErrUserNotExist.Error()}}
	}

	admin.deluser(username)
	return &CommandResult{Ok: true, Result: "Delete user successfully"}
}<|MERGE_RESOLUTION|>--- conflicted
+++ resolved
@@ -1,24 +1,18 @@
 //Hyperchain License
 //Copyright (C) 2016 The Hyperchain Authors.
-
-package admin
+package jsonrpc
 
 import (
 	"fmt"
+	"github.com/hyperchain/github.com/golang/protobuf/proto"
 	"github.com/hyperchain/hyperchain/common"
+	"github.com/hyperchain/hyperchain/common/interface"
+	pb "github.com/hyperchain/hyperchain/common/protos"
+	"github.com/hyperchain/hyperchain/manager/event"
 	"github.com/hyperchain/hyperchain/namespace"
 	"github.com/op/go-logging"
-<<<<<<< HEAD
-	"hyperchain/common"
-=======
->>>>>>> d82b99da
 	"strings"
 	"time"
-	"hyperchain/namespace"
-	"hyperchain/common/interface"
-	"hyperchain/manager/event"
-	"github.com/golang/protobuf/proto"
-	pb "hyperchain/common/protos"
 )
 
 // This file defines the hypercli admin interface. Users invoke
@@ -78,7 +72,7 @@
 
 	// nsMgr is the global namespace Manager, used to get the system
 	// level interface.
-	nsMgr	       namespace.NamespaceManager
+	nsMgr namespace.NamespaceManager
 
 	nsMgrProcessor intfc.NsMgrProcessor
 
@@ -93,24 +87,23 @@
 
 	config *common.Config
 	logger *logging.Logger
-
 }
 
 // NewAdministrator news a raw administrator with default settings.
-func NewAdministrator(nsMgrProcessor intfc.NsMgrProcessor,config *common.Config, is_executor bool) *Administrator {
+func NewAdministrator(nsMgrProcessor intfc.NsMgrProcessor, config *common.Config, is_executor bool) *Administrator {
 	if is_executor {
-		return nil;
+		return nil
 	}
 	adm := &Administrator{
-		CmdExecutor:		make(map[string]func(command *Command) *CommandResult),
-		valid_user:  		make(map[string]string),
-		user_scope:  		make(map[string]permissionSet),
-		user_opTime: 		make(map[string]int64),
-		check:       		config.GetBool(common.ADMIN_CHECK),
-		expiration:  		config.GetDuration(common.ADMIN_EXPIRATION),
-		nsMgrProcessor:         nsMgrProcessor,
-		config:      		config,
-		nsMgr:			nsMgrProcessor.(namespace.NamespaceManager),
+		CmdExecutor:    make(map[string]func(command *Command) *CommandResult),
+		valid_user:     make(map[string]string),
+		user_scope:     make(map[string]permissionSet),
+		user_opTime:    make(map[string]int64),
+		check:          config.GetBool(common.ADMIN_CHECK),
+		expiration:     config.GetDuration(common.ADMIN_EXPIRATION),
+		nsMgrProcessor: nsMgrProcessor,
+		config:         config,
+		nsMgr:          nsMgrProcessor.(namespace.NamespaceManager),
 	}
 	adm.init()
 	return adm
@@ -395,18 +388,18 @@
 	}
 	adminService := admin.nsMgr.InternalServer().ServerRegistry().AdminService(cmd.Args[0])
 	msg := pb.IMessage{
-		From: 	 pb.FROM_ADMINISTRATOR,
-		Type:	 pb.Type_ADMIN,
-		Event:   pb.Event_StartJVMEvent,
-	}
-	rsp,_ := adminService.SyncSend(msg)
+		From:  pb.FROM_ADMINISTRATOR,
+		Type:  pb.Type_ADMIN,
+		Event: pb.Event_StartJVMEvent,
+	}
+	rsp, _ := adminService.SyncSend(msg)
 	rspEvent := &event.AdminResponseEvent{}
 	err := proto.Unmarshal(rsp.Payload, rspEvent)
-	if err != nil{
+	if err != nil {
 		return &CommandResult{Ok: false, Result: "start jvm failed."}
-	}else if rspEvent.Ok {
+	} else if rspEvent.Ok {
 		return &CommandResult{Ok: true, Result: "start jvm successful."}
-	}else {
+	} else {
 		return &CommandResult{Ok: false, Result: "start jvm failed."}
 	}
 
@@ -426,18 +419,18 @@
 	adminService := admin.nsMgr.InternalServer().ServerRegistry().AdminService(cmd.Args[0])
 
 	msg := pb.IMessage{
-		From: 	 pb.FROM_ADMINISTRATOR,
-		Type:	 pb.Type_ADMIN,
-		Event:   pb.Event_StopJVMEvent,
-	}
-	rsp,_ := adminService.SyncSend(msg)
+		From:  pb.FROM_ADMINISTRATOR,
+		Type:  pb.Type_ADMIN,
+		Event: pb.Event_StopJVMEvent,
+	}
+	rsp, _ := adminService.SyncSend(msg)
 	rspEvent := &event.AdminResponseEvent{}
 	err := proto.Unmarshal(rsp.Payload, rspEvent)
-	if err != nil{
+	if err != nil {
 		return &CommandResult{Ok: false, Result: "start jvm failed."}
-	}else if rspEvent.Ok {
+	} else if rspEvent.Ok {
 		return &CommandResult{Ok: true, Result: "start jvm successful."}
-	}else {
+	} else {
 		return &CommandResult{Ok: false, Result: "start jvm failed."}
 	}
 }
@@ -456,18 +449,18 @@
 	adminService := admin.nsMgr.InternalServer().ServerRegistry().AdminService(cmd.Args[0])
 
 	msg := pb.IMessage{
-		From: 	 pb.FROM_ADMINISTRATOR,
-		Type:	 pb.Type_ADMIN,
-		Event:   pb.Event_RestartJVMEvent,
-	}
-	rsp,_ := adminService.SyncSend(msg)
+		From:  pb.FROM_ADMINISTRATOR,
+		Type:  pb.Type_ADMIN,
+		Event: pb.Event_RestartJVMEvent,
+	}
+	rsp, _ := adminService.SyncSend(msg)
 	rspEvent := &event.AdminResponseEvent{}
 	err := proto.Unmarshal(rsp.Payload, rspEvent)
-	if err != nil{
+	if err != nil {
 		return &CommandResult{Ok: false, Result: "start jvm failed."}
-	}else if rspEvent.Ok {
+	} else if rspEvent.Ok {
 		return &CommandResult{Ok: true, Result: "start jvm successful."}
-	}else {
+	} else {
 		return &CommandResult{Ok: false, Result: "start jvm failed."}
 	}
 }
