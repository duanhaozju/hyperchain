//Hyperchain License
//Copyright (C) 2016 The Hyperchain Authors.
package jsonrpc

import (
	"github.com/rs/cors"
	"hyperchain/event"
	"net/http"
	"strconv"
	"io"
	"fmt"
	"hyperchain/manager"
	"hyperchain/api"
	"time"
	"hyperchain/api/rest_api/routers"
	"github.com/astaxie/beego"
	"github.com/astaxie/beego/logs"
	"hyperchain/core/crypto/primitives"
<<<<<<< HEAD
	"github.com/astaxie/beego/plugins/cors"
=======
	"encoding/json"
>>>>>>> edbb69ef
)

const (
	maxHTTPRequestContentLength = 1024 * 256
)

type RateLimitConfig struct {
	Enable bool
	TxFillRate time.Duration
	TxRatePeak int64
	ContractFillRate time.Duration
	ContractRatePeak int64
}
type httpReadWrite struct{
	io.Reader
	io.Writer
}

type requestBody struct {
	jsonrpc string
	method string
	params []string
	id int
}

func (hrw *httpReadWrite) Close() error{
	return nil
}

func Start(httpPort int, restPort int, logsPath string,eventMux *event.TypeMux,pm *manager.ProtocolManager, cfg RateLimitConfig) error{
	eventMux = eventMux

	server := NewServer()

	// 得到API，注册服务
	apis := hpc.GetAPIs(eventMux, pm, cfg.Enable, cfg.TxRatePeak, cfg.TxFillRate, cfg.ContractRatePeak, cfg.ContractFillRate)

	// api.Namespace 是API的命名空间，api.Service 是一个拥有命名空间对应对象的所有方法的对象
	for _, api := range apis {
		if err := server.RegisterName(api.Namespace, api.Service);err != nil {
			log.Errorf("registerName error: %v ",err)
			return err
		}
	}

	startHttp(httpPort, restPort,logsPath, server)

	return nil
}


func startHttp(httpPort int, restPort int, logsPath string, srv *Server) {
	// TODO AllowedOrigins should be a parameter
	c := cors.New(cors.Options{
		AllowedOrigins: []string{"*"},
		AllowedMethods: []string{"POST", "GET"},
	})

	// Insert the middleware
	handler := c.Handler(newJSONHTTPHandler(srv))

	go http.ListenAndServe(":"+strconv.Itoa(httpPort),handler)

	// ===================================== 2016.11.15 START ================================ //
	routers.NewRouter()
	beego.BConfig.CopyRequestBody = true
	beego.SetLogFuncCall(true)

	logs.SetLogger(logs.AdapterFile, `{"filename": "` + logsPath + "/RESTful-API-" + strconv.Itoa(restPort) + "-" + time.Now().Format("2006-01-02 15:04:05") +`"}`)
	beego.BeeLogger.DelLogger("console")

	// todo 读取　app.conf　配置文件
	// the first param adapterName is ini/json/xml/yaml.
	//beego.LoadAppConfig("ini", "jsonrpc/RESTful_api/conf/app.conf")
	beego.Run("127.0.0.1:"+ strconv.Itoa(restPort))
	// ===================================== 2016.11.15 END  ================================ //
}

func newJSONHTTPHandler(srv *Server) http.HandlerFunc{
	return func(w http.ResponseWriter, r *http.Request) {
<<<<<<< HEAD
=======
		//log.Critical(r.Header.Get("tcert"))
		tcert, _ := DecodeUriCompontent(r.Header.Get("tcert"))
		//log.Critical("Decode:" + tcert)

>>>>>>> edbb69ef
		//log.Critical("has request")
		if r.ContentLength > maxHTTPRequestContentLength {
			http.Error(w,
				fmt.Sprintf("content length too large (%d>%d)", r.ContentLength, maxHTTPRequestContentLength),
				http.StatusRequestEntityTooLarge)
			return
		}
<<<<<<< HEAD
		//header interceptor
		//headerHandler(w,r)
=======


		//TODO 2017.01.05
		//var body requestBody
		//json.Unmarshal(r.Body,&body)


		//log.Critical("method:",body.method)

		//tcert := r.Header.Get("tcert")
		if tcert == ""{

			//if body.method != "node_getNodes" {
			//	log.Critical("the tcert header is null")
			//	return
			//}
		}
		tcertPem := primitives.ParseCertificate(tcert)

		tca,getErr := primitives.GetConfig("./config/cert/tca.ca")
		if getErr != nil{
			log.Error("cannot read ecert.",getErr)
		}
		tcaByte := []byte(tca)
		tcaPem := primitives.ParseCertificate(string(tcaByte))
		if tcaPem == nil {
			panic("tca is missing,please check it and restat the node!")
		}

		verifyTcert := primitives.VerifySignature(tcertPem,tcaPem)
		if verifyTcert==false{
			log.Error("验证不通过")
			return
		}
>>>>>>> edbb69ef

		w.Header().Set("content-type", "application/json")

		// TODO NewJSONCodec
<<<<<<< HEAD
		codec := NewJSONCodec(&httpReadWrite{r.Body, w},r.Header)
=======
		codec := NewJSONCodec(&httpReadWrite{r.Body, w})

		//req,_,_ := srv.readRequest(codec)



>>>>>>> edbb69ef
		defer codec.Close()
		srv.ServeSingleRequest(codec, OptionMethodInvocation)

	}
}

func headerHandler(w http.ResponseWriter, r *http.Request){
	//log.Critical(r.Header.Get("tcert"))
	tcert, err := DecodeUriCompontent(r.Header.Get("tcert"))
	//log.Critical("Decode:" + tcert)
	if err != nil {
		log.Warning("cannot decode the tcert header", err)
	}

	//tcert := r.Header.Get("tcert")
	if tcert == ""{
		log.Critical("the tcert header is null")
		return
	}

	tcertPem := primitives.ParseCertificate(tcert)

	tca,getErr := primitives.GetConfig("./config/cert/tca.ca")
	if getErr != nil{
		log.Error("cannot read ecert.",getErr)
	}
	tcaByte := []byte(tca)
	tcaPem := primitives.ParseCertificate(string(tcaByte))
	if tcaPem == nil {
		panic("tca is missing,please check it and restat the node!")
	}

	verifyTcert := primitives.VerifySignature(tcertPem,tcaPem)
	if verifyTcert==false{
		log.Error("验证不通过")
		return
	}

}

<|MERGE_RESOLUTION|>--- conflicted
+++ resolved
@@ -16,11 +16,6 @@
 	"github.com/astaxie/beego"
 	"github.com/astaxie/beego/logs"
 	"hyperchain/core/crypto/primitives"
-<<<<<<< HEAD
-	"github.com/astaxie/beego/plugins/cors"
-=======
-	"encoding/json"
->>>>>>> edbb69ef
 )
 
 const (
@@ -37,13 +32,6 @@
 type httpReadWrite struct{
 	io.Reader
 	io.Writer
-}
-
-type requestBody struct {
-	jsonrpc string
-	method string
-	params []string
-	id int
 }
 
 func (hrw *httpReadWrite) Close() error{
@@ -101,13 +89,6 @@
 
 func newJSONHTTPHandler(srv *Server) http.HandlerFunc{
 	return func(w http.ResponseWriter, r *http.Request) {
-<<<<<<< HEAD
-=======
-		//log.Critical(r.Header.Get("tcert"))
-		tcert, _ := DecodeUriCompontent(r.Header.Get("tcert"))
-		//log.Critical("Decode:" + tcert)
-
->>>>>>> edbb69ef
 		//log.Critical("has request")
 		if r.ContentLength > maxHTTPRequestContentLength {
 			http.Error(w,
@@ -115,62 +96,15 @@
 				http.StatusRequestEntityTooLarge)
 			return
 		}
-<<<<<<< HEAD
 		//header interceptor
 		//headerHandler(w,r)
-=======
-
-
-		//TODO 2017.01.05
-		//var body requestBody
-		//json.Unmarshal(r.Body,&body)
-
-
-		//log.Critical("method:",body.method)
-
-		//tcert := r.Header.Get("tcert")
-		if tcert == ""{
-
-			//if body.method != "node_getNodes" {
-			//	log.Critical("the tcert header is null")
-			//	return
-			//}
-		}
-		tcertPem := primitives.ParseCertificate(tcert)
-
-		tca,getErr := primitives.GetConfig("./config/cert/tca.ca")
-		if getErr != nil{
-			log.Error("cannot read ecert.",getErr)
-		}
-		tcaByte := []byte(tca)
-		tcaPem := primitives.ParseCertificate(string(tcaByte))
-		if tcaPem == nil {
-			panic("tca is missing,please check it and restat the node!")
-		}
-
-		verifyTcert := primitives.VerifySignature(tcertPem,tcaPem)
-		if verifyTcert==false{
-			log.Error("验证不通过")
-			return
-		}
->>>>>>> edbb69ef
 
 		w.Header().Set("content-type", "application/json")
 
 		// TODO NewJSONCodec
-<<<<<<< HEAD
 		codec := NewJSONCodec(&httpReadWrite{r.Body, w},r.Header)
-=======
-		codec := NewJSONCodec(&httpReadWrite{r.Body, w})
-
-		//req,_,_ := srv.readRequest(codec)
-
-
-
->>>>>>> edbb69ef
 		defer codec.Close()
 		srv.ServeSingleRequest(codec, OptionMethodInvocation)
-
 	}
 }
 
@@ -205,6 +139,5 @@
 		log.Error("验证不通过")
 		return
 	}
-
 }
 
