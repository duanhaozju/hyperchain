--- conflicted
+++ resolved
@@ -28,13 +28,9 @@
 	}
 }
 
-<<<<<<< HEAD
 // Snapshot makes the snapshot for given block number. It returns the snapshot id
 // for the client to query.
-func (admin *Archive) Snapshot(blockNumber uint64) string {
-=======
-func (admin *ArchivePublicAPI) Snapshot(blockNumber uint64) (string, error) {
->>>>>>> 03c499a1
+func (admin *Archive) Snapshot(blockNumber uint64) (string, error) {
 	log := common.GetLogger(admin.namespace, "api")
 	handler := common.NewManifestHandler(common.GetPath(admin.namespace, getManifestPath(admin.config)))
 
@@ -136,12 +132,8 @@
 	return true, nil
 }
 
-<<<<<<< HEAD
 // Archive will archive data of the given snapshot. If successful, returns true.
-func (admin *Archive) Archive(filterId string) (bool, error) {
-=======
-func (admin *ArchivePublicAPI) Archive(filterId string, sync bool) (bool, error) {
->>>>>>> 03c499a1
+func (admin *Archive) Archive(filterId string, sync bool) (bool, error) {
 	log := common.GetLogger(admin.namespace, "api")
 	log.Debugf("receive archive command, params: filterId: (%s)", filterId)
 	cont := make(chan error)
