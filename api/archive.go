--- conflicted
+++ resolved
@@ -1,42 +1,31 @@
 package api
 
 import (
-<<<<<<< HEAD
-	"hyperchain/common"
-	edb "hyperchain/core/ledger/chain"
-	//"hyperchain/manager"
-	//"hyperchain/manager/event"
-	flt "hyperchain/manager/filter"
-	//hm "hyperchain/service/executor/manager"
-=======
 	"github.com/hyperchain/hyperchain/common"
 	com "github.com/hyperchain/hyperchain/core/common"
 	edb "github.com/hyperchain/hyperchain/core/ledger/chain"
 	"github.com/hyperchain/hyperchain/manager"
 	"github.com/hyperchain/hyperchain/manager/event"
 	flt "github.com/hyperchain/hyperchain/manager/filter"
->>>>>>> d82b99da
 )
 
 // This file implements the handler of Archive service API which
 // can be invoked by client in JSON-RPC request.
 
 type Archive struct {
-	//eh        *manager.EventHub
+	eh        *manager.EventHub
 	namespace string
 	config    *common.Config
 	isPublic  bool
-	//em        *hm.ExecutorManager
 }
 
 // NewPublicArchiveAPI creates and returns a new Archive instance for given namespace name.
-func NewPublicArchiveAPI(namespace string, /*eh *manager.EventHub,em *hm.ExecutorManager,*/ config *common.Config) *Archive {
+func NewPublicArchiveAPI(namespace string, eh *manager.EventHub, config *common.Config) *Archive {
 	return &Archive{
 		namespace: namespace,
-		//eh:        eh,
+		eh:        eh,
 		config:    config,
 		isPublic:  true,
-		//em:        em,
 	}
 }
 
@@ -59,13 +48,10 @@
 
 	filterId := flt.NewFilterID()
 	log.Debugf("receive snapshot rpc command, params: (block number #%d), filterId: (%s)", blockNumber, filterId)
-	//admin.eh.GetEventObject().Post(event.SnapshotEvent{
-	//	FilterId:    filterId,
-	//	BlockNumber: blockNumber,
-	//})
-	//admin.em.GetExecutorByName(admin. namespace).Snapshot(filterId, blockNumber)
-
-
+	admin.eh.GetEventObject().Post(event.SnapshotEvent{
+		FilterId:    filterId,
+		BlockNumber: blockNumber,
+	})
 	return filterId, nil
 }
 
@@ -105,20 +91,17 @@
 func (admin *Archive) DeleteSnapshot(filterId string) (bool, error) {
 	log := common.GetLogger(admin.namespace, "api")
 	log.Debugf("receive delete snapshot rpc command, filterId: (%s)", filterId)
-	//cont := make(chan error)
-	//admin.eh.GetEventObject().Post(event.DeleteSnapshotEvent{
-	//	FilterId: filterId,
-	//	Cont:     cont,
-	//})
-	//err := <-cont
-
-	//err := admin.em.GetExecutorByName(admin.namespace).DeleteSnapshot(filterId);
-	//if err != nil {
-	//	return false, &common.SnapshotErr{Message: err}
-	//} else {
-	//	return true, nil
-	//}
-	return true, nil
+	cont := make(chan error)
+	admin.eh.GetEventObject().Post(event.DeleteSnapshotEvent{
+		FilterId: filterId,
+		Cont:     cont,
+	})
+	err := <-cont
+	if err != nil {
+		return false, &common.SnapshotErr{Message: err.Error()}
+	} else {
+		return true, nil
+	}
 }
 
 // CheckSnapshot will check that the snapshot is correct. If correct, returns true.
@@ -154,22 +137,18 @@
 func (admin *Archive) Archive(filterId string, sync bool) (bool, error) {
 	log := common.GetLogger(admin.namespace, "api")
 	log.Debugf("receive archive command, params: filterId: (%s)", filterId)
-	//cont := make(chan error)
-
-	//admin.eh.GetEventObject().Post(event.ArchiveEvent{
-	//	FilterId: filterId,
-	//	Cont:     cont,
-	//	Sync:     sync,
-	//})
-	//err := <-cont
-
-	//err := admin.em.GetExecutorByName(admin.namespace).Archive(filterId, sync)
-	//if err != nil {
-	//	return false, &common.SnapshotErr{Message: err.Error()}
-	//} else {
-	//	return true, nil
-	//}
-	return true, nil
+	cont := make(chan error)
+	admin.eh.GetEventObject().Post(event.ArchiveEvent{
+		FilterId: filterId,
+		Cont:     cont,
+		Sync:     sync,
+	})
+	err := <-cont
+	if err != nil {
+		return false, &common.SnapshotErr{Message: err.Error()}
+	} else {
+		return true, nil
+	}
 }
 
 func (admin *Archive) Restore(filterId string, sync bool) (bool, error) {
