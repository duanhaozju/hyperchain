--- conflicted
+++ resolved
@@ -3,12 +3,6 @@
 package api
 
 import (
-<<<<<<< HEAD
-	"github.com/juju/ratelimit"
-	"hyperchain/common"
-	"hyperchain/core/types"
-	"hyperchain/manager"
-=======
 	"fmt"
 	"github.com/hyperchain/hyperchain/common"
 	edb "github.com/hyperchain/hyperchain/core/ledger/chain"
@@ -20,7 +14,6 @@
 	"github.com/juju/ratelimit"
 	"math/big"
 	"strconv"
->>>>>>> d82b99da
 	"strings"
 	"time"
 )
@@ -106,8 +99,6 @@
 
 }
 
-<<<<<<< HEAD
-=======
 type CompileCode struct {
 	Abi   []string `json:"abi"`
 	Bin   []string `json:"bin"`
@@ -378,7 +369,6 @@
 	return code != nil
 }
 
->>>>>>> d82b99da
 func parseVmType(vmType string) types.TransactionValue_VmType {
 	switch strings.ToLower(vmType) {
 	case "jvm":
