//Hyperchain License

//Copyright (C) 2016 The Hyperchain Authors.
package api

import (
	"fmt"
	"github.com/golang/protobuf/proto"
	"github.com/juju/ratelimit"
	"hyperchain/common"
	edb "hyperchain/core/db_utils"
	"hyperchain/core/types"
	"hyperchain/core/vm/evm/compiler"
	"hyperchain/crypto/hmEncryption"
	"hyperchain/manager"
	"hyperchain/manager/event"
	"math/big"
	"strconv"
<<<<<<< HEAD
	"time"
=======
	edb "hyperchain/core/db_utils"
	"hyperchain/core/vm"
	"strings"
>>>>>>> 99284ac7
)

type Contract struct {
	namespace   string
	eh          *manager.EventHub
	tokenBucket *ratelimit.Bucket
	config      *common.Config
}

func NewPublicContractAPI(namespace string, eh *manager.EventHub, config *common.Config) *Contract {
	log := common.GetLogger(namespace, "api")
	fillrate, err := getFillRate(namespace, config, CONTRACT)
	if err != nil {
		log.Errorf("invalid ratelimit fill rate parameters.")
		fillrate = 10 * time.Millisecond
	}
	peak := getRateLimitPeak(namespace, config, CONTRACT)
	if peak == 0 {
		log.Errorf("got invalid ratelimit peak parameters as 0. use default peak parameters 500")
		peak = 500
	}
	return &Contract{
		namespace:   namespace,
		eh:          eh,
		tokenBucket: ratelimit.NewBucket(fillrate, peak),
		config:      config,
	}
}

func deployOrInvoke(contract *Contract, args SendTxArgs, txType int, namespace string) (common.Hash, error) {
	log := common.GetLogger(namespace, "api")

	var tx *types.Transaction
	realArgs, err := prepareExcute(args, txType)
	if err != nil {
		return common.Hash{}, err
	}

	payload := common.FromHex(realArgs.Payload)

	txValue := types.NewTransactionValue(realArgs.GasPrice.ToInt64(), realArgs.Gas.ToInt64(),
		realArgs.Value.ToInt64(), payload, args.Opcode, parseVmType(realArgs.VmType))

	value, err := proto.Marshal(txValue)
	if err != nil {
		return common.Hash{}, &common.CallbackError{Message: err.Error()}
	}

	if args.To == nil {
		tx = types.NewTransaction(realArgs.From[:], nil, value, realArgs.Timestamp, realArgs.Nonce)

	} else {
		tx = types.NewTransaction(realArgs.From[:], (*realArgs.To)[:], value, realArgs.Timestamp, realArgs.Nonce)
	}

	tx.Id = uint64(contract.eh.GetPeerManager().GetNodeId())
	tx.Signature = common.FromHex(realArgs.Signature)
	tx.TransactionHash = tx.Hash().Bytes()
	//delete repeated tx
	var exist, _ = edb.JudgeTransactionExist(contract.namespace, tx.TransactionHash)

	if exist {
		return common.Hash{}, &common.RepeadedTxError{Message: "repeated tx"}
	}

	// Unsign Test
	if !tx.ValidateSign(contract.eh.GetAccountManager().Encryption, kec256Hash) {
		log.Error("invalid signature")
		// ATTENTION, return invalid transactino directly
		return common.Hash{}, &common.SignatureInvalidError{Message: "invalid signature"}
	}

	go contract.eh.GetEventObject().Post(event.NewTxEvent{
		Transaction: tx,
		Simulate:    args.Simulate,
		SnapshotId:  args.SnapshotId,
	})
	return tx.GetHash(), nil

}

type CompileCode struct {
	Abi   []string `json:"abi"`
	Bin   []string `json:"bin"`
	Types []string `json:"types"`
}

// ComplieContract complies contract to ABI
func (contract *Contract) CompileContract(ct string) (*CompileCode, error) {
	abi, bin, names, err := compiler.CompileSourcefile(ct)

	if err != nil {
		return nil, &common.CallbackError{Message: err.Error()}
	}

	return &CompileCode{
		Abi:   abi,
		Bin:   bin,
		Types: names,
	}, nil
}

// DeployContract deploys contract.
func (contract *Contract) DeployContract(args SendTxArgs) (common.Hash, error) {
	if getRateLimitEnable(contract.config) && contract.tokenBucket.TakeAvailable(1) <= 0 {
		return common.Hash{}, &common.SystemTooBusyError{Message: "system is too busy to response "}
	}
	return deployOrInvoke(contract, args, 1, contract.namespace)
}

// InvokeContract invokes contract.
func (contract *Contract) InvokeContract(args SendTxArgs) (common.Hash, error) {
	if getRateLimitEnable(contract.config) && contract.tokenBucket.TakeAvailable(1) <= 0 {
		return common.Hash{}, &common.SystemTooBusyError{Message: "system is too busy to response "}
	}
	return deployOrInvoke(contract, args, 2, contract.namespace)
}

func (contract *Contract) MaintainContract(args SendTxArgs) (common.Hash, error) {
	if getRateLimitEnable(contract.config) && contract.tokenBucket.TakeAvailable(1) <= 0 {
		return common.Hash{}, &common.SystemTooBusyError{Message: "system is too busy to response "}
	}
	return deployOrInvoke(contract, args, 4, contract.namespace)
}

// GetCode returns the code from the given contract address.
func (contract *Contract) GetCode(addr common.Address) (string, error) {
	log := common.GetLogger(contract.namespace, "api")

	stateDb, err := getBlockStateDb(contract.namespace, contract.config)
	if err != nil {
		log.Errorf("Get stateDB error, %v", err)
		return "", err
	}

	acc := stateDb.GetAccount(addr)
	if acc == nil {
		return "", &common.AccountNotExistError{Message: addr.Hex()}
	}

	return fmt.Sprintf(`0x%x`, stateDb.GetCode(addr)), nil
}

// GetContractCountByAddr returns the number of contract that has been deployed by given account address,
// if addr is nil, returns the number of all the contract that has been deployed.
func (contract *Contract) GetContractCountByAddr(addr common.Address) (*Number, error) {

	stateDb, err := getBlockStateDb(contract.namespace, contract.config)
	if err != nil {
		return nil, err
	}

	acc := stateDb.GetAccount(addr)
	if acc == nil {
		return nil, &common.AccountNotExistError{Message: addr.Hex()}
	}

	return NewUint64ToNumber(stateDb.GetNonce(addr)), nil

}

type EncryptoArgs struct {
	Balance   Number `json:"balance"`
	Amount    Number `json:"amount"`
	HmBalance string `json:"hmBalance"`
}

type HmResult struct {
	NewBalance_hm string `json:"newBalance"`
	Amount_hm     string `json:"amount"`
}

func (contract *Contract) EncryptoMessage(args EncryptoArgs) (*HmResult, error) {

	balance_bigint := new(big.Int)
	balance_bigint.SetInt64(args.Balance.ToInt64())

	amount_bigint := new(big.Int)
	amount_bigint.SetInt64(args.Amount.ToInt64())
	var isValid bool
	var newBalance_hm []byte
	var amount_hm []byte

	if args.HmBalance == "" {
		isValid, newBalance_hm, amount_hm = hmEncryption.PreHmTransaction(balance_bigint.Bytes(),
			amount_bigint.Bytes(), nil, getPaillierPublickey(contract.config))
	} else {
		hmBalance_bigint := new(big.Int)
		hmBalance_bigint.SetString(args.HmBalance, 10)
		isValid, newBalance_hm, amount_hm = hmEncryption.PreHmTransaction(balance_bigint.Bytes(),
			amount_bigint.Bytes(), hmBalance_bigint.Bytes(), getPaillierPublickey(contract.config))
	}

	newBalance_hm_bigint := new(big.Int)
	amount_hm_bigint := new(big.Int)

	if !isValid {
		return &HmResult{}, &common.OutofBalanceError{Message: "out of balance"}
	}

	return &HmResult{
		NewBalance_hm: newBalance_hm_bigint.SetBytes(newBalance_hm).String(),
		Amount_hm:     amount_hm_bigint.SetBytes(amount_hm).String(),
	}, nil
}

type ValueArgs struct {
	RawValue   []int64  `json:"rawValue"`
	EncryValue []string `json:"encryValue"`
	Illegalhm  string   `json:"illegalhm"`
}

type HmCheckResult struct {
	CheckResult        []bool `json:"checkResult"`
	SumIllegalHmAmount string `json:"illegalHmAmount"`
}

func (contract *Contract) CheckHmValue(args ValueArgs) (*HmCheckResult, error) {
	if len(args.RawValue) != len(args.EncryValue) {
		return nil, &common.InvalidParamsError{Message: "invalid params, the length of rawValue is " +
			strconv.Itoa(len(args.RawValue)) + ", but the length of encryValue is " +
			strconv.Itoa(len(args.EncryValue))}
	}

	result := make([]bool, len(args.RawValue))

	illegalHmAmount_bigint := new(big.Int)
	illegalHmAmount := make([]byte, 16)
	sumIllegal := make([]byte, 16)

	if args.Illegalhm != "" {
		illegalHmAmount_bigint.SetString(args.Illegalhm, 10)
		illegalHmAmount = illegalHmAmount_bigint.Bytes()
	}
	var isvalid bool
	for i, v := range args.RawValue {
		encryVlue_bigint := new(big.Int)
		encryVlue_bigint.SetString(args.EncryValue[i], 10)

		rawValue_bigint := new(big.Int)
		rawValue_bigint.SetInt64(v)
		isvalid, sumIllegal = hmEncryption.DestinationVerify(illegalHmAmount, encryVlue_bigint.Bytes(),
			rawValue_bigint.Bytes(), getPaillierPublickey(contract.config))
		illegalHmAmount = sumIllegal
		result[i] = isvalid
	}
	return &HmCheckResult{
		CheckResult:        result,
		SumIllegalHmAmount: new(big.Int).SetBytes(sumIllegal).String(),
	}, nil
}

// GetStorageByAddr returns the storage by given contract address and bock number.
// The method is offered for hyperchain internal test.
func (contract *Contract) GetStorageByAddr(addr common.Address) (map[string]string, error) {
	stateDb, err := getBlockStateDb(contract.namespace, contract.config)

	if err != nil {
		return nil, err
	}
	mp := make(map[string]string)

	if obj := stateDb.GetAccount(addr); obj == nil {
		return nil, &common.AccountNotExistError{Message: addr.Hex()}
	} else {
		cb := func(key common.Hash, value []byte) bool {
			return true
		}
		storages := obj.ForEachStorage(cb)
		if len(storages) == 0 {
			return nil, nil
		}

		for k, v := range storages {
			mp[k.Hex()] = common.Bytes2Hex(v)
		}
	}
	return mp, nil
}

// GetDeployedList return all deployed contracts list (include suicided)
func (contract *Contract) GetDeployedList(addr common.Address) ([]string, error) {
	stateDb, err := getBlockStateDb(contract.namespace, contract.config)
	if err != nil {
		return nil, err
	}
	if obj := stateDb.GetAccount(addr); obj == nil {
		return nil, &common.AccountNotExistError{Message: addr.Hex()}
	} else {
		return stateDb.GetDeployedContract(addr), nil
	}
}

// GetCreator return creator address
func (contract *Contract) GetCreator(addr common.Address) (common.Address, error) {
	stateDb, err := getBlockStateDb(contract.namespace, contract.config)
	if err != nil {
		return common.Address{}, err
	}
	if obj := stateDb.GetAccount(addr); obj == nil {
		return common.Address{}, &common.AccountNotExistError{Message: addr.Hex()}
	} else {
		if !isContractAccount(stateDb, addr) {
			return common.Address{}, nil
		}
		return stateDb.GetCreator(addr), nil
	}
}

// GetStatus return contract status
func (contract *Contract) GetStatus(addr common.Address) (string, error) {
	stateDb, err := getBlockStateDb(contract.namespace, contract.config)
	if err != nil {
		return "", err
	}
	if obj := stateDb.GetAccount(addr); obj == nil {
		return "", &common.AccountNotExistError{Message: addr.Hex()}
	} else {
		status := stateDb.GetStatus(addr)
		if !isContractAccount(stateDb, addr) {
			return "non-contract", nil
		}
		switch status {
		case 0:
			return "normal", nil
		case 1:
			return "frozen", nil
		default:
			return "undefined", nil
		}
	}
}

// GetCreateTime return contract status
func (contract *Contract) GetCreateTime(addr common.Address) (string, error) {
	stateDb, err := getBlockStateDb(contract.namespace, contract.config)
	if err != nil {
		return "", err
	}
	if obj := stateDb.GetAccount(addr); obj == nil {
		return "", &common.AccountNotExistError{Message: addr.Hex()}
	} else {
		if !isContractAccount(stateDb, addr) {
			return "", nil
		}
		blkNum := stateDb.GetCreateTime(addr)
		blk, err := edb.GetBlockByNumber(contract.namespace, blkNum)
		if err != nil {
			return "", &common.LeveldbNotFoundError{Message: "create block doesn't exist"}
		}
		return time.Unix(blk.Timestamp/1e9, blk.Timestamp%1e9).String(), nil
	}
}

func (contract *Contract) GetArchive(addr common.Address, date string) (map[string]map[string]string, error) {
	stateDb, err := getBlockStateDb(contract.namespace, contract.config)
	if err != nil {
		return nil, err
	}

	if obj := stateDb.GetAccount(addr); obj == nil {
		return nil, &common.AccountNotExistError{Message: addr.Hex()}
	}

	return stateDb.ShowArchive(addr, date), nil
}

func getBlockStateDb(namespace string, config *common.Config) (vm.Database, error) {
	log := common.GetLogger(namespace, "api")
	stateDB, err := NewStateDb(config, namespace)
	if err != nil {
		log.Errorf("Get stateDB error, %v", err)
		return nil, &common.CallbackError{Message: err.Error()}
	}
	return stateDB, nil
}

func isContractAccount(stateDb vm.Database, addr common.Address) bool {
	code := stateDb.GetCode(addr)
	return code != nil
}

func parseVmType(vmType string) types.TransactionValue_VmType {
	switch strings.ToLower(vmType) {
	case "jvm":
		return types.TransactionValue_JVM
	default:
		return types.TransactionValue_EVM
	}
}<|MERGE_RESOLUTION|>--- conflicted
+++ resolved
@@ -1,5 +1,4 @@
 //Hyperchain License
-
 //Copyright (C) 2016 The Hyperchain Authors.
 package api
 
@@ -8,21 +7,16 @@
 	"github.com/golang/protobuf/proto"
 	"github.com/juju/ratelimit"
 	"hyperchain/common"
-	edb "hyperchain/core/db_utils"
 	"hyperchain/core/types"
+	"hyperchain/core/vm/evm"
 	"hyperchain/core/vm/evm/compiler"
 	"hyperchain/crypto/hmEncryption"
+	"hyperchain/manager/event"
 	"hyperchain/manager"
-	"hyperchain/manager/event"
 	"math/big"
+	"time"
 	"strconv"
-<<<<<<< HEAD
-	"time"
-=======
 	edb "hyperchain/core/db_utils"
-	"hyperchain/core/vm"
-	"strings"
->>>>>>> 99284ac7
 )
 
 type Contract struct {
