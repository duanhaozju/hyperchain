//Hyperchain License
//Copyright (C) 2016 The Hyperchain Authors.
package api

import (
	"fmt"
	"github.com/juju/ratelimit"
	"hyperchain/common"
	"hyperchain/core/bloom"
	edb "hyperchain/core/ledger/db_utils"
	"hyperchain/core/types"
	"hyperchain/core/vm"
	"hyperchain/core/vm/evm/compiler"
	"hyperchain/crypto/hmEncryption"
	"hyperchain/manager"
	"math/big"
	"strconv"
	"strings"
	"time"
)

// This file implements the handler of Contract service API which
// can be invoked by client in JSON-RPC request.

type Contract struct {
	namespace   string
	eh          *manager.EventHub
	tokenBucket *ratelimit.Bucket
	config      *common.Config
}

// NewPublicContractAPI creates and returns a new Contract instance for given namespace name.
func NewPublicContractAPI(namespace string, eh *manager.EventHub, config *common.Config) *Contract {
	log := common.GetLogger(namespace, "api")
	fillrate, err := getFillRate(namespace, config, CONTRACT)
	if err != nil {
		log.Errorf("invalid ratelimit fill rate parameters.")
		fillrate = 10 * time.Millisecond
	}
	peak := getRateLimitPeak(namespace, config, CONTRACT)
	if peak == 0 {
		log.Errorf("got invalid ratelimit peak parameters as 0. use default peak parameters 500")
		peak = 500
	}
	return &Contract{
		namespace:   namespace,
		eh:          eh,
		tokenBucket: ratelimit.NewBucket(fillrate, peak),
		config:      config,
	}
}

// DeployContract deploys contract.
func (contract *Contract) DeployContract(args SendTxArgs) (common.Hash, error) {
	if getRateLimitEnable(contract.config) && contract.tokenBucket.TakeAvailable(1) <= 0 {
		return common.Hash{}, &common.SystemTooBusyError{}
	}
	return contract.postContract(args, 1)
}

// InvokeContract invokes contract.
func (contract *Contract) InvokeContract(args SendTxArgs) (common.Hash, error) {
	if getRateLimitEnable(contract.config) && contract.tokenBucket.TakeAvailable(1) <= 0 {
		return common.Hash{}, &common.SystemTooBusyError{}
	}
	return contract.postContract(args, 2)
}

// MaintainContract maintains contract, including upgrade contract, freeze contract and unfreeze contract.
func (contract *Contract) MaintainContract(args SendTxArgs) (common.Hash, error) {
	if getRateLimitEnable(contract.config) && contract.tokenBucket.TakeAvailable(1) <= 0 {
		return common.Hash{}, &common.SystemTooBusyError{}
	}
	return contract.postContract(args, 4)
}

<<<<<<< HEAD
	if contract.eh.NodeIdentification() == manager.IdentificationVP {
		tx.Id = uint64(contract.eh.GetPeerManager().GetNodeId())
	} else {
		hash := contract.eh.GetPeerManager().GetLocalNodeHash()
		if err := tx.SetNVPHash(hash); err != nil {
			log.Errorf("set NVP hash failed! err Msg: %v.", err.Error())
			return common.Hash{}, &common.CallbackError{Message: "marshal nvp hash error"}
		}
	}
	tx.Signature = common.FromHex(realArgs.Signature)
	tx.TransactionHash = tx.Hash().Bytes()

	// 3. check if there is duplicated transaction
	var exist bool
	if exist, err = bloom.LookupTransaction(contract.namespace, tx.GetHash()); err != nil || exist == true {
		if exist, _ = edb.IsTransactionExist(contract.namespace, tx.TransactionHash); exist {
			return common.Hash{}, &common.RepeadedTxError{TxHash: common.ToHex(tx.TransactionHash)}
		}
=======
// postContract will create a new transaction instance and post a NewTxEvent event.
func (contract *Contract) postContract(args SendTxArgs, txType int) (common.Hash, error) {
	consentor := contract.eh.GetConsentor()
	normal, full := consentor.GetStatus()
	if !normal || full {
		return common.Hash{}, &common.SystemTooBusyError{}
>>>>>>> 58c001ed
	}

	// 1. create a new transaction instance
	tx, err := prepareTransaction(args, txType, contract.namespace, contract.eh)
	if err != nil {
		return common.Hash{}, err
	}

	// 2. post a event.NewTxEvent event
	err = postNewTxEvent(args, tx, contract.eh)
	if err != nil {
		return common.Hash{}, err
	}
	return tx.GetHash(), nil

}

type CompileCode struct {
	Abi   []string `json:"abi"`
	Bin   []string `json:"bin"`
	Types []string `json:"types"`
}

// ComplieContract complies solidity contract. It will return abi, bin and contract name.
func (contract *Contract) CompileContract(ct string) (*CompileCode, error) {
	abi, bin, names, err := compiler.CompileSourcefile(ct)

	if err != nil {
		return nil, &common.CallbackError{Message: err.Error()}
	}

	return &CompileCode{
		Abi:   abi,
		Bin:   bin,
		Types: names,
	}, nil
}

// GetCode returns the code from the given contract address.
func (contract *Contract) GetCode(addr common.Address) (string, error) {
	log := common.GetLogger(contract.namespace, "api")

	stateDb, err := getBlockStateDb(contract.namespace, contract.config)
	if err != nil {
		log.Errorf("Get stateDB error, %v", err)
		return "", err
	}

	acc := stateDb.GetAccount(addr)
	if acc == nil {
		return "", &common.AccountNotExistError{Address: addr.Hex()}
	}

	return fmt.Sprintf(`0x%x`, stateDb.GetCode(addr)), nil
}

// GetContractCountByAddr returns the number of contract that has been deployed by given account address.
// If account doesn't exist, error will be returned.
func (contract *Contract) GetContractCountByAddr(addr common.Address) (*Number, error) {

	stateDb, err := getBlockStateDb(contract.namespace, contract.config)
	if err != nil {
		return nil, err
	}

	acc := stateDb.GetAccount(addr)
	if acc == nil {
		return nil, &common.AccountNotExistError{Address: addr.Hex()}
	}

	return uint64ToNumber(stateDb.GetNonce(addr)), nil

}

// EncryptoArgs specifies parameters for Contract.EncryptoMessage function call.
type EncryptoArgs struct {

	// The balance(plain text) of account A before transferring money to account B.
	Balance Number `json:"balance"`

	// The amount(plain text) that account A will transfer to account B.
	Amount Number `json:"amount"`

<<<<<<< HEAD
	// Invalid homomorphic encryption transaction amount of account A when a person transfers money(amount homomorphic encryption) that
	// can't be verified by account A. InvalidHmValue is optional.
	// For example, account C transfers 10 dollars to account A, but this transaction fails to pass validation of account A. Therefore,
	// account A saves 10 value encrypted as invalid homomorphic encryption value.
=======
	// InvalidHmValue is optional. It represents invalid homomorphic encryption transaction amount of account A
	// when a person transfers money(amount homomorphic encryption) to A that can't be verified by account A.
	//
	// For example, account C transfers 10 dollars to account A, but this transaction fails to pass validation
	// of account A. Therefore, account A saves 10 value encrypted as invalid homomorphic encryption value.
>>>>>>> 58c001ed
	InvalidHmValue string `json:"invalidHmValue"`
}

type HmResult struct {

	// The homomorphic sum of the homomorphic encryption balance of account A after transferring money to
	// account B (balance - amount) and invalid homomorphic value of account A.
	NewBalance_hm string `json:"newBalance"`

	// The amount(homomorphic encryption text) that account A will transfer to account B.
	Amount_hm string `json:"amount"`
}

// EncryptoMessage encrypts data by homomorphic encryption.
func (contract *Contract) EncryptoMessage(args EncryptoArgs) (*HmResult, error) {

	balance_bigint := new(big.Int)
	balance_bigint.SetInt64(args.Balance.Int64())

	amount_bigint := new(big.Int)
	amount_bigint.SetInt64(args.Amount.Int64())
	var isValid bool
	var newBalance_hm []byte
	var amount_hm []byte

	if args.InvalidHmValue == "" {
		isValid, newBalance_hm, amount_hm = hmEncryption.PreHmTransaction(balance_bigint.Bytes(),
			amount_bigint.Bytes(), nil, getPaillierPublickey(contract.config))
	} else {
		hmBalance_bigint := new(big.Int)
		hmBalance_bigint.SetString(args.InvalidHmValue, 10)
		isValid, newBalance_hm, amount_hm = hmEncryption.PreHmTransaction(balance_bigint.Bytes(),
			amount_bigint.Bytes(), hmBalance_bigint.Bytes(), getPaillierPublickey(contract.config))
	}

	newBalance_hm_bigint := new(big.Int)
	amount_hm_bigint := new(big.Int)

	if !isValid {
		return &HmResult{}, &common.OutofBalanceError{Message: "out of balance"}
	}

	return &HmResult{
		NewBalance_hm: newBalance_hm_bigint.SetBytes(newBalance_hm).String(),
		Amount_hm:     amount_hm_bigint.SetBytes(amount_hm).String(),
	}, nil
}

// CheckArgs specifies parameters for Contract.CheckHmValue function call.
type CheckArgs struct {

	// All unverified transaction amount list (plain text).
	// For example, account A transfers 10 dollars to B twice, RawValue is [10,10].
	RawValue []int64 `json:"rawValue"`

	// All unverified transaction amount list (homomorphic encryption).
	// For example, account A transfers 10 dollars to B twice, EncryValue is [(encrypted 10), (encrypted 10)].
	EncryValue []string `json:"encryValue"`

	// Invalid homomorphic encryption value of account B.
	Illegalhm string `json:"illegalhm"`
}

type HmCheckResult struct {

<<<<<<< HEAD
	// The result if it is verified.
=======
	// Data validation results.
	// For example, account A transfers 10 dollars to B twice, but the first transfer validation fails,
	// CheckResult is [false, true]
>>>>>>> 58c001ed
	CheckResult []bool `json:"checkResult"`

	// The homomorphic sum of all invalid homomorphic encryption transaction amount of B.
	SumIllegalHmAmount string `json:"illegalHmAmount"`
}

// CheckHmValue returns verification result that account B verifies transaction amount that account A transfers to B.
func (contract *Contract) CheckHmValue(args CheckArgs) (*HmCheckResult, error) {
	if len(args.RawValue) != len(args.EncryValue) {
		return nil, &common.InvalidParamsError{Message: "Invalid params, the length of rawValue is " +
			strconv.Itoa(len(args.RawValue)) + ", but the length of encryValue is " +
			strconv.Itoa(len(args.EncryValue))}
	}

	result := make([]bool, len(args.RawValue))

	illegalHmAmount_bigint := new(big.Int)
	illegalHmAmount := make([]byte, 16)
	sumIllegal := make([]byte, 16)

	if args.Illegalhm != "" {
		illegalHmAmount_bigint.SetString(args.Illegalhm, 10)
		illegalHmAmount = illegalHmAmount_bigint.Bytes()
	}
	var isvalid bool
	for i, v := range args.RawValue {
		encryVlue_bigint := new(big.Int)
		encryVlue_bigint.SetString(args.EncryValue[i], 10)

		rawValue_bigint := new(big.Int)
		rawValue_bigint.SetInt64(v)
		isvalid, sumIllegal = hmEncryption.DestinationVerify(illegalHmAmount, encryVlue_bigint.Bytes(),
			rawValue_bigint.Bytes(), getPaillierPublickey(contract.config))
		illegalHmAmount = sumIllegal
		result[i] = isvalid
	}
	return &HmCheckResult{
		CheckResult:        result,
		SumIllegalHmAmount: new(big.Int).SetBytes(sumIllegal).String(),
	}, nil
}

// GetDeployedList returns all deployed contracts list (including destroyed).
func (contract *Contract) GetDeployedList(addr common.Address) ([]string, error) {
	stateDb, err := getBlockStateDb(contract.namespace, contract.config)
	if err != nil {
		return nil, err
	}
	if obj := stateDb.GetAccount(addr); obj == nil {
		return nil, &common.AccountNotExistError{Address: addr.Hex()}
	} else {
		return stateDb.GetDeployedContract(addr), nil
	}
}

// GetCreator returns contract creator address.
func (contract *Contract) GetCreator(addr common.Address) (common.Address, error) {
	stateDb, err := getBlockStateDb(contract.namespace, contract.config)
	if err != nil {
		return common.Address{}, err
	}
	if obj := stateDb.GetAccount(addr); obj == nil {
		return common.Address{}, &common.AccountNotExistError{Address: addr.Hex()}
	} else {
		if !isContractAccount(stateDb, addr) {
			return common.Address{}, nil
		}
		return stateDb.GetCreator(addr), nil
	}
}

// GetStatus returns current contract status.
func (contract *Contract) GetStatus(addr common.Address) (string, error) {
	stateDb, err := getBlockStateDb(contract.namespace, contract.config)
	if err != nil {
		return "", err
	}
	if obj := stateDb.GetAccount(addr); obj == nil {
		return "", &common.AccountNotExistError{Address: addr.Hex()}
	} else {
		status := stateDb.GetStatus(addr)
		if !isContractAccount(stateDb, addr) {
			return "non-contract", nil
		}
		switch status {
		case 0:
			return "normal", nil
		case 1:
			return "frozen", nil
		default:
			return "undefined", nil
		}
	}
}

// GetCreateTime returns contract creation time.
func (contract *Contract) GetCreateTime(addr common.Address) (string, error) {
	stateDb, err := getBlockStateDb(contract.namespace, contract.config)
	if err != nil {
		return "", err
	}
	if obj := stateDb.GetAccount(addr); obj == nil {
		return "", &common.AccountNotExistError{Address: addr.Hex()}
	} else {
		if !isContractAccount(stateDb, addr) {
			return "", nil
		}
		blkNum := stateDb.GetCreateTime(addr)
		blk, err := edb.GetBlockByNumber(contract.namespace, blkNum)
		if err != nil {
			return "", &common.DBNotFoundError{Type: BLOCK, Id: fmt.Sprintf("number %#x", blkNum)}
		}
		return time.Unix(blk.Timestamp/1e9, blk.Timestamp%1e9).String(), nil
	}
}

func getBlockStateDb(namespace string, config *common.Config) (vm.Database, error) {
	log := common.GetLogger(namespace, "api")
	stateDB, err := NewStateDb(config, namespace)
	if err != nil {
		log.Errorf("Get stateDB error, %v", err)
		return nil, &common.CallbackError{Message: err.Error()}
	}
	return stateDB, nil
}

func isContractAccount(stateDb vm.Database, addr common.Address) bool {
	code := stateDb.GetCode(addr)
	return code != nil
}

func parseVmType(vmType string) types.TransactionValue_VmType {
	switch strings.ToLower(vmType) {
	case "jvm":
		return types.TransactionValue_JVM
	default:
		return types.TransactionValue_EVM
	}
}<|MERGE_RESOLUTION|>--- conflicted
+++ resolved
@@ -74,33 +74,12 @@
 	return contract.postContract(args, 4)
 }
 
-<<<<<<< HEAD
-	if contract.eh.NodeIdentification() == manager.IdentificationVP {
-		tx.Id = uint64(contract.eh.GetPeerManager().GetNodeId())
-	} else {
-		hash := contract.eh.GetPeerManager().GetLocalNodeHash()
-		if err := tx.SetNVPHash(hash); err != nil {
-			log.Errorf("set NVP hash failed! err Msg: %v.", err.Error())
-			return common.Hash{}, &common.CallbackError{Message: "marshal nvp hash error"}
-		}
-	}
-	tx.Signature = common.FromHex(realArgs.Signature)
-	tx.TransactionHash = tx.Hash().Bytes()
-
-	// 3. check if there is duplicated transaction
-	var exist bool
-	if exist, err = bloom.LookupTransaction(contract.namespace, tx.GetHash()); err != nil || exist == true {
-		if exist, _ = edb.IsTransactionExist(contract.namespace, tx.TransactionHash); exist {
-			return common.Hash{}, &common.RepeadedTxError{TxHash: common.ToHex(tx.TransactionHash)}
-		}
-=======
 // postContract will create a new transaction instance and post a NewTxEvent event.
 func (contract *Contract) postContract(args SendTxArgs, txType int) (common.Hash, error) {
 	consentor := contract.eh.GetConsentor()
 	normal, full := consentor.GetStatus()
 	if !normal || full {
 		return common.Hash{}, &common.SystemTooBusyError{}
->>>>>>> 58c001ed
 	}
 
 	// 1. create a new transaction instance
@@ -184,18 +163,11 @@
 	// The amount(plain text) that account A will transfer to account B.
 	Amount Number `json:"amount"`
 
-<<<<<<< HEAD
-	// Invalid homomorphic encryption transaction amount of account A when a person transfers money(amount homomorphic encryption) that
-	// can't be verified by account A. InvalidHmValue is optional.
-	// For example, account C transfers 10 dollars to account A, but this transaction fails to pass validation of account A. Therefore,
-	// account A saves 10 value encrypted as invalid homomorphic encryption value.
-=======
 	// InvalidHmValue is optional. It represents invalid homomorphic encryption transaction amount of account A
 	// when a person transfers money(amount homomorphic encryption) to A that can't be verified by account A.
 	//
 	// For example, account C transfers 10 dollars to account A, but this transaction fails to pass validation
 	// of account A. Therefore, account A saves 10 value encrypted as invalid homomorphic encryption value.
->>>>>>> 58c001ed
 	InvalidHmValue string `json:"invalidHmValue"`
 }
 
@@ -261,13 +233,9 @@
 
 type HmCheckResult struct {
 
-<<<<<<< HEAD
-	// The result if it is verified.
-=======
 	// Data validation results.
 	// For example, account A transfers 10 dollars to B twice, but the first transfer validation fails,
 	// CheckResult is [false, true]
->>>>>>> 58c001ed
 	CheckResult []bool `json:"checkResult"`
 
 	// The homomorphic sum of all invalid homomorphic encryption transaction amount of B.
