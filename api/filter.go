--- conflicted
+++ resolved
@@ -8,12 +8,9 @@
 	flt "hyperchain/manager/filter"
 	"time"
 	edb "hyperchain/core/db_utils"
-<<<<<<< HEAD
-	"context"
-=======
 	"hyperchain/manager/event"
 	"hyperchain/core/types"
->>>>>>> 99284ac7
+	"context"
 )
 
 type PublicFilterAPI struct {
@@ -26,16 +23,15 @@
 	filters     map[string]*flt.Filter
 }
 
-//func NewFilterAPI(namespace string, eh *manager.EventHub, config *common.Config, subchan *common.Subchan) *PublicFilterAPI {
 func NewFilterAPI(namespace string, eh *manager.EventHub, config *common.Config) *PublicFilterAPI {
 	log := common.GetLogger(namespace, "api")
 	api := &PublicFilterAPI{
-		namespace:   	namespace,
-		eh:          	eh,
-		config:      	config,
-		log:         	log,
-		events:     	eh.GetFilterSystem(),
-		filters:     	make(map[string]*flt.Filter),
+		namespace:   namespace,
+		eh:          eh,
+		config:      config,
+		log:         log,
+		events:      eh.GetFilterSystem(),
+		filters:     make(map[string]*flt.Filter),
 	}
 	go api.timeoutLoop()
 	return api
@@ -240,56 +236,6 @@
 	return _logs.ToLogsTrans()
 }
 
-<<<<<<< HEAD
-// ===================== test ================
-func (api *PublicFilterAPI) NewBlock(ctx context.Context) (common.ID, error) {
-
-	//api.subchan.Mux.Lock()
-	api.filtersMu.Lock()
-	defer api.filtersMu.Unlock()
-
-	api.log.Debug("ready to deal with newBlock event request")
-	common.CtxChan <- ctx
-
-	subchan := common.GetSubChan(ctx)
-
-	select {
-		case err := <- subchan.Err:
-			return common.ID(""), err
-		case rpcSub := <- common.GetSubChan(ctx).SubscriptionChan:
-			//api.subchan.Mux.Unlock()
-			api.log.Debugf("receive subscription %v\n", rpcSub.ID)
-
-			go func() {
-
-				blockC   := make(chan common.Hash)
-				blockSub := api.events.NewBlockSubscription(blockC, false)
-
-				for {
-					select {
-					case h := <-blockC:
-						api.log.Debugf("receive block %v\n", h.Hex())
-						payload := common.NotifyPayload{
-							SubID: rpcSub.ID,
-							Data:  h,
-						}
-
-						subchan.NotifyDataChan <- payload
-					case <-rpcSub.Err():
-						blockSub.Unsubscribe()
-						return
-					case <-subchan.Closed(): // connection close, unsubscribe all the subscription in this context
-						api.log.Debug("the websocket connection closed, release resource")
-						blockSub.Unsubscribe()
-						return
-					}
-				}
-			}()
-
-			return rpcSub.ID, nil
-	}
-
-=======
 func returnException(data []interface{}) []event.FilterException {
 	if len(data) == 0 {
 		return []event.FilterException{}
@@ -301,5 +247,54 @@
 		}
 	}
 	return ret
->>>>>>> 99284ac7
+}
+
+// ===================== test ================
+func (api *PublicFilterAPI) NewBlock(ctx context.Context) (common.ID, error) {
+
+	//api.subchan.Mux.Lock()
+	api.filtersMu.Lock()
+	defer api.filtersMu.Unlock()
+
+	api.log.Debug("ready to deal with newBlock event request")
+	common.CtxChan <- ctx
+
+	subchan := common.GetSubChan(ctx)
+
+	select {
+	case err := <- subchan.Err:
+		return common.ID(""), err
+	case rpcSub := <- common.GetSubChan(ctx).SubscriptionChan:
+	//api.subchan.Mux.Unlock()
+		api.log.Debugf("receive subscription %v\n", rpcSub.ID)
+
+		go func() {
+
+			blockC   := make(chan common.Hash)
+			blockSub := api.events.NewBlockSubscription(blockC, false)
+
+			for {
+				select {
+				case h := <-blockC:
+					api.log.Debugf("receive block %v\n", h.Hex())
+					payload := common.NotifyPayload{
+						SubID: rpcSub.ID,
+						Data:  h,
+					}
+
+					subchan.NotifyDataChan <- payload
+				case <-rpcSub.Err():
+					blockSub.Unsubscribe()
+					return
+				case <-subchan.Closed(): // connection close, unsubscribe all the subscription in this context
+					api.log.Debug("the websocket connection closed, release resource")
+					blockSub.Unsubscribe()
+					return
+				}
+			}
+		}()
+
+		return rpcSub.ID, nil
+	}
+
 }