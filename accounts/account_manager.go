--- conflicted
+++ resolved
@@ -47,13 +47,8 @@
 
 // Manager manages a key storage directory on disk.
 type Manager struct {
-<<<<<<< HEAD
-	keyStore KeyStore
-	encryption *crypto.EcdsaEncrypto
-=======
 	keyStore keyStore
 	encryption crypto.Encryption
->>>>>>> 158b1464
 	addrPassMap map[string]string
 }
 
@@ -61,15 +56,9 @@
 func NewManager(keydir string,encryp crypto.Encryption, scryptN, scryptP int) *Manager {
 	keydir, _ = filepath.Abs(keydir)
 	am := &Manager{
-<<<<<<< HEAD
-		keyStore: &keyStorePlain{},
-		encryption: crypto.NewEcdsaEncrypto("ecdsa"),
-		addrPassMap:make(map[string]string),
-=======
 		keyStore: &keyStorePassphrase{keydir, scryptN, scryptP},
 		addrPassMap:make(map[string]string),
 		encryption:encryp,
->>>>>>> 158b1464
 	}
 	return am
 }
@@ -86,14 +75,9 @@
 	if err != nil {
 		return Account{}, err
 	}
-<<<<<<< HEAD
-	am.addrPassMap[key.Address] = key.Auth
-	return key,nil
-=======
 	am.addrPassMap[common.ToHex(account.Address)] = passphrase
 	storeNewAddrToFile(account)
 	return account, nil
->>>>>>> 158b1464
 }
 
 // zeroKey zeroes a private key in memory.
