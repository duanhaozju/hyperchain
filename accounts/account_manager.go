package accounts

import (
	"bufio"
	"crypto/ecdsa"
	crand "crypto/rand"
	"errors"
	"fmt"
	"hyperchain/common"
	"hyperchain/crypto"
	"math/big"
	"os"
<<<<<<< HEAD
	"path/filepath"
=======
	"bufio"
	"fmt"
>>>>>>> 42fae020
	"reflect"
	"sync"
	"time"
)

var (
	ErrDecrypt = errors.New("could not decrypt key with given passphrase")
	ErrLocked  = errors.New("account is locked")
)

// Account represents a stored key.
// When used as an argument, it selects a unique key file to act on.
type Account struct {
	Address common.Address // Ethereum account address derived from the key

	// File contains the key file name.
	// When Acccount is used as an argument to select a key, File can be left blank to
	// select just by address or set to the basename or absolute path of a file in the key
	// directory. Accounts returned by AccountManager will always contain an absolute path.
	File string
}

// AccountAccountManager manages a key storage directory on disk.
type AccountManager struct {
	KeyStore   keyStore
	Encryption crypto.Encryption
	mu         sync.RWMutex
	Unlocked   map[common.Address]*unlocked
}
type unlocked struct {
	*Key
	abort chan struct{}
}

// NewAccountManager creates a AccountManager for the given directory.
func NewAccountManager(keydir string, encryp crypto.Encryption) *AccountManager {
	keydir, _ = filepath.Abs(keydir)
	am := &AccountManager{
		KeyStore:   &keyStorePassphrase{keydir, StandardScryptN, StandardScryptP},
		Unlocked:   make(map[common.Address]*unlocked),
		Encryption: encryp,
	}

	//am.unlockAllAccount(keydir)
	return am
}
func (am *AccountManager) UnlockAllAccount(keydir string) {
	var accounts []Account
	accounts = getAllAccount(keydir)
	for _, a := range accounts {
		am.Unlock(a, "123")
	}

}
func getAllAccount(keydir string) []Account {
	var accounts []Account
	addressdir := keydir + "addresses/address"
	fp, _ := os.Open(addressdir)
	scanner := bufio.NewScanner(fp)
	scanner.Split(bufio.ScanLines)
	for scanner.Scan() {
		addrHex := scanner.Text()
		//fmt.Println(data)
		addr := common.HexToAddress(string(addrHex)[:40])
		account := Account{
			Address: addr,
			File:    keydir + addrHex,
		}
		accounts = append(accounts, account)
	}
	fp.Close()
	return accounts
}

// Sign signs hash with an unlocked private key matching the given address.
func (am *AccountManager) Sign(addr common.Address, hash []byte) (signature []byte, err error) {
	am.mu.RLock()
	defer am.mu.RUnlock()
	unlockedKey, found := am.Unlocked[addr]
	if !found {
		return nil, ErrLocked
	}
	return am.Encryption.Sign(hash, unlockedKey.PrivateKey)
}

// SignWithPassphrase signs hash if the private key matching the given address can be
// decrypted with the given passphrase.
func (am *AccountManager) SignWithPassphrase(addr common.Address, hash []byte, passphrase string) (signature []byte, err error) {
	am.mu.RLock()
	defer am.mu.RUnlock()
	unlockedKey, found := am.Unlocked[addr]
	if !found {
		file := am.KeyStore.JoinPath(addr.Hex()[2:])
		key, err := am.GetDecryptedKey(Account{Address: addr, File: file}, passphrase)
		if err != nil {
			return nil, err
		}
		unlockedKey = &unlocked{Key: key, abort: make(chan struct{})}
		//switch key.PrivateKey.(type) {
		//case *ecdsa.PrivateKey:
		//	actualPriKey := key.PrivateKey.(*ecdsa.PrivateKey)
		//	unlockedKey.Key = &Key{
		//		Address:    crypto.PubkeyToAddress(actualPriKey.PublicKey),
		//		PrivateKey: actualPriKey,
		//	}
		//	defer zeroKey(actualPriKey)
		//}
	}

	return am.Encryption.Sign(hash, unlockedKey.PrivateKey)
}

// Unlock unlocks the given account indefinitely.
func (am *AccountManager) Unlock(a Account, passphrase string) error {
	duration := big.NewInt(36000)
	d := time.Duration(duration.Int64()) * time.Second
	return am.TimedUnlock(a, passphrase, d)
}

// Lock removes the private key with the given address from memory.
func (am *AccountManager) Lock(addr common.Address) error {
	am.mu.Lock()
	if unl, found := am.Unlocked[addr]; found {
		am.mu.Unlock()
		am.expire(addr, unl, time.Duration(0)*time.Nanosecond)
	} else {
		am.mu.Unlock()
	}
	return nil
}

// TimedUnlock unlocks the given account with the passphrase. The account
// stays unlocked for the duration of timeout. A timeout of 0 unlocks the account
// until the program exits. The account must match a unique key file.
//
// If the account address is already unlocked for a duration, TimedUnlock extends or
// shortens the active unlock timeout. If the address was previously unlocked
// indefinitely the timeout is not altered.
func (am *AccountManager) TimedUnlock(a Account, passphrase string, timeout time.Duration) error {
	key, err := am.GetDecryptedKey(a, passphrase)
	if err != nil {
		fmt.Println(err)
		return err
	}
	am.mu.Lock()
	defer am.mu.Unlock()
	u, found := am.Unlocked[a.Address]
	if found {
		if u.abort == nil {
			// The address was unlocked indefinitely, so unlocking
			// it with a timeout would be confusing.
			zeroKey(key.PrivateKey.(*ecdsa.PrivateKey))
			return nil
		} else {
			// Terminate the expire goroutine and replace it below.
			close(u.abort)
		}
	}
	if timeout > 0 {
		u = &unlocked{Key: key, abort: make(chan struct{})}
		go am.expire(a.Address, u, timeout)
	} else {
		u = &unlocked{Key: key}
	}
	am.Unlocked[a.Address] = u
	return nil
}
func (am *AccountManager) GetDecryptedKey(a Account, auth string) (*Key, error) {
	//am.mu.Lock()
	//defer am.mu.Unlock()
	key, err := am.KeyStore.GetKey(a.Address, a.File, auth)
	return key, err
}

func (am *AccountManager) expire(addr common.Address, u *unlocked, timeout time.Duration) {
	t := time.NewTimer(timeout)
	defer t.Stop()
	select {
	case <-u.abort:
	// just quit
	case <-t.C:
		am.mu.Lock()
		// only drop if it's still the same key instance that dropLater
		// was launched with. we can check that using pointer equality
		// because the map stores a new pointer every time the key is
		// unlocked.
		if am.Unlocked[addr] == u {
			zeroKey(u.PrivateKey.(*ecdsa.PrivateKey))
			delete(am.Unlocked, addr)
		}
		am.mu.Unlock()
	}
}

// NewAccount generates a new key and stores it into the key directory,
// encrypting it with the passphrase.
func (am *AccountManager) NewAccount(passphrase string) (Account, error) {
	_, account, err := storeNewKey(am, crand.Reader, passphrase)
	if err != nil {
		return Account{}, err
	}
	//am.AddrPassMap[common.ToHex(account.Address)] = passphrase
	storeNewAddrToFile(account)
	//am.Unlock(account,passphrase)
	return account, nil
}

// zeroKey zeroes a private key in memory.
func zeroKey(k *ecdsa.PrivateKey) {
	b := k.D.Bits()
	for i := range b {
		b[i] = 0
	}
}

func ValidateAddr(from []byte) bool {
	var accounts []Account
	keydir, _ := filepath.Abs("./keystore")
	accounts = getAllAccount(keydir)
	addr := common.HexToAddress(string(from))
	ac := Account{
		Address: addr,
		File:    keydir + "/" + string(from),
	}
	for _, account := range accounts {
		if reflect.DeepEqual(ac, account) {
			return true
		}
	}
	//if _,found := am.unlocked[addr];found{
	//	return true
	//}
	return false
}<|MERGE_RESOLUTION|>--- conflicted
+++ resolved
@@ -1,24 +1,19 @@
 package accounts
 
 import (
-	"bufio"
 	"crypto/ecdsa"
 	crand "crypto/rand"
 	"errors"
-	"fmt"
+	"path/filepath"
+	"hyperchain/crypto"
+	"sync"
 	"hyperchain/common"
-	"hyperchain/crypto"
+	"time"
 	"math/big"
 	"os"
-<<<<<<< HEAD
-	"path/filepath"
-=======
 	"bufio"
 	"fmt"
->>>>>>> 42fae020
 	"reflect"
-	"sync"
-	"time"
 )
 
 var (
@@ -31,48 +26,47 @@
 type Account struct {
 	Address common.Address // Ethereum account address derived from the key
 
-	// File contains the key file name.
-	// When Acccount is used as an argument to select a key, File can be left blank to
-	// select just by address or set to the basename or absolute path of a file in the key
-	// directory. Accounts returned by AccountManager will always contain an absolute path.
+		       // File contains the key file name.
+		       // When Acccount is used as an argument to select a key, File can be left blank to
+		       // select just by address or set to the basename or absolute path of a file in the key
+		       // directory. Accounts returned by AccountManager will always contain an absolute path.
 	File string
 }
 
 // AccountAccountManager manages a key storage directory on disk.
 type AccountManager struct {
-	KeyStore   keyStore
-	Encryption crypto.Encryption
-	mu         sync.RWMutex
-	Unlocked   map[common.Address]*unlocked
+	KeyStore	keyStore
+	Encryption	crypto.Encryption
+	mu		sync.RWMutex
+	Unlocked map[common.Address]*unlocked
 }
 type unlocked struct {
 	*Key
 	abort chan struct{}
 }
-
 // NewAccountManager creates a AccountManager for the given directory.
-func NewAccountManager(keydir string, encryp crypto.Encryption) *AccountManager {
+func NewAccountManager(keydir string,encryp crypto.Encryption) *AccountManager {
 	keydir, _ = filepath.Abs(keydir)
 	am := &AccountManager{
-		KeyStore:   &keyStorePassphrase{keydir, StandardScryptN, StandardScryptP},
-		Unlocked:   make(map[common.Address]*unlocked),
-		Encryption: encryp,
+		KeyStore: &keyStorePassphrase{keydir, StandardScryptN, StandardScryptP},
+		Unlocked:make(map[common.Address]*unlocked),
+		Encryption:encryp,
 	}
 
 	//am.unlockAllAccount(keydir)
 	return am
 }
-func (am *AccountManager) UnlockAllAccount(keydir string) {
+func (am *AccountManager)UnlockAllAccount(keydir string){
 	var accounts []Account
 	accounts = getAllAccount(keydir)
-	for _, a := range accounts {
-		am.Unlock(a, "123")
+	for _,a := range accounts{
+		am.Unlock(a,"123")
 	}
 
 }
 func getAllAccount(keydir string) []Account {
 	var accounts []Account
-	addressdir := keydir + "addresses/address"
+	addressdir := keydir+"addresses/address"
 	fp, _ := os.Open(addressdir)
 	scanner := bufio.NewScanner(fp)
 	scanner.Split(bufio.ScanLines)
@@ -81,10 +75,10 @@
 		//fmt.Println(data)
 		addr := common.HexToAddress(string(addrHex)[:40])
 		account := Account{
-			Address: addr,
-			File:    keydir + addrHex,
-		}
-		accounts = append(accounts, account)
+			Address:addr,
+			File:keydir+addrHex,
+		}
+		accounts = append(accounts,account)
 	}
 	fp.Close()
 	return accounts
@@ -100,7 +94,6 @@
 	}
 	return am.Encryption.Sign(hash, unlockedKey.PrivateKey)
 }
-
 // SignWithPassphrase signs hash if the private key matching the given address can be
 // decrypted with the given passphrase.
 func (am *AccountManager) SignWithPassphrase(addr common.Address, hash []byte, passphrase string) (signature []byte, err error) {
@@ -109,7 +102,7 @@
 	unlockedKey, found := am.Unlocked[addr]
 	if !found {
 		file := am.KeyStore.JoinPath(addr.Hex()[2:])
-		key, err := am.GetDecryptedKey(Account{Address: addr, File: file}, passphrase)
+		key, err := am.GetDecryptedKey(Account{Address: addr,File:file}, passphrase)
 		if err != nil {
 			return nil, err
 		}
@@ -127,7 +120,6 @@
 
 	return am.Encryption.Sign(hash, unlockedKey.PrivateKey)
 }
-
 // Unlock unlocks the given account indefinitely.
 func (am *AccountManager) Unlock(a Account, passphrase string) error {
 	duration := big.NewInt(36000)
@@ -155,7 +147,7 @@
 // shortens the active unlock timeout. If the address was previously unlocked
 // indefinitely the timeout is not altered.
 func (am *AccountManager) TimedUnlock(a Account, passphrase string, timeout time.Duration) error {
-	key, err := am.GetDecryptedKey(a, passphrase)
+	key, err := am.GetDecryptedKey(a,passphrase)
 	if err != nil {
 		fmt.Println(err)
 		return err
@@ -183,7 +175,7 @@
 	am.Unlocked[a.Address] = u
 	return nil
 }
-func (am *AccountManager) GetDecryptedKey(a Account, auth string) (*Key, error) {
+func (am *AccountManager) GetDecryptedKey(a Account,auth string) (*Key, error) {
 	//am.mu.Lock()
 	//defer am.mu.Unlock()
 	key, err := am.KeyStore.GetKey(a.Address, a.File, auth)
@@ -198,10 +190,10 @@
 	// just quit
 	case <-t.C:
 		am.mu.Lock()
-		// only drop if it's still the same key instance that dropLater
-		// was launched with. we can check that using pointer equality
-		// because the map stores a new pointer every time the key is
-		// unlocked.
+	// only drop if it's still the same key instance that dropLater
+	// was launched with. we can check that using pointer equality
+	// because the map stores a new pointer every time the key is
+	// unlocked.
 		if am.Unlocked[addr] == u {
 			zeroKey(u.PrivateKey.(*ecdsa.PrivateKey))
 			delete(am.Unlocked, addr)
@@ -209,7 +201,6 @@
 		am.mu.Unlock()
 	}
 }
-
 // NewAccount generates a new key and stores it into the key directory,
 // encrypting it with the passphrase.
 func (am *AccountManager) NewAccount(passphrase string) (Account, error) {
@@ -233,15 +224,15 @@
 
 func ValidateAddr(from []byte) bool {
 	var accounts []Account
-	keydir, _ := filepath.Abs("./keystore")
+	keydir,_ := filepath.Abs("./keystore")
 	accounts = getAllAccount(keydir)
 	addr := common.HexToAddress(string(from))
 	ac := Account{
-		Address: addr,
-		File:    keydir + "/" + string(from),
-	}
-	for _, account := range accounts {
-		if reflect.DeepEqual(ac, account) {
+		Address:addr,
+		File:keydir +"/" +string(from),
+	}
+	for _,account := range accounts{
+		if(reflect.DeepEqual(ac,account)){
 			return true
 		}
 	}
