package accounts

import (
	"crypto/ecdsa"
	crand "crypto/rand"
	"errors"
	"path/filepath"
	"hyperchain/crypto"
	"sync"
	"hyperchain/common"
	"time"
	"math/big"
	"os"
	"bufio"
	"fmt"
	"reflect"
)

var (
	ErrDecrypt = errors.New("could not decrypt key with given passphrase")
	ErrLocked  = errors.New("account is locked")
)

// Account represents a stored key.
// When used as an argument, it selects a unique key file to act on.
type Account struct {
	Address common.Address // Ethereum account address derived from the key

		       // File contains the key file name.
		       // When Acccount is used as an argument to select a key, File can be left blank to
		       // select just by address or set to the basename or absolute path of a file in the key
		       // directory. Accounts returned by AccountManager will always contain an absolute path.
	File string
}

// AccountAccountManager manages a key storage directory on disk.
type AccountManager struct {
	KeyStore	keyStore
	Encryption	crypto.Encryption
	mu		sync.RWMutex
	unlocked map[common.Address]*unlocked
}
type unlocked struct {
	*Key
	abort chan struct{}
}
// NewAccountManager creates a AccountManager for the given directory.
func NewAccountManager(keydir string,encryp crypto.Encryption) *AccountManager {
	keydir, _ = filepath.Abs(keydir)
	am := &AccountManager{
		KeyStore: &keyStorePassphrase{keydir, StandardScryptN, StandardScryptP},
		unlocked:make(map[common.Address]*unlocked),
		Encryption:encryp,
	}

	//am.unlockAllAccount(keydir)
	return am
}
<<<<<<< HEAD

func (am *AccountManager)unlockAllAccount(keydir string){
=======
func (am *AccountManager)UnlockAllAccount(keydir string){
>>>>>>> 58e13110
	var accounts []Account
	accounts = getAllAccount(keydir)
	for _,a := range accounts{
		am.Unlock(a,"123")
	}

}
func getAllAccount(keydir string) []Account {
	var accounts []Account
	addressdir := keydir+"addresses/address"
	fp, _ := os.Open(addressdir)
	scanner := bufio.NewScanner(fp)
	scanner.Split(bufio.ScanLines)
	for scanner.Scan() {
		addrHex := scanner.Text()
		//fmt.Println(data)
		addr := common.HexToAddress(string(addrHex)[:40])
		account := Account{
			Address:addr,
			File:keydir+addrHex,
		}
		accounts = append(accounts,account)
	}
	fp.Close()
	return accounts
}

// Sign signs hash with an unlocked private key matching the given address.
func (am *AccountManager) Sign(addr common.Address, hash []byte) (signature []byte, err error) {
	am.mu.RLock()
	defer am.mu.RUnlock()
	unlockedKey, found := am.unlocked[addr]
	if !found {
		return nil, ErrLocked
	}
	return am.Encryption.Sign(hash, unlockedKey.PrivateKey)
}
// SignWithPassphrase signs hash if the private key matching the given address can be
// decrypted with the given passphrase.
func (am *AccountManager) SignWithPassphrase(addr common.Address, hash []byte, passphrase string) (signature []byte, err error) {
	am.mu.RLock()
	defer am.mu.RUnlock()
	unlockedKey, found := am.unlocked[addr]
	if !found {
		file := am.KeyStore.JoinPath(addr.Hex()[2:])
		key, err := am.GetDecryptedKey(Account{Address: addr,File:file}, passphrase)
		if err != nil {
			return nil, err
		}
		unlockedKey = &unlocked{Key: key, abort: make(chan struct{})}
		//switch key.PrivateKey.(type) {
		//case *ecdsa.PrivateKey:
		//	actualPriKey := key.PrivateKey.(*ecdsa.PrivateKey)
		//	unlockedKey.Key = &Key{
		//		Address:    crypto.PubkeyToAddress(actualPriKey.PublicKey),
		//		PrivateKey: actualPriKey,
		//	}
		//	defer zeroKey(actualPriKey)
		//}
	}

	return am.Encryption.Sign(hash, unlockedKey.PrivateKey)
}
// Unlock unlocks the given account indefinitely.
func (am *AccountManager) Unlock(a Account, passphrase string) error {
	duration := big.NewInt(36000)
	d := time.Duration(duration.Int64()) * time.Second
	return am.TimedUnlock(a, passphrase, d)
}

// Lock removes the private key with the given address from memory.
func (am *AccountManager) Lock(addr common.Address) error {
	am.mu.Lock()
	if unl, found := am.unlocked[addr]; found {
		am.mu.Unlock()
		am.expire(addr, unl, time.Duration(0)*time.Nanosecond)
	} else {
		am.mu.Unlock()
	}
	return nil
}

// TimedUnlock unlocks the given account with the passphrase. The account
// stays unlocked for the duration of timeout. A timeout of 0 unlocks the account
// until the program exits. The account must match a unique key file.
//
// If the account address is already unlocked for a duration, TimedUnlock extends or
// shortens the active unlock timeout. If the address was previously unlocked
// indefinitely the timeout is not altered.
func (am *AccountManager) TimedUnlock(a Account, passphrase string, timeout time.Duration) error {
	key, err := am.GetDecryptedKey(a,passphrase)
	if err != nil {
		fmt.Println(err)
		return err
	}
	am.mu.Lock()
	defer am.mu.Unlock()
	u, found := am.unlocked[a.Address]
	if found {
		if u.abort == nil {
			// The address was unlocked indefinitely, so unlocking
			// it with a timeout would be confusing.
			zeroKey(key.PrivateKey.(*ecdsa.PrivateKey))
			return nil
		} else {
			// Terminate the expire goroutine and replace it below.
			close(u.abort)
		}
	}
	if timeout > 0 {
		u = &unlocked{Key: key, abort: make(chan struct{})}
		go am.expire(a.Address, u, timeout)
	} else {
		u = &unlocked{Key: key}
	}
	am.unlocked[a.Address] = u
	return nil
}
func (am *AccountManager) GetDecryptedKey(a Account,auth string) (*Key, error) {
	//am.mu.Lock()
	//defer am.mu.Unlock()
	key, err := am.KeyStore.GetKey(a.Address, a.File, auth)
	return key, err
}

func (am *AccountManager) expire(addr common.Address, u *unlocked, timeout time.Duration) {
	t := time.NewTimer(timeout)
	defer t.Stop()
	select {
	case <-u.abort:
	// just quit
	case <-t.C:
		am.mu.Lock()
	// only drop if it's still the same key instance that dropLater
	// was launched with. we can check that using pointer equality
	// because the map stores a new pointer every time the key is
	// unlocked.
		if am.unlocked[addr] == u {
			zeroKey(u.PrivateKey.(*ecdsa.PrivateKey))
			delete(am.unlocked, addr)
		}
		am.mu.Unlock()
	}
}
// NewAccount generates a new key and stores it into the key directory,
// encrypting it with the passphrase.
func (am *AccountManager) NewAccount(passphrase string) (Account, error) {
	_, account, err := storeNewKey(am, crand.Reader, passphrase)
	if err != nil {
		return Account{}, err
	}
	//am.AddrPassMap[common.ToHex(account.Address)] = passphrase
	storeNewAddrToFile(account)
	am.Unlock(account,passphrase)
	return account, nil
}

// zeroKey zeroes a private key in memory.
func zeroKey(k *ecdsa.PrivateKey) {
	b := k.D.Bits()
	for i := range b {
		b[i] = 0
	}
}

func ValidateAddr(from []byte) bool {
	var accounts []Account
	keydir,_ := filepath.Abs("./keystore")
	accounts = getAllAccount(keydir)
	addr := common.HexToAddress(string(from))
	ac := Account{
		Address:addr,
		File:keydir +"/" +string(from),
	}
	for _,account := range accounts{
		if(reflect.DeepEqual(ac,account)){
			return true
		}
	}
	//if _,found := am.unlocked[addr];found{
	//	return true
	//}
	return false
}<|MERGE_RESOLUTION|>--- conflicted
+++ resolved
@@ -56,12 +56,7 @@
 	//am.unlockAllAccount(keydir)
 	return am
 }
-<<<<<<< HEAD
-
-func (am *AccountManager)unlockAllAccount(keydir string){
-=======
 func (am *AccountManager)UnlockAllAccount(keydir string){
->>>>>>> 58e13110
 	var accounts []Account
 	accounts = getAllAccount(keydir)
 	for _,a := range accounts{
