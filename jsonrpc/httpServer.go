--- conflicted
+++ resolved
@@ -5,10 +5,6 @@
 	"strconv"
 	"net/http"
 	"log"
-<<<<<<< HEAD
-
-=======
->>>>>>> 59dbd1cd
 )
 
 func StartHttp(httpPort int){
