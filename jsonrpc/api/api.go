--- conflicted
+++ resolved
@@ -74,11 +74,7 @@
 		end:=start+6
 
 		for start := start ; start < end; start = time.Now().Unix() {
-<<<<<<< HEAD
-			for i := 0; i < 50; i++ {
-=======
 			for i := 0; i < 100; i++ {
->>>>>>> ecb2bded
 				tx.TimeStamp=time.Now().UnixNano()
 				txBytes, err := proto.Marshal(tx)
 				if err != nil {
