--- conflicted
+++ resolved
@@ -68,11 +68,7 @@
 
 		log.Infof("############# %d: start send request#############", time.Now().Unix())
 		start := time.Now().Unix()
-<<<<<<< HEAD
-		end:=start+600
-=======
 		end:=start+1
->>>>>>> 78de7b4c
 
 		for start := start ; start < end; start = time.Now().Unix() {
 			for i := 0; i < 5000; i++ {
