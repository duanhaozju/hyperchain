package api

import (
	"hyperchain/core/types"
	"hyperchain/event"
	"github.com/golang/protobuf/proto"
	"hyperchain/hyperdb"
	"hyperchain/core"
	"hyperchain/manager"
	"github.com/op/go-logging"
	"time"
	"encoding/hex"
	"math/big"
)

type TxArgs struct{
	From string `json:"from"`
	To string `json:"to"`
	Value string `json:"value"`
}

type TransactionShow struct {
	From      string
	To        string
	Value     string
	TimeStamp string
}

type BalanceShow map[string]string

type LastestBlockShow struct{
	Number uint64
	Hash string
}

type BlockShow struct{
        Height uint64
        TxCounts uint64
	BatchTIme string
	WriteTime string
        Counts int64
}

var log *logging.Logger // package-level logger
func init() {
	log = logging.MustGetLogger("jsonrpc/api")
}

// SendTransaction is to build a transaction object,and then post event NewTxEvent,
// if the sender's balance is not enough, return false
func SendTransaction(args TxArgs) bool {

	var tx *types.Transaction

	log.Info(args)

	tx = types.NewTransaction([]byte(args.From), []byte(args.To), []byte(args.Value))
	if (core.VerifyBalance(tx)) {

		// Balance is enough
		/*txBytes, err := proto.Marshal(tx)
		if err != nil {
			log.Fatalf("proto.Marshal(tx) error: %v",err)
		}*/

		//go manager.GetEventObject().Post(event.NewTxEvent{Payload: txBytes})

		log.Infof("############# %d: start send request#############", time.Now().Unix())
		start := time.Now().Unix()
		end:=start+6

<<<<<<< HEAD
		//for start := start ; start < end; start = time.Now().Unix() {
=======
		for start := start ; start < end; start = time.Now().Unix() {
>>>>>>> 26e91d71
			for i := 0; i < 5000; i++ {
				tx.TimeStamp=time.Now().UnixNano()
				txBytes, err := proto.Marshal(tx)
				if err != nil {
					log.Fatalf("proto.Marshal(tx) error: %v",err)
				}
				if manager.GetEventObject() != nil{
					go manager.GetEventObject().Post(event.NewTxEvent{Payload: txBytes})
				}else{
					log.Warning("manager is Nil")
				}
				time.Sleep(2 * time.Microsecond)
			}
		}

		log.Infof("############# %d: end send request#############", time.Now().Unix())

		return true

	} else {
		// Balance isn't enough
		return false
	}
}

// GetAllTransactions return all transactions in the chain/db
func GetAllTransactions()  []TransactionShow{

	db, err := hyperdb.GetLDBDatabase()

	if err != nil {
		log.Fatalf("Open database error: %v", err)
	}

	txs, err := core.GetAllTransaction(db)

	if err != nil {
		log.Fatalf("GetAllTransaction error: %v", err)
	}

	var transactions []TransactionShow

	for _, tx := range txs {
		var ts = TransactionShow{
			Value: string(tx.Value),
			From: string(tx.From),
			To: string(tx.To),
			TimeStamp: time.Unix(tx.TimeStamp / int64(time.Second), 0).Format("2006-01-02 15:04:05"),
		}
		transactions = append(transactions,ts)
	}

	return transactions
}

// GetAllBalances returns all account's balance in the db,NOT CACHE DB!
func GetAllBalances() BalanceShow{

	var balances = make(BalanceShow)

	balanceIns, err := core.GetBalanceIns()

	if err != nil {
		log.Fatalf("GetBalanceIns error, %v", err)
	}

	balMap := balanceIns.GetAllDBBalance()

	for key, value := range balMap {
		log.Info(key.Hex())
		balances[key.Hex()] = string(value)
	}

	return balances
}

// LastestBlock returns the number and hash of the lastest block
func LastestBlock() LastestBlockShow{
	currentChain := core.GetChainCopy()



	return LastestBlockShow{
		Number: currentChain.Height,
		Hash: hex.EncodeToString(currentChain.LatestBlockHash),
	}
}


func GetAllBlocks() []BlockShow{

	var blocks []BlockShow

	height := LastestBlock().Number

	for height > 0 {
		blocks = append(blocks,blockShow(height))
		height--
	}

	return blocks
}

func QueryExcuteTime(args TxArgs) int64{

	var from big.Int
	var to big.Int
	from.SetString(args.From, 10)
	to.SetString(args.To, 10)


	return core.CalcResponseAVGTime(from.Uint64(),to.Uint64())
}

func blockShow(height uint64) BlockShow{

	db, err := hyperdb.GetLDBDatabase()
	if err != nil {
		log.Fatalf("Open database error: %v", err)
	}

	blockHash, err := core.GetBlockHash(db,height)
	if err != nil {
		log.Fatalf("GetBlockHash error: %v", err)
	}

	block, err := core.GetBlock(db,blockHash)
	if err != nil {
		log.Fatalf("GetBlock error: %v", err)
	}

	txCounts := uint64(len(block.Transactions))

	return BlockShow{
			Height: height,
			TxCounts: txCounts,
			BatchTIme: time.Unix(block.Timestamp / int64(time.Second), 0).Format("2006-01-02 15:04:05"),
			WriteTime: time.Unix(block.WriteTime / int64(time.Second), 0).Format("2006-01-02 15:04:05"),
			Counts: core.CalcResponseCount(height, int64(300)),
		}

}
<|MERGE_RESOLUTION|>--- conflicted
+++ resolved
@@ -69,11 +69,7 @@
 		start := time.Now().Unix()
 		end:=start+6
 
-<<<<<<< HEAD
-		//for start := start ; start < end; start = time.Now().Unix() {
-=======
 		for start := start ; start < end; start = time.Now().Unix() {
->>>>>>> 26e91d71
 			for i := 0; i < 5000; i++ {
 				tx.TimeStamp=time.Now().UnixNano()
 				txBytes, err := proto.Marshal(tx)
@@ -85,7 +81,7 @@
 				}else{
 					log.Warning("manager is Nil")
 				}
-				time.Sleep(2 * time.Microsecond)
+				time.Sleep(200 * time.Microsecond)
 			}
 		}
 
