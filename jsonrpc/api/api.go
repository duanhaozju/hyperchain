package api

import (
	"hyperchain/core/types"
	"hyperchain/event"
	"github.com/golang/protobuf/proto"
	"hyperchain/hyperdb"
	"hyperchain/core"
	"hyperchain/manager"
	"github.com/op/go-logging"
	"time"
	"encoding/hex"
	"math/big"
	"strconv"
)

type TxArgs struct{
	From string `json:"from"`
	To string `json:"to"`
	Value string `json:"value"`
}

type TransactionShow struct {
	From      string
	To        string
	Value     string
	TimeStamp string
}

type BalanceShow map[string]string

type LastestBlockShow struct{
	Number uint64
	Hash string
}

type BlockShow struct{
        Height uint64
        TxCounts uint64
	BatchTIme string
	WriteTime string
        Counts int64
	Percents string
}

var log *logging.Logger // package-level logger
func init() {
	log = logging.MustGetLogger("jsonrpc/api")
}

// SendTransaction is to build a transaction object,and then post event NewTxEvent,
// if the sender's balance is not enough, return false
func SendTransaction(args TxArgs) bool {

	var tx *types.Transaction

	log.Info(args)

	//tx = types.NewTransaction([]byte(args.From), []byte(args.To), []byte(args.Value))
	tx = types.NewTestCreateTransaction()
	//tx = types.NewTestCallTransaction()
	if (core.VerifyBalance(tx)) {

		// Balance is enough
		/*txBytes, err := proto.Marshal(tx)
		if err != nil {
			log.Fatalf("proto.Marshal(tx) error: %v",err)
		}*/

		//go manager.GetEventObject().Post(event.NewTxEvent{Payload: txBytes})

		log.Infof("############# %d: start send request#############", time.Now().Unix())
		start := time.Now().Unix()
<<<<<<< HEAD
		end:=start+6
=======
		end:=start+3
>>>>>>> 58e13110

		for start := start ; start < end; start = time.Now().Unix() {
			for i := 0; i < 100; i++ {
				tx.TimeStamp=time.Now().UnixNano()
				txBytes, err := proto.Marshal(tx)
				if err != nil {
					log.Fatalf("proto.Marshal(tx) error: %v",err)
				}
				if manager.GetEventObject() != nil{
					go manager.GetEventObject().Post(event.NewTxEvent{Payload: txBytes})
				}else{
					log.Warning("manager is Nil")
				}
				//time.Sleep(2 * time.Nanosecond)
			}
			time.Sleep(90 * time.Millisecond)
		}

		log.Infof("############# %d: end send request#############", time.Now().Unix())


		return true

	} else {
		// Balance isn't enough
		return false
	}
}

// GetAllTransactions return all transactions in the chain/db
func GetAllTransactions()  []TransactionShow{

	db, err := hyperdb.GetLDBDatabase()

	if err != nil {
		log.Fatalf("Open database error: %v", err)
	}

	txs, err := core.GetAllTransaction(db)

	if err != nil {
		log.Fatalf("GetAllTransaction error: %v", err)
	}

	var transactions []TransactionShow

	for _, tx := range txs {
		var ts = TransactionShow{
			Value: string(tx.Value),
			From: string(tx.From),
			To: string(tx.To),
			TimeStamp: time.Unix(tx.TimeStamp / int64(time.Second), 0).Format("2006-01-02 15:04:05"),
		}
		transactions = append(transactions,ts)
	}

	return transactions
}

// GetAllBalances returns all account's balance in the db,NOT CACHE DB!
func GetAllBalances() BalanceShow{

	var balances = make(BalanceShow)

	balanceIns, err := core.GetBalanceIns()

	if err != nil {
		log.Fatalf("GetBalanceIns error, %v", err)
	}

	balMap := balanceIns.GetAllDBBalance()

	for key, value := range balMap {
		balances[key.Hex()] = string(value)
	}

	return balances
}

// LastestBlock returns the number and hash of the lastest block
func LastestBlock() LastestBlockShow{
	currentChain := core.GetChainCopy()



	return LastestBlockShow{
		Number: currentChain.Height,
		Hash: hex.EncodeToString(currentChain.LatestBlockHash),
	}
}


func GetAllBlocks() []BlockShow{

	var blocks []BlockShow

	height := LastestBlock().Number

	for height > 0 {
		blocks = append(blocks,blockShow(height))
		height--
	}

	return blocks
}

func QueryExcuteTime(args TxArgs) int64{

	var from big.Int
	var to big.Int
	from.SetString(args.From, 10)
	to.SetString(args.To, 10)


	return core.CalcResponseAVGTime(from.Uint64(),to.Uint64())
}

func QueryCommitAndBatchTime(args TxArgs) (int64,int64){

	var from big.Int
	var to big.Int
	from.SetString(args.From, 10)
	to.SetString(args.To, 10)


	return core.CalcCommitBatchAVGTime(from.Uint64(),to.Uint64())
}

func blockShow(height uint64) BlockShow{

	db, err := hyperdb.GetLDBDatabase()
	if err != nil {
		log.Fatalf("Open database error: %v", err)
	}

	blockHash, err := core.GetBlockHash(db,height)
	if err != nil {
		log.Fatalf("GetBlockHash error: %v", err)
	}

	block, err := core.GetBlock(db,blockHash)
	if err != nil {
		log.Fatalf("GetBlock error: %v", err)
	}

	txCounts := uint64(len(block.Transactions))
	count,percent := core.CalcResponseCount(height, int64(200))

	return BlockShow{
			Height: height,
			TxCounts: txCounts,
			BatchTIme: time.Unix(block.Timestamp / int64(time.Second), 0).Format("2006-01-02 15:04:05"),
			WriteTime: time.Unix(block.WriteTime / int64(time.Second), 0).Format("2006-01-02 15:04:05"),
			Counts: count,
			Percents:strconv.FormatFloat(percent*100, 'f', 2, 32)+"%",

		}

}
<|MERGE_RESOLUTION|>--- conflicted
+++ resolved
@@ -71,11 +71,7 @@
 
 		log.Infof("############# %d: start send request#############", time.Now().Unix())
 		start := time.Now().Unix()
-<<<<<<< HEAD
-		end:=start+6
-=======
 		end:=start+3
->>>>>>> 58e13110
 
 		for start := start ; start < end; start = time.Now().Unix() {
 			for i := 0; i < 100; i++ {
@@ -91,7 +87,7 @@
 				}
 				//time.Sleep(2 * time.Nanosecond)
 			}
-			time.Sleep(90 * time.Millisecond)
+			time.Sleep(60 * time.Millisecond)
 		}
 
 		log.Infof("############# %d: end send request#############", time.Now().Unix())
