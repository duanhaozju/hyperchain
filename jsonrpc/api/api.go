package api

import (
	"hyperchain/core/types"
	"hyperchain/event"
	"github.com/golang/protobuf/proto"
	"hyperchain/hyperdb"
	"hyperchain/core"
	"hyperchain/manager"
	"github.com/op/go-logging"
	"time"
	"encoding/hex"
	"math/big"
	"strconv"
)

type TxArgs struct{
	From string `json:"from"`
	To string `json:"to"`
	Value string `json:"value"`
}

type TransactionShow struct {
	From      string
	To        string
	Value     string
	TimeStamp string
}

type BalanceShow map[string]string

type LastestBlockShow struct{
	Number uint64
	Hash string
}

type BlockShow struct{
        Height uint64
        TxCounts uint64
	BatchTIme string
	WriteTime string
        Counts int64
	Percents string
}

var log *logging.Logger // package-level logger
func init() {
	log = logging.MustGetLogger("jsonrpc/api")
}

// SendTransaction is to build a transaction object,and then post event NewTxEvent,
// if the sender's balance is not enough, return false
func SendTransaction(args TxArgs) bool {

	var tx *types.Transaction

	log.Info(args)

	//tx = types.NewTransaction([]byte(args.From), []byte(args.To), []byte(args.Value))
	tx = types.NewTestCreateTransaction()
	//tx = types.NewTestCallTransaction()
	if (core.VerifyBalance(tx)) {

		// Balance is enough
		/*txBytes, err := proto.Marshal(tx)
		if err != nil {
			log.Fatalf("proto.Marshal(tx) error: %v",err)
		}*/

		//go manager.GetEventObject().Post(event.NewTxEvent{Payload: txBytes})

		log.Infof("############# %d: start send request#############", time.Now().Unix())
		//start := time.Now().Unix()
		//end:=start+6

<<<<<<< HEAD
		for start := start ; start < end; start = time.Now().Unix() {
			for i := 0; i < 500; i++ {
=======
		//for start := start ; start < end; start = time.Now().Unix() {
		//	for i := 0; i < 100; i++ {
>>>>>>> 15686b82
				tx.TimeStamp=time.Now().UnixNano()
				txBytes, err := proto.Marshal(tx)
				if err != nil {
					log.Fatalf("proto.Marshal(tx) error: %v",err)
				}
				if manager.GetEventObject() != nil{
					go manager.GetEventObject().Post(event.NewTxEvent{Payload: txBytes})
				}else{
					log.Warning("manager is Nil")
				}
				//time.Sleep(2 * time.Nanosecond)
			//}
			//time.Sleep(90 * time.Millisecond)
		//}

		log.Infof("############# %d: end send request#############", time.Now().Unix())


		return true

	} else {
		// Balance isn't enough
		return false
	}
}

// GetAllTransactions return all transactions in the chain/db
func GetAllTransactions()  []TransactionShow{

	db, err := hyperdb.GetLDBDatabase()

	if err != nil {
		log.Fatalf("Open database error: %v", err)
	}

	txs, err := core.GetAllTransaction(db)

	if err != nil {
		log.Fatalf("GetAllTransaction error: %v", err)
	}

	var transactions []TransactionShow

	for _, tx := range txs {
		var ts = TransactionShow{
			Value: string(tx.Value),
			From: string(tx.From),
			To: string(tx.To),
			TimeStamp: time.Unix(tx.TimeStamp / int64(time.Second), 0).Format("2006-01-02 15:04:05"),
		}
		transactions = append(transactions,ts)
	}

	return transactions
}

// GetAllBalances returns all account's balance in the db,NOT CACHE DB!
func GetAllBalances() BalanceShow{

	var balances = make(BalanceShow)

	balanceIns, err := core.GetBalanceIns()

	if err != nil {
		log.Fatalf("GetBalanceIns error, %v", err)
	}

	balMap := balanceIns.GetAllDBBalance()

	for key, value := range balMap {
		balances[key.Hex()] = string(value)
	}

	return balances
}

// LastestBlock returns the number and hash of the lastest block
func LastestBlock() LastestBlockShow{
	currentChain := core.GetChainCopy()



	return LastestBlockShow{
		Number: currentChain.Height,
		Hash: hex.EncodeToString(currentChain.LatestBlockHash),
	}
}


func GetAllBlocks() []BlockShow{

	var blocks []BlockShow

	height := LastestBlock().Number

	for height > 0 {
		blocks = append(blocks,blockShow(height))
		height--
	}

	return blocks
}

func QueryExcuteTime(args TxArgs) int64{

	var from big.Int
	var to big.Int
	from.SetString(args.From, 10)
	to.SetString(args.To, 10)


	return core.CalcResponseAVGTime(from.Uint64(),to.Uint64())
}

func QueryCommitAndBatchTime(args TxArgs) (int64,int64){

	var from big.Int
	var to big.Int
	from.SetString(args.From, 10)
	to.SetString(args.To, 10)


	return core.CalcCommitBatchAVGTime(from.Uint64(),to.Uint64())
}

func blockShow(height uint64) BlockShow{

	db, err := hyperdb.GetLDBDatabase()
	if err != nil {
		log.Fatalf("Open database error: %v", err)
	}

	blockHash, err := core.GetBlockHash(db,height)
	if err != nil {
		log.Fatalf("GetBlockHash error: %v", err)
	}

	block, err := core.GetBlock(db,blockHash)
	if err != nil {
		log.Fatalf("GetBlock error: %v", err)
	}

	txCounts := uint64(len(block.Transactions))
	count,percent := core.CalcResponseCount(height, int64(200))

	return BlockShow{
			Height: height,
			TxCounts: txCounts,
			BatchTIme: time.Unix(block.Timestamp / int64(time.Second), 0).Format("2006-01-02 15:04:05"),
			WriteTime: time.Unix(block.WriteTime / int64(time.Second), 0).Format("2006-01-02 15:04:05"),
			Counts: count,
			Percents:strconv.FormatFloat(percent*100, 'f', 2, 32)+"%",

		}

}
<|MERGE_RESOLUTION|>--- conflicted
+++ resolved
@@ -73,13 +73,8 @@
 		//start := time.Now().Unix()
 		//end:=start+6
 
-<<<<<<< HEAD
-		for start := start ; start < end; start = time.Now().Unix() {
-			for i := 0; i < 500; i++ {
-=======
 		//for start := start ; start < end; start = time.Now().Unix() {
 		//	for i := 0; i < 100; i++ {
->>>>>>> 15686b82
 				tx.TimeStamp=time.Now().UnixNano()
 				txBytes, err := proto.Marshal(tx)
 				if err != nil {
