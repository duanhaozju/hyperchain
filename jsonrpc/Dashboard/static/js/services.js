--- conflicted
+++ resolved
@@ -48,8 +48,6 @@
                 })
             })
         },
-<<<<<<< HEAD
-=======
         getTransactionSum:function () {
             return $q(function(resolve, reject){
                 $resource(ENV.API,{},{
@@ -69,7 +67,6 @@
                 })
             })
         },
->>>>>>> 1f48c5eb
         getNodeInfo: function(){
             return $q(function(resolve, reject){
                 $resource(ENV.API,{},{
