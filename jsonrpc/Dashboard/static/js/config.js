<<<<<<< HEAD
/**
 * INSPINIA - Responsive Admin Theme
 *
 * Inspinia theme use AngularUI Router to manage routing and views
 * Each view are defined as state.
 * Initial there are written state for all view in theme.
 *
 */
function config($stateProvider, $urlRouterProvider, $ocLazyLoadProvider, IdleProvider) {

    // Configure Idle settings
    IdleProvider.idle(5); // in seconds
    IdleProvider.timeout(120); // in seconds

    $urlRouterProvider.otherwise("/dashboards/summary");

    $ocLazyLoadProvider.config({
        // Set to true if you want to see what and when is dynamically loaded
        debug: false
    });

    $stateProvider

        .state('dashboards', {
            abstract: true,
            url: "/dashboards",
            templateUrl: "static/views/common/content.html"
        })

        .state('dashboards.summary', {
            url: "/summary",
            templateUrl: "static/views/summary.html",
            data: { pageTitle: 'summary' }
        })
        .state('dashboards.contract', {
            url: "/contract",
            templateUrl: "static/views/contract.html",
            data: { pageTitle: 'Contract' },
            resolve: {
                loadPlugin: function ($ocLazyLoad) {
                    return $ocLazyLoad.load([
                        {
                            files: ['static/js/plugins/footable/footable.all.min.js', 'static/css/plugins/footable/footable.core.css']
                        },
                        {
                            name: 'ui.footable',
                            files: ['static/js/plugins/footable/angular-footable.js']
                        }
                    ]);
                }
            }
        })
        .state('contract', {
            abstract: true,
            url: "/contract",
            templateUrl: "static/views/common/content.html"
        })
        .state('contract.addProject', {
            url: "/add",
            templateUrl: "static/views/addProject.html",
            data: { pageTitle: 'Project' }
            ,
            resolve: {
                loadPlugin: function ($ocLazyLoad) {
                    return $ocLazyLoad.load([
                        {
                            name: 'ui.select',
                            files: ['static/js/plugins/ui-select/select.min.js', 'static/css/plugins/ui-select/select.min.css']
                        }
                    ]);
                }
            }
        })
        .state('contract.invokeContract', {
            url: "/invoke",
            templateUrl: "static/views/invokeContract.html",
            data: { pageTitle: 'Invoke' }
            ,
            resolve: {
                loadPlugin: function ($ocLazyLoad) {
                    return $ocLazyLoad.load([
                        {
                            name: 'ui.select',
                            files: ['static/js/plugins/ui-select/select.min.js', 'static/css/plugins/ui-select/select.min.css']
                        }
                    ]);
                }
            }
        })
        .state('blockchain', {
            abstract: true,
            url: "/blockchain",
            templateUrl: "static/views/common/content.html"
        })
        .state('blockchain.block_tables', {
            url: "/blocks",
            templateUrl: "static/views/block.html",
            data: { pageTitle: 'Block' },
            resolve: {
                loadPlugin: function ($ocLazyLoad) {
                    return $ocLazyLoad.load([
                        {
                            files: ['static/js/plugins/footable/footable.all.min.js', 'static/css/plugins/footable/footable.core.css']
                        },
                        {
                            name: 'ui.footable',
                            files: ['static/js/plugins/footable/angular-footable.js']
                        }
                    ]);
                }
            }
        })
        .state('blockchain.transactions', {
            url: "/transactions",
            templateUrl: "static/views/transaction.html",
            data: { pageTitle: 'Transaction' },
            resolve: {
                loadPlugin: function ($ocLazyLoad) {
                    return $ocLazyLoad.load([
                        {
                            files: ['static/js/plugins/footable/footable.all.min.js', 'static/css/plugins/footable/footable.core.css']
                        },
                        {
                            name: 'ui.footable',
                            files: ['static/js/plugins/footable/angular-footable.js']
                        }
                    ]);
                }
            }
        })
        .state('blockchain.transactions.addTransaction', {
            url: "/addTransaction",
            templateUrl: "static/views/addTransaction.html",
            data: { pageTitle: 'AddTransaction' }
            // resolve: {
            //     loadPlugin: function ($ocLazyLoad) {
            //         return $ocLazyLoad.load([
            //             {
            //                 files: ['static/js/plugins/footable/footable.all.min.js', 'static/css/plugins/footable/footable.core.css']
            //             },
            //             {
            //                 name: 'ui.footable',
            //                 files: ['static/js/plugins/footable/angular-footable.js']
            //             }
            //         ]);
            //     }
            // }
        })
        .state('blockchain.account_tables', {
            url: "/accounts",
            templateUrl: "static/views/account.html",
            data: { pageTitle: 'Account' },
            resolve: {
                loadPlugin: function ($ocLazyLoad) {
                    return $ocLazyLoad.load([
                        {
                            files: ['static/js/plugins/footable/footable.all.min.js', 'static/css/plugins/footable/footable.core.css']
                        },
                        {
                            name: 'ui.footable',
                            files: ['static/js/plugins/footable/angular-footable.js']
                        }
                    ]);
                }
            }
        })
}
angular
    .module('starter')
    .config(config)
    .run(function($rootScope, $state) {
        $rootScope.$state = $state;
    });
=======
/**
 * INSPINIA - Responsive Admin Theme
 *
 * Inspinia theme use AngularUI Router to manage routing and views
 * Each view are defined as state.
 * Initial there are written state for all view in theme.
 *
 */
function config($stateProvider, $urlRouterProvider, $ocLazyLoadProvider, IdleProvider) {

    // Configure Idle settings
    IdleProvider.idle(5); // in seconds
    IdleProvider.timeout(120); // in seconds

    $urlRouterProvider.otherwise("/dashboards/summary");

    $ocLazyLoadProvider.config({
        // Set to true if you want to see what and when is dynamically loaded
        debug: false
    });

    $stateProvider

        .state('dashboards', {
            abstract: true,
            url: "/dashboards",
            templateUrl: "static/views/common/content.html"
        })

        .state('dashboards.summary', {
            url: "/summary",
            templateUrl: "static/views/summary.html",
            data: { pageTitle: 'summary' }
        })
        .state('dashboards.contract', {
            url: "/contract",
            templateUrl: "static/views/contract.html",
            data: { pageTitle: 'Contract' },
            resolve: {
                loadPlugin: function ($ocLazyLoad) {
                    return $ocLazyLoad.load([
                        {
                            files: ['static/js/plugins/footable/footable.all.min.js', 'static/css/plugins/footable/footable.core.css']
                        },
                        {
                            name: 'ui.footable',
                            files: ['static/js/plugins/footable/angular-footable.js']
                        }
                    ]);
                }
            }
        })
        .state('contract', {
            abstract: true,
            url: "/contract",
            templateUrl: "static/views/common/content.html"
        })
        .state('contract.addProject', {
            url: "/add",
            templateUrl: "static/views/addProject.html",
            data: { pageTitle: 'Project' }
            ,
            resolve: {
                loadPlugin: function ($ocLazyLoad) {
                    return $ocLazyLoad.load([
                        {
                            name: 'ui.select',
                            files: ['static/js/plugins/ui-select/select.min.js', 'static/css/plugins/ui-select/select.min.css']
                        }
                    ]);
                }
            }
        })
        .state('contract.invokeContract', {
            url: "/invoke",
            templateUrl: "static/views/invokeContract.html",
            data: { pageTitle: 'Invoke' }
            ,
            resolve: {
                loadPlugin: function ($ocLazyLoad) {
                    return $ocLazyLoad.load([
                        {
                            name: 'ui.select',
                            files: ['static/js/plugins/ui-select/select.min.js', 'static/css/plugins/ui-select/select.min.css']
                        }
                    ]);
                }
            }
        })
        .state('blockchain', {
            abstract: true,
            url: "/blockchain",
            templateUrl: "static/views/common/content.html"
        })
        .state('blockchain.blocks', {
            url: "/blocks",
            templateUrl: "static/views/block.html",
            data: { pageTitle: 'Block' },
            resolve: {
                loadPlugin: function ($ocLazyLoad) {
                    return $ocLazyLoad.load([
                        {
                            files: ['static/js/plugins/footable/footable.all.min.js', 'static/css/plugins/footable/footable.core.css']
                        },
                        {
                            name: 'ui.footable',
                            files: ['static/js/plugins/footable/angular-footable.js']
                        }
                    ]);
                }
            }
        })
        .state('blockchain.transactions', {
            url: "/transactions",
            templateUrl: "static/views/transaction.html",
            data: { pageTitle: 'Transaction' },
            resolve: {
                loadPlugin: function ($ocLazyLoad) {
                    return $ocLazyLoad.load([
                        {
                            files: ['static/js/plugins/footable/footable.all.min.js', 'static/css/plugins/footable/footable.core.css']
                        },
                        {
                            name: 'ui.footable',
                            files: ['static/js/plugins/footable/angular-footable.js']
                        }
                    ]);
                }
            }
        })
        .state('blockchain.account_tables', {
            url: "/accounts",
            templateUrl: "static/views/account.html",
            data: { pageTitle: 'Account' },
            resolve: {
                loadPlugin: function ($ocLazyLoad) {
                    return $ocLazyLoad.load([
                        {
                            files: ['static/js/plugins/footable/footable.all.min.js', 'static/css/plugins/footable/footable.core.css']
                        },
                        {
                            name: 'ui.footable',
                            files: ['static/js/plugins/footable/angular-footable.js']
                        }
                    ]);
                }
            }
        })
}
angular
    .module('starter')
    .config(config)
    .run(function($rootScope, $state) {
        $rootScope.$state = $state;
    });
>>>>>>> aca2ed5b
<|MERGE_RESOLUTION|>--- conflicted
+++ resolved
@@ -1,178 +1,3 @@
-<<<<<<< HEAD
-/**
- * INSPINIA - Responsive Admin Theme
- *
- * Inspinia theme use AngularUI Router to manage routing and views
- * Each view are defined as state.
- * Initial there are written state for all view in theme.
- *
- */
-function config($stateProvider, $urlRouterProvider, $ocLazyLoadProvider, IdleProvider) {
-
-    // Configure Idle settings
-    IdleProvider.idle(5); // in seconds
-    IdleProvider.timeout(120); // in seconds
-
-    $urlRouterProvider.otherwise("/dashboards/summary");
-
-    $ocLazyLoadProvider.config({
-        // Set to true if you want to see what and when is dynamically loaded
-        debug: false
-    });
-
-    $stateProvider
-
-        .state('dashboards', {
-            abstract: true,
-            url: "/dashboards",
-            templateUrl: "static/views/common/content.html"
-        })
-
-        .state('dashboards.summary', {
-            url: "/summary",
-            templateUrl: "static/views/summary.html",
-            data: { pageTitle: 'summary' }
-        })
-        .state('dashboards.contract', {
-            url: "/contract",
-            templateUrl: "static/views/contract.html",
-            data: { pageTitle: 'Contract' },
-            resolve: {
-                loadPlugin: function ($ocLazyLoad) {
-                    return $ocLazyLoad.load([
-                        {
-                            files: ['static/js/plugins/footable/footable.all.min.js', 'static/css/plugins/footable/footable.core.css']
-                        },
-                        {
-                            name: 'ui.footable',
-                            files: ['static/js/plugins/footable/angular-footable.js']
-                        }
-                    ]);
-                }
-            }
-        })
-        .state('contract', {
-            abstract: true,
-            url: "/contract",
-            templateUrl: "static/views/common/content.html"
-        })
-        .state('contract.addProject', {
-            url: "/add",
-            templateUrl: "static/views/addProject.html",
-            data: { pageTitle: 'Project' }
-            ,
-            resolve: {
-                loadPlugin: function ($ocLazyLoad) {
-                    return $ocLazyLoad.load([
-                        {
-                            name: 'ui.select',
-                            files: ['static/js/plugins/ui-select/select.min.js', 'static/css/plugins/ui-select/select.min.css']
-                        }
-                    ]);
-                }
-            }
-        })
-        .state('contract.invokeContract', {
-            url: "/invoke",
-            templateUrl: "static/views/invokeContract.html",
-            data: { pageTitle: 'Invoke' }
-            ,
-            resolve: {
-                loadPlugin: function ($ocLazyLoad) {
-                    return $ocLazyLoad.load([
-                        {
-                            name: 'ui.select',
-                            files: ['static/js/plugins/ui-select/select.min.js', 'static/css/plugins/ui-select/select.min.css']
-                        }
-                    ]);
-                }
-            }
-        })
-        .state('blockchain', {
-            abstract: true,
-            url: "/blockchain",
-            templateUrl: "static/views/common/content.html"
-        })
-        .state('blockchain.block_tables', {
-            url: "/blocks",
-            templateUrl: "static/views/block.html",
-            data: { pageTitle: 'Block' },
-            resolve: {
-                loadPlugin: function ($ocLazyLoad) {
-                    return $ocLazyLoad.load([
-                        {
-                            files: ['static/js/plugins/footable/footable.all.min.js', 'static/css/plugins/footable/footable.core.css']
-                        },
-                        {
-                            name: 'ui.footable',
-                            files: ['static/js/plugins/footable/angular-footable.js']
-                        }
-                    ]);
-                }
-            }
-        })
-        .state('blockchain.transactions', {
-            url: "/transactions",
-            templateUrl: "static/views/transaction.html",
-            data: { pageTitle: 'Transaction' },
-            resolve: {
-                loadPlugin: function ($ocLazyLoad) {
-                    return $ocLazyLoad.load([
-                        {
-                            files: ['static/js/plugins/footable/footable.all.min.js', 'static/css/plugins/footable/footable.core.css']
-                        },
-                        {
-                            name: 'ui.footable',
-                            files: ['static/js/plugins/footable/angular-footable.js']
-                        }
-                    ]);
-                }
-            }
-        })
-        .state('blockchain.transactions.addTransaction', {
-            url: "/addTransaction",
-            templateUrl: "static/views/addTransaction.html",
-            data: { pageTitle: 'AddTransaction' }
-            // resolve: {
-            //     loadPlugin: function ($ocLazyLoad) {
-            //         return $ocLazyLoad.load([
-            //             {
-            //                 files: ['static/js/plugins/footable/footable.all.min.js', 'static/css/plugins/footable/footable.core.css']
-            //             },
-            //             {
-            //                 name: 'ui.footable',
-            //                 files: ['static/js/plugins/footable/angular-footable.js']
-            //             }
-            //         ]);
-            //     }
-            // }
-        })
-        .state('blockchain.account_tables', {
-            url: "/accounts",
-            templateUrl: "static/views/account.html",
-            data: { pageTitle: 'Account' },
-            resolve: {
-                loadPlugin: function ($ocLazyLoad) {
-                    return $ocLazyLoad.load([
-                        {
-                            files: ['static/js/plugins/footable/footable.all.min.js', 'static/css/plugins/footable/footable.core.css']
-                        },
-                        {
-                            name: 'ui.footable',
-                            files: ['static/js/plugins/footable/angular-footable.js']
-                        }
-                    ]);
-                }
-            }
-        })
-}
-angular
-    .module('starter')
-    .config(config)
-    .run(function($rootScope, $state) {
-        $rootScope.$state = $state;
-    });
-=======
 /**
  * INSPINIA - Responsive Admin Theme
  *
@@ -327,5 +152,4 @@
     .config(config)
     .run(function($rootScope, $state) {
         $rootScope.$state = $state;
-    });
->>>>>>> aca2ed5b
+    });