/**
 * INSPINIA - Responsive Admin Theme
 *
 * Inspinia theme use AngularUI Router to manage routing and views
 * Each view are defined as state.
 * Initial there are written state for all view in theme.
 *
 */
function config($stateProvider, $urlRouterProvider, $ocLazyLoadProvider, IdleProvider) {

    // Configure Idle settings
    IdleProvider.idle(5); // in seconds
    IdleProvider.timeout(120); // in seconds

    $urlRouterProvider.otherwise("/dashboards/summary");

    $ocLazyLoadProvider.config({
        // Set to true if you want to see what and when is dynamically loaded
        debug: false
    });

    $stateProvider

        .state('dashboards', {
            abstract: true,
            url: "/dashboards",
            templateUrl: "static/views/common/content.html"
        })

        .state('dashboards.summary', {
            url: "/summary",
            templateUrl: "static/views/summary.html",
            data: { pageTitle: 'summary' }
        })
        .state('dashboards.contract', {
            url: "/contract",
            templateUrl: "static/views/contract.html",
            data: { pageTitle: 'Contract' },
            resolve: {
                loadPlugin: function ($ocLazyLoad) {
                    return $ocLazyLoad.load([
                        {
<<<<<<< HEAD
                            files: ['static/js/plugins/footable/footable.all.min.js', 'static/css/plugins/footable/footable.core.css']
                        },
                        {
                            name: 'ui.footable',
                            files: ['static/js/plugins/footable/angular-footable.js']
=======
                            serie: true,
                            files: ['static/js/plugins/dataTables/datatables.min.js','static/css/plugins/dataTables/datatables.min.css']
                        },
                        {
                            serie: true,
                            name: 'datatables',
                            files: ['static/js/plugins/dataTables/angular-datatables.min.js']
                        },
                        {
                            serie: true,
                            name: 'datatables.buttons',
                            files: ['static/js/plugins/dataTables/angular-datatables.buttons.min.js']
>>>>>>> 681e0de5
                        }
                    ]);
                }
            }
        })
        .state('contract', {
            abstract: true,
            url: "/contract",
            templateUrl: "static/views/common/content.html"
        })
        .state('contract.addProject', {
            url: "/add",
            templateUrl: "static/views/addProject.html",
            data: { pageTitle: 'Project' }
            ,
            resolve: {
                loadPlugin: function ($ocLazyLoad) {
                    return $ocLazyLoad.load([
                        {
                            name: 'ui.select',
                            files: ['static/js/plugins/ui-select/select.min.js', 'static/css/plugins/ui-select/select.min.css']
                        }
                    ]);
                }
            }
        })
        .state('contract.invokeContract', {
            url: "/invoke",
            templateUrl: "static/views/invokeContract.html",
            data: { pageTitle: 'Invoke' }
            ,
            resolve: {
                loadPlugin: function ($ocLazyLoad) {
                    return $ocLazyLoad.load([
                        {
                            name: 'ui.select',
                            files: ['static/js/plugins/ui-select/select.min.js', 'static/css/plugins/ui-select/select.min.css']
                        }
                    ]);
                }
            }
        })
        .state('blockchain', {
            abstract: true,
            url: "/blockchain",
            templateUrl: "static/views/common/content.html"
        })
        .state('blockchain.blocks', {
            url: "/blocks",
            templateUrl: "static/views/block.html",
            data: { pageTitle: 'Block' },
            resolve: {
                loadPlugin: function ($ocLazyLoad) {
                    return $ocLazyLoad.load([
                        {
<<<<<<< HEAD
                            files: ['static/js/plugins/footable/footable.all.min.js', 'static/css/plugins/footable/footable.core.css']
                        },
                        {
                            name: 'ui.footable',
                            files: ['static/js/plugins/footable/angular-footable.js']
=======
                            serie: true,
                            files: ['static/js/plugins/dataTables/datatables.min.js','static/css/plugins/dataTables/datatables.min.css']
                        },
                        {
                            serie: true,
                            name: 'datatables',
                            files: ['static/js/plugins/dataTables/angular-datatables.min.js']
                        },
                        {
                            serie: true,
                            name: 'datatables.buttons',
                            files: ['static/js/plugins/dataTables/angular-datatables.buttons.min.js']
>>>>>>> 681e0de5
                        }
                    ]);
                }
            }
        })
        .state('blockchain.transactions', {
            url: "/transactions",
            templateUrl: "static/views/transaction.html",
            data: { pageTitle: 'Transaction' },
            resolve: {
                loadPlugin: function ($ocLazyLoad) {
                    return $ocLazyLoad.load([
                        {
<<<<<<< HEAD
                            files: ['static/js/plugins/footable/footable.all.min.js', 'static/css/plugins/footable/footable.core.css']
                        },
                        {
                            name: 'ui.footable',
                            files: ['static/js/plugins/footable/angular-footable.js']
                        }
                    ]);
                }
            }
        })
        .state('blockchain.account_tables', {
=======
                            serie: true,
                            files: ['static/js/plugins/dataTables/datatables.min.js','static/css/plugins/dataTables/datatables.min.css']
                        },
                        {
                            serie: true,
                            name: 'datatables',
                            files: ['static/js/plugins/dataTables/angular-datatables.min.js']
                        },
                        {
                            serie: true,
                            name: 'datatables.buttons',
                            files: ['static/js/plugins/dataTables/angular-datatables.buttons.min.js']
                        }
                    ]);
                }
            }
        })
        .state('blockchain.accounts', {
>>>>>>> 681e0de5
            url: "/accounts",
            templateUrl: "static/views/account.html",
            data: { pageTitle: 'Account' },
            resolve: {
                loadPlugin: function ($ocLazyLoad) {
                    return $ocLazyLoad.load([
                        {
<<<<<<< HEAD
                            files: ['static/js/plugins/footable/footable.all.min.js', 'static/css/plugins/footable/footable.core.css']
                        },
                        {
                            name: 'ui.footable',
                            files: ['static/js/plugins/footable/angular-footable.js']
=======
                            serie: true,
                            files: ['static/js/plugins/dataTables/datatables.min.js','static/css/plugins/dataTables/datatables.min.css']
                        },
                        {
                            serie: true,
                            name: 'datatables',
                            files: ['static/js/plugins/dataTables/angular-datatables.min.js']
                        },
                        {
                            serie: true,
                            name: 'datatables.buttons',
                            files: ['static/js/plugins/dataTables/angular-datatables.buttons.min.js']
>>>>>>> 681e0de5
                        }
                    ]);
                }
            }
        })
}
angular
    .module('starter')
    .config(config)
    .run(function($rootScope, $state) {
        $rootScope.$state = $state;
    });<|MERGE_RESOLUTION|>--- conflicted
+++ resolved
@@ -40,13 +40,6 @@
                 loadPlugin: function ($ocLazyLoad) {
                     return $ocLazyLoad.load([
                         {
-<<<<<<< HEAD
-                            files: ['static/js/plugins/footable/footable.all.min.js', 'static/css/plugins/footable/footable.core.css']
-                        },
-                        {
-                            name: 'ui.footable',
-                            files: ['static/js/plugins/footable/angular-footable.js']
-=======
                             serie: true,
                             files: ['static/js/plugins/dataTables/datatables.min.js','static/css/plugins/dataTables/datatables.min.css']
                         },
@@ -59,7 +52,6 @@
                             serie: true,
                             name: 'datatables.buttons',
                             files: ['static/js/plugins/dataTables/angular-datatables.buttons.min.js']
->>>>>>> 681e0de5
                         }
                     ]);
                 }
@@ -115,13 +107,6 @@
                 loadPlugin: function ($ocLazyLoad) {
                     return $ocLazyLoad.load([
                         {
-<<<<<<< HEAD
-                            files: ['static/js/plugins/footable/footable.all.min.js', 'static/css/plugins/footable/footable.core.css']
-                        },
-                        {
-                            name: 'ui.footable',
-                            files: ['static/js/plugins/footable/angular-footable.js']
-=======
                             serie: true,
                             files: ['static/js/plugins/dataTables/datatables.min.js','static/css/plugins/dataTables/datatables.min.css']
                         },
@@ -134,7 +119,6 @@
                             serie: true,
                             name: 'datatables.buttons',
                             files: ['static/js/plugins/dataTables/angular-datatables.buttons.min.js']
->>>>>>> 681e0de5
                         }
                     ]);
                 }
@@ -148,19 +132,6 @@
                 loadPlugin: function ($ocLazyLoad) {
                     return $ocLazyLoad.load([
                         {
-<<<<<<< HEAD
-                            files: ['static/js/plugins/footable/footable.all.min.js', 'static/css/plugins/footable/footable.core.css']
-                        },
-                        {
-                            name: 'ui.footable',
-                            files: ['static/js/plugins/footable/angular-footable.js']
-                        }
-                    ]);
-                }
-            }
-        })
-        .state('blockchain.account_tables', {
-=======
                             serie: true,
                             files: ['static/js/plugins/dataTables/datatables.min.js','static/css/plugins/dataTables/datatables.min.css']
                         },
@@ -179,7 +150,6 @@
             }
         })
         .state('blockchain.accounts', {
->>>>>>> 681e0de5
             url: "/accounts",
             templateUrl: "static/views/account.html",
             data: { pageTitle: 'Account' },
@@ -187,13 +157,6 @@
                 loadPlugin: function ($ocLazyLoad) {
                     return $ocLazyLoad.load([
                         {
-<<<<<<< HEAD
-                            files: ['static/js/plugins/footable/footable.all.min.js', 'static/css/plugins/footable/footable.core.css']
-                        },
-                        {
-                            name: 'ui.footable',
-                            files: ['static/js/plugins/footable/angular-footable.js']
-=======
                             serie: true,
                             files: ['static/js/plugins/dataTables/datatables.min.js','static/css/plugins/dataTables/datatables.min.css']
                         },
@@ -206,7 +169,6 @@
                             serie: true,
                             name: 'datatables.buttons',
                             files: ['static/js/plugins/dataTables/angular-datatables.buttons.min.js']
->>>>>>> 681e0de5
                         }
                     ]);
                 }
