/**
 * INSPINIA - Responsive Admin Theme
 *
 * Main controller.js file
 * Define controllers with data used in Inspinia theme
 *
 *
 * Functions (controllers)
 *  - MainCtrl
 *  - dashboardFlotOne
 *  - dashboardFlotTwo
 *  - dashboardFlotFive
 *  - dashboardMap
 *  - flotChartCtrl
 *  - rickshawChartCtrl
 *  - sparklineChartCtrl
 *  - widgetFlotChart
 *  - modalDemoCtrl
 *  - ionSlider
 *  - wizardCtrl
 *  - CalendarCtrl
 *  - chartJsCtrl
 *  - GoogleMaps
 *  - ngGridCtrl
 *  - codeEditorCtrl
 *  - nestableCtrl
 *  - notifyCtrl
 *  - translateCtrl
 *  - imageCrop
 *  - diff
 *  - idleTimer
 *  - liveFavicon
 *  - formValidation
 *  - agileBoard
 *  - draggablePanels
 *  - chartistCtrl
 *  - metricsCtrl
 *  - sweetAlertCtrl
 *  - selectCtrl
 *  - toastrCtrl
 *  - loadingCtrl
 *  - datatablesCtrl
 *  - truncateCtrl
 *  - touchspinCtrl
 *  - tourCtrl
 *  - jstreeCtrl
 *
 *
 */

/**
 * MainCtrl - controller
 * Contains several global data used in different view
 *
 */
function MainCtrl() {

    /**
     * daterange - Used as initial model for data range picker in Advanced form view
     */
    this.daterange = {startDate: null, endDate: null};

    /**
     * slideInterval - Interval for bootstrap Carousel, in milliseconds:
     */
    this.slideInterval = 5000;


    /**
     * states - Data used in Advanced Form view for Chosen plugin
     */
    this.states = [
        'Alabama',
        'Alaska',
        'Arizona',
        'Arkansas',
        'California',
        'Colorado',
        'Connecticut',
        'Delaware',
        'Florida',
        'Georgia',
        'Hawaii',
        'Idaho',
        'Illinois',
        'Indiana',
        'Iowa',
        'Kansas',
        'Kentucky',
        'Louisiana',
        'Maine',
        'Maryland',
        'Massachusetts',
        'Michigan',
        'Minnesota',
        'Mississippi',
        'Missouri',
        'Montana',
        'Nebraska',
        'Nevada',
        'New Hampshire',
        'New Jersey',
        'New Mexico',
        'New York',
        'North Carolina',
        'North Dakota',
        'Ohio',
        'Oklahoma',
        'Oregon',
        'Pennsylvania',
        'Rhode Island',
        'South Carolina',
        'South Dakota',
        'Tennessee',
        'Texas',
        'Utah',
        'Vermont',
        'Virginia',
        'Washington',
        'West Virginia',
        'Wisconsin',
        'Wyoming'
    ];

    /**
     * check's - Few variables for checkbox input used in iCheck plugin. Only for demo purpose
     */
    this.checkOne = true;
    this.checkTwo = true;
    this.checkThree = true;
    this.checkFour = true;

    /**
     * knobs - Few variables for knob plugin used in Advanced Plugins view
     */
    this.knobOne = 75;
    this.knobTwo = 25;
    this.knobThree = 50;

    /**
     * Variables used for Ui Elements view
     */
    this.bigTotalItems = 175;
    this.bigCurrentPage = 1;
    this.maxSize = 5;
    this.singleModel = false;
    this.radioModel = 'Middle';
    this.checkModel = {
        left: false,
        middle: true,
        right: false
    };

    /**
     * groups - used for Collapse panels in Tabs and Panels view
     */
    this.groups = [
        {
            title: 'Dynamic Group Header - 1',
            content: 'Dynamic Group Body - 1'
        },
        {
            title: 'Dynamic Group Header - 2',
            content: 'Dynamic Group Body - 2'
        }
    ];

    /**
     * alerts - used for dynamic alerts in Notifications and Tooltips view
     */
    this.alerts = [
        { type: 'danger', msg: 'Oh snap! Change a few things up and try submitting again.' },
        { type: 'success', msg: 'Well done! You successfully read this important alert message.' },
        { type: 'info', msg: 'OK, You are done a great job man.' }
    ];

    /**
     * addAlert, closeAlert  - used to manage alerts in Notifications and Tooltips view
     */
    this.addAlert = function() {
        this.alerts.push({msg: 'Another alert!'});
    };

    this.closeAlert = function(index) {
        this.alerts.splice(index, 1);
    };

    /**
     * randomStacked - used for progress bar (stacked type) in Badges adn Labels view
     */
    this.randomStacked = function() {
        this.stacked = [];
        var types = ['success', 'info', 'warning', 'danger'];

        for (var i = 0, n = Math.floor((Math.random() * 4) + 1); i < n; i++) {
            var index = Math.floor((Math.random() * 4));
            this.stacked.push({
                value: Math.floor((Math.random() * 30) + 1),
                type: types[index]
            });
        }
    };
    /**
     * initial run for random stacked value
     */
    this.randomStacked();

    /**
     * summernoteText - used for Summernote plugin
     */
    this.summernoteText = ['<h3>Hello Jonathan! </h3>',
    '<p>dummy text of the printing and typesetting industry. <strong>Lorem Ipsum has been the dustrys</strong> standard dummy text ever since the 1500s, when an unknown printer took a galley of type and scrambled it to make a type specimen book. It has survived not only five centuries, but also the leap into electronic typesetting, remaining essentially unchanged. It was popularised in the 1960s with the release of Letraset sheets containing Lorem Ipsum passages, and more',
        'recently with</p>'].join('');

    /**
     * General variables for Peity Charts
     * used in many view so this is in Main controller
     */
    this.BarChart = {
        data: [5, 3, 9, 6, 5, 9, 7, 3, 5, 2, 4, 7, 3, 2, 7, 9, 6, 4, 5, 7, 3, 2, 1, 0, 9, 5, 6, 8, 3, 2, 1],
        options: {
            fill: ["#1ab394", "#d7d7d7"],
            width: 100
        }
    };

    this.BarChart2 = {
        data: [5, 3, 9, 6, 5, 9, 7, 3, 5, 2],
        options: {
            fill: ["#1ab394", "#d7d7d7"]
        }
    };

    this.BarChart3 = {
        data: [5, 3, 2, -1, -3, -2, 2, 3, 5, 2],
        options: {
            fill: ["#1ab394", "#d7d7d7"]
        }
    };

    this.LineChart = {
        data: [5, 9, 7, 3, 5, 2, 5, 3, 9, 6, 5, 9, 4, 7, 3, 2, 9, 8, 7, 4, 5, 1, 2, 9, 5, 4, 7],
        options: {
            fill: '#1ab394',
            stroke: '#169c81',
            width: 64
        }
    };

    this.LineChart2 = {
        data: [3, 2, 9, 8, 47, 4, 5, 1, 2, 9, 5, 4, 7],
        options: {
            fill: '#1ab394',
            stroke: '#169c81',
            width: 64
        }
    };

    this.LineChart3 = {
        data: [5, 3, 2, -1, -3, -2, 2, 3, 5, 2],
        options: {
            fill: '#1ab394',
            stroke: '#169c81',
            width: 64
        }
    };

    this.LineChart4 = {
        data: [5, 3, 9, 6, 5, 9, 7, 3, 5, 2],
        options: {
            fill: '#1ab394',
            stroke: '#169c81',
            width: 64
        }
    };

    this.PieChart = {
        data: [1, 5],
        options: {
            fill: ["#1ab394", "#d7d7d7"]
        }
    };

    this.PieChart2 = {
        data: [226, 360],
        options: {
            fill: ["#1ab394", "#d7d7d7"]
        }
    };
    this.PieChart3 = {
        data: [0.52, 1.561],
        options: {
            fill: ["#1ab394", "#d7d7d7"]
        }
    };
    this.PieChart4 = {
        data: [1, 4],
        options: {
            fill: ["#1ab394", "#d7d7d7"]
        }
    };
    this.PieChart5 = {
        data: [226, 134],
        options: {
            fill: ["#1ab394", "#d7d7d7"]
        }
    };
    this.PieChart6 = {
        data: [0.52, 1.041],
        options: {
            fill: ["#1ab394", "#d7d7d7"]
        }
    };
};


/**
 * translateCtrl - Controller for translate
 */
function translateCtrl($translate, $scope) {
    $scope.changeLanguage = function (langKey) {
        $translate.use(langKey);
        $scope.language = langKey;
    };
}

<<<<<<< HEAD
=======

/**
 * diff - Controller for diff function
 */
function diff($scope) {
    $scope.oldText = 'Lorem Ipsum is simply dummy text of the printing and typesetting industry. Lorem Ipsum has been the industry\'s standard dummy text ever since the 1500s, when an unknown printer took a galley of type and scrambled it to make a type specimen book. It has survived not only centuries, but also the leap into electronic typesetting.';
    $scope.newText = 'Lorem Ipsum is simply typesetting dummy text of the printing and has been the industry\'s typesetting. Lorem Ipsum has been the industry\'s standard dummy text ever the 1500s, when an printer took a galley of type and simply it to make a type. It has survived not only five centuries, but survived not also the leap into electronic typesetting.';
>>>>>>> 681e0de5

    $scope.oldText1 = 'Lorem Ipsum is simply printing and typesetting industry. Lorem Ipsum has been the industry\'s standard dummy text eve';
    $scope.newText1 = 'Ting dummy text of the printing and has been the industry\'s typesetting. Lorem Ipsum has been the industry\'s';
}

function datatables($scope,DTOptionsBuilder){

    $scope.dtOptions = DTOptionsBuilder.newOptions()
        .withOption('order', [0, 'desc'])
        .withDOM('<"html5buttons"B>lTfgitp')
        .withButtons([
            // {extend: 'copy'},
            // {extend: 'csv'},
            // {extend: 'excel', title: 'ExampleFile'},
            // {extend: 'pdf', title: 'ExampleFile'},
            //
            // {extend: 'print',
            //     customize: function (win){
            //         $(win.document.body).addClass('white-bg');
            //         $(win.document.body).css('font-size', '10px');
            //
            //         $(win.document.body).find('table')
            //             .addClass('compact')
            //             .css('font-size', 'inherit');
            //     }
            // }
        ]);
}

function SummaryCtrl($scope, $rootScope, SummaryService) {

    SummaryService.getLastestBlock()
        .then(function(res){
            $scope.number = res.number;
            $rootScope.height = res.number;

            SummaryService.getAvgTimeAndCount("1",res.number+"")
                .then(function(res){
                    $scope.avgTime = res.time;
                    // $scope.txCount = res.count; // 后端没有存到数据库里
                    $scope.txCount = $scope.number * 500;
                }, function(error){
                    console.log(error);
                })

        }, function(error){
            console.log(error)
        })
}

function BlockCtrl($scope, DTOptionsBuilder, SummaryService, BlockService, TransactionService) {
    $scope.status = "";

    $scope.tx = {
        from: "6201cb0448964ac597faf6fdf1f472edf2a22b89",
        to: "0000000000000000000000000000000000000002",
        value: "1"
    };
<<<<<<< HEAD
};
=======

    $scope.blockAvg = {
        from: "",
        to: ""
    };

    $scope.block = {
        from:"",
        to:""
    };

    $scope.commitTime = "0";
    $scope.batchTime = "0";
    $scope.avgTime = "0";

    var getBlocks = function() {
        BlockService.getAllBlocks()
            .then(function(res){
                $scope.blocks = res;
            }, function(error){
                console.log(error);
            })
    };
>>>>>>> 681e0de5

    datatables($scope, DTOptionsBuilder);
    getBlocks();


    $scope.submit = function(){

        if (!$scope.tx.from || !$scope.tx.to || !$scope.tx.value) {
            alert("不能为空");
            return false;
        }

        $scope.status = "please waitting.....";
        TransactionService.SendTransaction($scope.tx.from, $scope.tx.to, $scope.tx.value)
            .then(function(res){
                $scope.status = res;
                getBlocks();
            }, function(error){
                $scope.status = error.message;
                console.log(error);
            })
    };

    $scope.queryAvg = function(){

        if (!$scope.blockAvg.from || !$scope.blockAvg.to) {
            alert("不能为空");
            return false;
        }

        SummaryService.getAvgTimeAndCount($scope.blockAvg.from, $scope.blockAvg.to)
            .then(function(res){
                $scope.avgTime = res.time
            }, function(error){
                console.log(error);
            })
    }

    $scope.query = function(){

        if (!$scope.block.from || !$scope.block.to) {
            alert("不能为空");
            return false;
        }

        BlockService.queryCommitAndBatchTime($scope.block.from, $scope.block.to)
            .then(function(res){
                $scope.commitTime = res.CommitTime;
                $scope.batchTime = res.BatchTime
            }, function(error){
                // $scope.status = "error";
                console.log(error);
            })
    }
}

function TransactionCtrl($scope, DTOptionsBuilder, TransactionService) {
    $scope.status = "";

    datatables($scope, DTOptionsBuilder);

    TransactionService.getAllTxs()
        .then(function(res){
            $scope.txs = res;
        }, function(error){
            console.log(error);
        })
}

function AccountCtrl($scope, DTOptionsBuilder, AccountService) {

<<<<<<< HEAD
function selectCtrl($scope) {

    // $scope.person = {};
    // $scope.people = [
    //     { name: 'Adam',      email: 'adam@email.com',      age: 12, country: 'United States' },
    //     { name: 'Amalie',    email: 'amalie@email.com',    age: 12, country: 'Argentina' },
    //     { name: 'Estefanía', email: 'estefania@email.com', age: 21, country: 'Argentina' },
    //     { name: 'Adrian',    email: 'adrian@email.com',    age: 21, country: 'Ecuador' },
    //     { name: 'Wladimir',  email: 'wladimir@email.com',  age: 30, country: 'Ecuador' },
    //     { name: 'Samantha',  email: 'samantha@email.com',  age: 30, country: 'United States' },
    //     { name: 'Nicole',    email: 'nicole@email.com',    age: 43, country: 'Colombia' },
    //     { name: 'Natasha',   email: 'natasha@email.com',   age: 54, country: 'Ecuador' },
    //     { name: 'Michael',   email: 'michael@email.com',   age: 15, country: 'Colombia' },
    //     { name: 'Nicolás',   email: 'nicolas@email.com',    age: 43, country: 'Colombia' }
    // ];

    $scope.option = {};
    $scope.options = [
        { number: '1',      text: 'pattern1' },
        { number: '2',      text: 'pattern2' },
        { number: '3',      text: 'pattern3' }
    ];

    // $scope.availableColors = ['Red','Green','Blue','Yellow','Magenta','Maroon','Umbra','Turquoise'];
    //
    // $scope.multipleDemo = {};
    // $scope.multipleDemo.colors = ['Blue','Red'];

}

function SummaryCtrl($scope, SummaryService) {
    SummaryService.getLastestBlock()
        .then(function(res){
            $scope.number = res.number;
        }, function(error){
            console.log(error)
        })
    
    SummaryService.getAvgTimeAndCount()
        .then(function(res){
            $scope.avgTime = res.time;
            // $scope.txCount = res.count;
            $scope.txCount = $scope.number * 500;
        }, function(error){
            console.log(error);
        })
}

function BlockCtrl($scope, BlockService, TransactionService) {
    $scope.status = "";

    $scope.tx = {
        from: "6201cb0448964ac597faf6fdf1f472edf2a22b89",
        to: "0000000000000000000000000000000000000002",
        value: "1"
    };

    $scope.block = {
        from:"",
        to:""
    };
    $scope.CommitTime = "0";
    $scope.BatchTime = "0";

    BlockService.getAllBlocks()
        .then(function(res){
            $scope.blocks = res;
        }, function(error){
            console.log(error);
        })

    $scope.submit = function(){
        $scope.status = "please waitting.....";
        TransactionService.SendTransaction($scope.tx.from, $scope.tx.to, $scope.tx.value)
            .then(function(res){
                $scope.status = "success"
            }, function(error){
                $scope.status = "error";
                console.log(error);
            })
    };

    $scope.query = function(){
        console.log($scope.block);
        TransactionService.QueryCommitAndBatchTime($scope.block.from, $scope.block.to)
            .then(function(res){
                $scope.commitTime = res.CommitTime;
                $scope.batchTime = res.BatchTime
            }, function(error){
                // $scope.status = "error";
                console.log(error);
            })
    }
}

function TransactionCtrl($scope, TransactionService) {
    $scope.status = "";
    
    TransactionService.getAllTxs()
        .then(function(res){
            $scope.txs = res;
        }, function(error){
            console.log(error);
        })
    
    // $scope.submit = function(){
    //     $scope.status = "please waitting.....";
    //     TransactionService.SendTransaction()
    //         .then(function(res){
    //             $scope.status = "success"
    //         }, function(error){
    //             $scope.status = "error";
    //             console.log(error);
    //         })
    // }
}

function AccountCtrl($scope, AccountService) {
    AccountService.getAllAccounts()
        .then(function(res){
            console.log(res)
            $scope.accounts = res;
        } ,function(error){
            console.log(error);
        })
}

function AddProjectCtrl($scope, ContractService) {

    $scope.flag = false;
    $scope.abi = "";
    
    $scope.PATTERN = [
        {name: "pattern1", value: "contract Accumulator{ uint sum = 0; function increment(){ sum = sum + 1; } function getSum() returns(uint){ return sum; }}"},
        {name: "pattern2", value: "contract SimulateBank{" +
                        "address owner;" +
                        "mapping(address => uint) public accounts;" +
                        "function SimulateBank(){" +
                        "owner = msg.sender;" +
                        "}" +
                        "function issue(address addr,uint number) returns (bool){" +
                        "if(msg.sender==owner){" +
                        "accounts[addr] = accounts[addr] + number;" +
                        "return true;" +
                        "}" +
                        "return false;" +
                        "}" +
                        "function transfer(address addr1,address addr2,uint amount) returns (bool){" +
                        "if(accounts[addr1] >= amount){" +
                        "accounts[addr1] = accounts[addr1] - amount;" +
                        "accounts[addr2] = accounts[addr2] + amount;" +
                        "return true;" +
                        "}" +
                        "return false;" +
                        "}" +
                        "function getAccountBalance(address addr) returns(uint){" +
                        "return accounts[addr];" +
                        "}}"},
        {name: "pattern3", value: "contract InfoPlatform{" +
                        "struct User{" +
                        "string  name;   // the name of the user" +
                        "uint    age;    // the age of the user" +
                        "string  id;     // the id of the user" +
                        "}" +
                        "mapping(address => User) public users;" +
                        "function setInformation(address addr,string name,uint age,string id){" +
                        "User u = users[addr];" +
                        "u.name = name;" +
                        "u.age = age;" +
                        "u.id = id;" +
                        "}" +
                        "function getInformation(address addr) returns (string,uint,string){" +
                        "User u = users[addr];" +
                        "return (u.name,u.age,u.id);" +
                        "}}"
    }]
    
    $scope.project = {
        name: "",
        type: "",
        pattern: ""
    }

    $scope.compile = function(){
        console.log($scope.project);
        ContractService.compileContract($scope.project.pattern.value)
            .then(function(res){
                $scope.flag = true;
                $scope.abi = res;
            }, function(error){
                console.log(error);
            })
    }
=======
    datatables($scope, DTOptionsBuilder);

    AccountService.getAllAccounts()
        .then(function(res){
            $scope.accounts = res;
        } ,function(error){
            console.log(error);
        })
}

function AddProjectCtrl($scope, ENV, ContractService) {

    $scope.flag = false;
    $scope.abi = "";
    
    // $scope.PATTERN = [
    //     {name: "pattern1", value: "contract Accumulator{ uint sum = 0; function increment(){ sum = sum + 1; } function getSum() returns(uint){ return sum; }}"},
    //     {name: "pattern2", value: "contract SimulateBank{" +
    //                     "address owner;" +
    //                     "mapping(address => uint) public accounts;" +
    //                     "function SimulateBank(){" +
    //                     "owner = msg.sender;" +
    //                     "}" +
    //                     "function issue(address addr,uint number) returns (bool){" +
    //                     "if(msg.sender==owner){" +
    //                     "accounts[addr] = accounts[addr] + number;" +
    //                     "return true;" +
    //                     "}" +
    //                     "return false;" +
    //                     "}" +
    //                     "function transfer(address addr1,address addr2,uint amount) returns (bool){" +
    //                     "if(accounts[addr1] >= amount){" +
    //                     "accounts[addr1] = accounts[addr1] - amount;" +
    //                     "accounts[addr2] = accounts[addr2] + amount;" +
    //                     "return true;" +
    //                     "}" +
    //                     "return false;" +
    //                     "}" +
    //                     "function getAccountBalance(address addr) returns(uint){" +
    //                     "return accounts[addr];" +
    //                     "}}"},
    //     {name: "pattern3", value: "contract InfoPlatform{" +
    //                     "struct User{" +
    //                     "string  name;   // the name of the user" +
    //                     "uint    age;    // the age of the user" +
    //                     "string  id;     // the id of the user" +
    //                     "}" +
    //                     "mapping(address => User) public users;" +
    //                     "function setInformation(address addr,string name,uint age,string id){" +
    //                     "User u = users[addr];" +
    //                     "u.name = name;" +
    //                     "u.age = age;" +
    //                     "u.id = id;" +
    //                     "}" +
    //                     "function getInformation(address addr) returns (string,uint,string){" +
    //                     "User u = users[addr];" +
    //                     "return (u.name,u.age,u.id);" +
    //                     "}}"
    // }]
    $scope.PATTERN = ENV.PATTERN;
    
    $scope.project = {
        name: "",
        type: "",
        pattern: ""
    }

    $scope.compile = function(){
        console.log($scope.project);
        ContractService.compileContract($scope.project.pattern.value)
            .then(function(res){
                $scope.flag = true;
                $scope.abi = res;
            }, function(error){
                console.log(error);
            })
    }
}


function ContractCtrl($scope, DTOptionsBuilder, $uibModal) {

    datatables($scope, DTOptionsBuilder);


    $scope.open1 = function () {
        var modalInstance = $uibModal.open({
            templateUrl: 'static/views/modal_deploy.html',
            controller: modalInstanceCtrl
        });
    };
>>>>>>> 681e0de5
}

function modalInstanceCtrl ($scope, $uibModalInstance) {

    $scope.ok = function () {
        $uibModalInstance.close();
    };

    $scope.cancel = function () {
        $uibModalInstance.dismiss('cancel');
    };

};

/**
 *
 * Pass all functions into module
 */
angular
    .module('starter')
    .controller('MainCtrl', MainCtrl)
    .controller('translateCtrl', translateCtrl)
<<<<<<< HEAD
    .controller('selectCtrl', selectCtrl)
=======
>>>>>>> 681e0de5
    .controller('SummaryCtrl', SummaryCtrl)
    .controller('BlockCtrl', BlockCtrl)
    .controller('TransactionCtrl',TransactionCtrl)
    .controller('AccountCtrl', AccountCtrl)
<<<<<<< HEAD
=======
    .controller('ContractCtrl', ContractCtrl)
>>>>>>> 681e0de5
    .controller('AddProjectCtrl', AddProjectCtrl)

<|MERGE_RESOLUTION|>--- conflicted
+++ resolved
@@ -1,815 +1,605 @@
-/**
- * INSPINIA - Responsive Admin Theme
- *
- * Main controller.js file
- * Define controllers with data used in Inspinia theme
- *
- *
- * Functions (controllers)
- *  - MainCtrl
- *  - dashboardFlotOne
- *  - dashboardFlotTwo
- *  - dashboardFlotFive
- *  - dashboardMap
- *  - flotChartCtrl
- *  - rickshawChartCtrl
- *  - sparklineChartCtrl
- *  - widgetFlotChart
- *  - modalDemoCtrl
- *  - ionSlider
- *  - wizardCtrl
- *  - CalendarCtrl
- *  - chartJsCtrl
- *  - GoogleMaps
- *  - ngGridCtrl
- *  - codeEditorCtrl
- *  - nestableCtrl
- *  - notifyCtrl
- *  - translateCtrl
- *  - imageCrop
- *  - diff
- *  - idleTimer
- *  - liveFavicon
- *  - formValidation
- *  - agileBoard
- *  - draggablePanels
- *  - chartistCtrl
- *  - metricsCtrl
- *  - sweetAlertCtrl
- *  - selectCtrl
- *  - toastrCtrl
- *  - loadingCtrl
- *  - datatablesCtrl
- *  - truncateCtrl
- *  - touchspinCtrl
- *  - tourCtrl
- *  - jstreeCtrl
- *
- *
- */
-
-/**
- * MainCtrl - controller
- * Contains several global data used in different view
- *
- */
-function MainCtrl() {
-
-    /**
-     * daterange - Used as initial model for data range picker in Advanced form view
-     */
-    this.daterange = {startDate: null, endDate: null};
-
-    /**
-     * slideInterval - Interval for bootstrap Carousel, in milliseconds:
-     */
-    this.slideInterval = 5000;
-
-
-    /**
-     * states - Data used in Advanced Form view for Chosen plugin
-     */
-    this.states = [
-        'Alabama',
-        'Alaska',
-        'Arizona',
-        'Arkansas',
-        'California',
-        'Colorado',
-        'Connecticut',
-        'Delaware',
-        'Florida',
-        'Georgia',
-        'Hawaii',
-        'Idaho',
-        'Illinois',
-        'Indiana',
-        'Iowa',
-        'Kansas',
-        'Kentucky',
-        'Louisiana',
-        'Maine',
-        'Maryland',
-        'Massachusetts',
-        'Michigan',
-        'Minnesota',
-        'Mississippi',
-        'Missouri',
-        'Montana',
-        'Nebraska',
-        'Nevada',
-        'New Hampshire',
-        'New Jersey',
-        'New Mexico',
-        'New York',
-        'North Carolina',
-        'North Dakota',
-        'Ohio',
-        'Oklahoma',
-        'Oregon',
-        'Pennsylvania',
-        'Rhode Island',
-        'South Carolina',
-        'South Dakota',
-        'Tennessee',
-        'Texas',
-        'Utah',
-        'Vermont',
-        'Virginia',
-        'Washington',
-        'West Virginia',
-        'Wisconsin',
-        'Wyoming'
-    ];
-
-    /**
-     * check's - Few variables for checkbox input used in iCheck plugin. Only for demo purpose
-     */
-    this.checkOne = true;
-    this.checkTwo = true;
-    this.checkThree = true;
-    this.checkFour = true;
-
-    /**
-     * knobs - Few variables for knob plugin used in Advanced Plugins view
-     */
-    this.knobOne = 75;
-    this.knobTwo = 25;
-    this.knobThree = 50;
-
-    /**
-     * Variables used for Ui Elements view
-     */
-    this.bigTotalItems = 175;
-    this.bigCurrentPage = 1;
-    this.maxSize = 5;
-    this.singleModel = false;
-    this.radioModel = 'Middle';
-    this.checkModel = {
-        left: false,
-        middle: true,
-        right: false
-    };
-
-    /**
-     * groups - used for Collapse panels in Tabs and Panels view
-     */
-    this.groups = [
-        {
-            title: 'Dynamic Group Header - 1',
-            content: 'Dynamic Group Body - 1'
-        },
-        {
-            title: 'Dynamic Group Header - 2',
-            content: 'Dynamic Group Body - 2'
-        }
-    ];
-
-    /**
-     * alerts - used for dynamic alerts in Notifications and Tooltips view
-     */
-    this.alerts = [
-        { type: 'danger', msg: 'Oh snap! Change a few things up and try submitting again.' },
-        { type: 'success', msg: 'Well done! You successfully read this important alert message.' },
-        { type: 'info', msg: 'OK, You are done a great job man.' }
-    ];
-
-    /**
-     * addAlert, closeAlert  - used to manage alerts in Notifications and Tooltips view
-     */
-    this.addAlert = function() {
-        this.alerts.push({msg: 'Another alert!'});
-    };
-
-    this.closeAlert = function(index) {
-        this.alerts.splice(index, 1);
-    };
-
-    /**
-     * randomStacked - used for progress bar (stacked type) in Badges adn Labels view
-     */
-    this.randomStacked = function() {
-        this.stacked = [];
-        var types = ['success', 'info', 'warning', 'danger'];
-
-        for (var i = 0, n = Math.floor((Math.random() * 4) + 1); i < n; i++) {
-            var index = Math.floor((Math.random() * 4));
-            this.stacked.push({
-                value: Math.floor((Math.random() * 30) + 1),
-                type: types[index]
-            });
-        }
-    };
-    /**
-     * initial run for random stacked value
-     */
-    this.randomStacked();
-
-    /**
-     * summernoteText - used for Summernote plugin
-     */
-    this.summernoteText = ['<h3>Hello Jonathan! </h3>',
-    '<p>dummy text of the printing and typesetting industry. <strong>Lorem Ipsum has been the dustrys</strong> standard dummy text ever since the 1500s, when an unknown printer took a galley of type and scrambled it to make a type specimen book. It has survived not only five centuries, but also the leap into electronic typesetting, remaining essentially unchanged. It was popularised in the 1960s with the release of Letraset sheets containing Lorem Ipsum passages, and more',
-        'recently with</p>'].join('');
-
-    /**
-     * General variables for Peity Charts
-     * used in many view so this is in Main controller
-     */
-    this.BarChart = {
-        data: [5, 3, 9, 6, 5, 9, 7, 3, 5, 2, 4, 7, 3, 2, 7, 9, 6, 4, 5, 7, 3, 2, 1, 0, 9, 5, 6, 8, 3, 2, 1],
-        options: {
-            fill: ["#1ab394", "#d7d7d7"],
-            width: 100
-        }
-    };
-
-    this.BarChart2 = {
-        data: [5, 3, 9, 6, 5, 9, 7, 3, 5, 2],
-        options: {
-            fill: ["#1ab394", "#d7d7d7"]
-        }
-    };
-
-    this.BarChart3 = {
-        data: [5, 3, 2, -1, -3, -2, 2, 3, 5, 2],
-        options: {
-            fill: ["#1ab394", "#d7d7d7"]
-        }
-    };
-
-    this.LineChart = {
-        data: [5, 9, 7, 3, 5, 2, 5, 3, 9, 6, 5, 9, 4, 7, 3, 2, 9, 8, 7, 4, 5, 1, 2, 9, 5, 4, 7],
-        options: {
-            fill: '#1ab394',
-            stroke: '#169c81',
-            width: 64
-        }
-    };
-
-    this.LineChart2 = {
-        data: [3, 2, 9, 8, 47, 4, 5, 1, 2, 9, 5, 4, 7],
-        options: {
-            fill: '#1ab394',
-            stroke: '#169c81',
-            width: 64
-        }
-    };
-
-    this.LineChart3 = {
-        data: [5, 3, 2, -1, -3, -2, 2, 3, 5, 2],
-        options: {
-            fill: '#1ab394',
-            stroke: '#169c81',
-            width: 64
-        }
-    };
-
-    this.LineChart4 = {
-        data: [5, 3, 9, 6, 5, 9, 7, 3, 5, 2],
-        options: {
-            fill: '#1ab394',
-            stroke: '#169c81',
-            width: 64
-        }
-    };
-
-    this.PieChart = {
-        data: [1, 5],
-        options: {
-            fill: ["#1ab394", "#d7d7d7"]
-        }
-    };
-
-    this.PieChart2 = {
-        data: [226, 360],
-        options: {
-            fill: ["#1ab394", "#d7d7d7"]
-        }
-    };
-    this.PieChart3 = {
-        data: [0.52, 1.561],
-        options: {
-            fill: ["#1ab394", "#d7d7d7"]
-        }
-    };
-    this.PieChart4 = {
-        data: [1, 4],
-        options: {
-            fill: ["#1ab394", "#d7d7d7"]
-        }
-    };
-    this.PieChart5 = {
-        data: [226, 134],
-        options: {
-            fill: ["#1ab394", "#d7d7d7"]
-        }
-    };
-    this.PieChart6 = {
-        data: [0.52, 1.041],
-        options: {
-            fill: ["#1ab394", "#d7d7d7"]
-        }
-    };
-};
-
-
-/**
- * translateCtrl - Controller for translate
- */
-function translateCtrl($translate, $scope) {
-    $scope.changeLanguage = function (langKey) {
-        $translate.use(langKey);
-        $scope.language = langKey;
-    };
-}
-
-<<<<<<< HEAD
-=======
-
-/**
- * diff - Controller for diff function
- */
-function diff($scope) {
-    $scope.oldText = 'Lorem Ipsum is simply dummy text of the printing and typesetting industry. Lorem Ipsum has been the industry\'s standard dummy text ever since the 1500s, when an unknown printer took a galley of type and scrambled it to make a type specimen book. It has survived not only centuries, but also the leap into electronic typesetting.';
-    $scope.newText = 'Lorem Ipsum is simply typesetting dummy text of the printing and has been the industry\'s typesetting. Lorem Ipsum has been the industry\'s standard dummy text ever the 1500s, when an printer took a galley of type and simply it to make a type. It has survived not only five centuries, but survived not also the leap into electronic typesetting.';
->>>>>>> 681e0de5
-
-    $scope.oldText1 = 'Lorem Ipsum is simply printing and typesetting industry. Lorem Ipsum has been the industry\'s standard dummy text eve';
-    $scope.newText1 = 'Ting dummy text of the printing and has been the industry\'s typesetting. Lorem Ipsum has been the industry\'s';
-}
-
-function datatables($scope,DTOptionsBuilder){
-
-    $scope.dtOptions = DTOptionsBuilder.newOptions()
-        .withOption('order', [0, 'desc'])
-        .withDOM('<"html5buttons"B>lTfgitp')
-        .withButtons([
-            // {extend: 'copy'},
-            // {extend: 'csv'},
-            // {extend: 'excel', title: 'ExampleFile'},
-            // {extend: 'pdf', title: 'ExampleFile'},
-            //
-            // {extend: 'print',
-            //     customize: function (win){
-            //         $(win.document.body).addClass('white-bg');
-            //         $(win.document.body).css('font-size', '10px');
-            //
-            //         $(win.document.body).find('table')
-            //             .addClass('compact')
-            //             .css('font-size', 'inherit');
-            //     }
-            // }
-        ]);
-}
-
-function SummaryCtrl($scope, $rootScope, SummaryService) {
-
-    SummaryService.getLastestBlock()
-        .then(function(res){
-            $scope.number = res.number;
-            $rootScope.height = res.number;
-
-            SummaryService.getAvgTimeAndCount("1",res.number+"")
-                .then(function(res){
-                    $scope.avgTime = res.time;
-                    // $scope.txCount = res.count; // 后端没有存到数据库里
-                    $scope.txCount = $scope.number * 500;
-                }, function(error){
-                    console.log(error);
-                })
-
-        }, function(error){
-            console.log(error)
-        })
-}
-
-function BlockCtrl($scope, DTOptionsBuilder, SummaryService, BlockService, TransactionService) {
-    $scope.status = "";
-
-    $scope.tx = {
-        from: "6201cb0448964ac597faf6fdf1f472edf2a22b89",
-        to: "0000000000000000000000000000000000000002",
-        value: "1"
-    };
-<<<<<<< HEAD
-};
-=======
-
-    $scope.blockAvg = {
-        from: "",
-        to: ""
-    };
-
-    $scope.block = {
-        from:"",
-        to:""
-    };
-
-    $scope.commitTime = "0";
-    $scope.batchTime = "0";
-    $scope.avgTime = "0";
-
-    var getBlocks = function() {
-        BlockService.getAllBlocks()
-            .then(function(res){
-                $scope.blocks = res;
-            }, function(error){
-                console.log(error);
-            })
-    };
->>>>>>> 681e0de5
-
-    datatables($scope, DTOptionsBuilder);
-    getBlocks();
-
-
-    $scope.submit = function(){
-
-        if (!$scope.tx.from || !$scope.tx.to || !$scope.tx.value) {
-            alert("不能为空");
-            return false;
-        }
-
-        $scope.status = "please waitting.....";
-        TransactionService.SendTransaction($scope.tx.from, $scope.tx.to, $scope.tx.value)
-            .then(function(res){
-                $scope.status = res;
-                getBlocks();
-            }, function(error){
-                $scope.status = error.message;
-                console.log(error);
-            })
-    };
-
-    $scope.queryAvg = function(){
-
-        if (!$scope.blockAvg.from || !$scope.blockAvg.to) {
-            alert("不能为空");
-            return false;
-        }
-
-        SummaryService.getAvgTimeAndCount($scope.blockAvg.from, $scope.blockAvg.to)
-            .then(function(res){
-                $scope.avgTime = res.time
-            }, function(error){
-                console.log(error);
-            })
-    }
-
-    $scope.query = function(){
-
-        if (!$scope.block.from || !$scope.block.to) {
-            alert("不能为空");
-            return false;
-        }
-
-        BlockService.queryCommitAndBatchTime($scope.block.from, $scope.block.to)
-            .then(function(res){
-                $scope.commitTime = res.CommitTime;
-                $scope.batchTime = res.BatchTime
-            }, function(error){
-                // $scope.status = "error";
-                console.log(error);
-            })
-    }
-}
-
-function TransactionCtrl($scope, DTOptionsBuilder, TransactionService) {
-    $scope.status = "";
-
-    datatables($scope, DTOptionsBuilder);
-
-    TransactionService.getAllTxs()
-        .then(function(res){
-            $scope.txs = res;
-        }, function(error){
-            console.log(error);
-        })
-}
-
-function AccountCtrl($scope, DTOptionsBuilder, AccountService) {
-
-<<<<<<< HEAD
-function selectCtrl($scope) {
-
-    // $scope.person = {};
-    // $scope.people = [
-    //     { name: 'Adam',      email: 'adam@email.com',      age: 12, country: 'United States' },
-    //     { name: 'Amalie',    email: 'amalie@email.com',    age: 12, country: 'Argentina' },
-    //     { name: 'Estefanía', email: 'estefania@email.com', age: 21, country: 'Argentina' },
-    //     { name: 'Adrian',    email: 'adrian@email.com',    age: 21, country: 'Ecuador' },
-    //     { name: 'Wladimir',  email: 'wladimir@email.com',  age: 30, country: 'Ecuador' },
-    //     { name: 'Samantha',  email: 'samantha@email.com',  age: 30, country: 'United States' },
-    //     { name: 'Nicole',    email: 'nicole@email.com',    age: 43, country: 'Colombia' },
-    //     { name: 'Natasha',   email: 'natasha@email.com',   age: 54, country: 'Ecuador' },
-    //     { name: 'Michael',   email: 'michael@email.com',   age: 15, country: 'Colombia' },
-    //     { name: 'Nicolás',   email: 'nicolas@email.com',    age: 43, country: 'Colombia' }
-    // ];
-
-    $scope.option = {};
-    $scope.options = [
-        { number: '1',      text: 'pattern1' },
-        { number: '2',      text: 'pattern2' },
-        { number: '3',      text: 'pattern3' }
-    ];
-
-    // $scope.availableColors = ['Red','Green','Blue','Yellow','Magenta','Maroon','Umbra','Turquoise'];
-    //
-    // $scope.multipleDemo = {};
-    // $scope.multipleDemo.colors = ['Blue','Red'];
-
-}
-
-function SummaryCtrl($scope, SummaryService) {
-    SummaryService.getLastestBlock()
-        .then(function(res){
-            $scope.number = res.number;
-        }, function(error){
-            console.log(error)
-        })
-    
-    SummaryService.getAvgTimeAndCount()
-        .then(function(res){
-            $scope.avgTime = res.time;
-            // $scope.txCount = res.count;
-            $scope.txCount = $scope.number * 500;
-        }, function(error){
-            console.log(error);
-        })
-}
-
-function BlockCtrl($scope, BlockService, TransactionService) {
-    $scope.status = "";
-
-    $scope.tx = {
-        from: "6201cb0448964ac597faf6fdf1f472edf2a22b89",
-        to: "0000000000000000000000000000000000000002",
-        value: "1"
-    };
-
-    $scope.block = {
-        from:"",
-        to:""
-    };
-    $scope.CommitTime = "0";
-    $scope.BatchTime = "0";
-
-    BlockService.getAllBlocks()
-        .then(function(res){
-            $scope.blocks = res;
-        }, function(error){
-            console.log(error);
-        })
-
-    $scope.submit = function(){
-        $scope.status = "please waitting.....";
-        TransactionService.SendTransaction($scope.tx.from, $scope.tx.to, $scope.tx.value)
-            .then(function(res){
-                $scope.status = "success"
-            }, function(error){
-                $scope.status = "error";
-                console.log(error);
-            })
-    };
-
-    $scope.query = function(){
-        console.log($scope.block);
-        TransactionService.QueryCommitAndBatchTime($scope.block.from, $scope.block.to)
-            .then(function(res){
-                $scope.commitTime = res.CommitTime;
-                $scope.batchTime = res.BatchTime
-            }, function(error){
-                // $scope.status = "error";
-                console.log(error);
-            })
-    }
-}
-
-function TransactionCtrl($scope, TransactionService) {
-    $scope.status = "";
-    
-    TransactionService.getAllTxs()
-        .then(function(res){
-            $scope.txs = res;
-        }, function(error){
-            console.log(error);
-        })
-    
-    // $scope.submit = function(){
-    //     $scope.status = "please waitting.....";
-    //     TransactionService.SendTransaction()
-    //         .then(function(res){
-    //             $scope.status = "success"
-    //         }, function(error){
-    //             $scope.status = "error";
-    //             console.log(error);
-    //         })
-    // }
-}
-
-function AccountCtrl($scope, AccountService) {
-    AccountService.getAllAccounts()
-        .then(function(res){
-            console.log(res)
-            $scope.accounts = res;
-        } ,function(error){
-            console.log(error);
-        })
-}
-
-function AddProjectCtrl($scope, ContractService) {
-
-    $scope.flag = false;
-    $scope.abi = "";
-    
-    $scope.PATTERN = [
-        {name: "pattern1", value: "contract Accumulator{ uint sum = 0; function increment(){ sum = sum + 1; } function getSum() returns(uint){ return sum; }}"},
-        {name: "pattern2", value: "contract SimulateBank{" +
-                        "address owner;" +
-                        "mapping(address => uint) public accounts;" +
-                        "function SimulateBank(){" +
-                        "owner = msg.sender;" +
-                        "}" +
-                        "function issue(address addr,uint number) returns (bool){" +
-                        "if(msg.sender==owner){" +
-                        "accounts[addr] = accounts[addr] + number;" +
-                        "return true;" +
-                        "}" +
-                        "return false;" +
-                        "}" +
-                        "function transfer(address addr1,address addr2,uint amount) returns (bool){" +
-                        "if(accounts[addr1] >= amount){" +
-                        "accounts[addr1] = accounts[addr1] - amount;" +
-                        "accounts[addr2] = accounts[addr2] + amount;" +
-                        "return true;" +
-                        "}" +
-                        "return false;" +
-                        "}" +
-                        "function getAccountBalance(address addr) returns(uint){" +
-                        "return accounts[addr];" +
-                        "}}"},
-        {name: "pattern3", value: "contract InfoPlatform{" +
-                        "struct User{" +
-                        "string  name;   // the name of the user" +
-                        "uint    age;    // the age of the user" +
-                        "string  id;     // the id of the user" +
-                        "}" +
-                        "mapping(address => User) public users;" +
-                        "function setInformation(address addr,string name,uint age,string id){" +
-                        "User u = users[addr];" +
-                        "u.name = name;" +
-                        "u.age = age;" +
-                        "u.id = id;" +
-                        "}" +
-                        "function getInformation(address addr) returns (string,uint,string){" +
-                        "User u = users[addr];" +
-                        "return (u.name,u.age,u.id);" +
-                        "}}"
-    }]
-    
-    $scope.project = {
-        name: "",
-        type: "",
-        pattern: ""
-    }
-
-    $scope.compile = function(){
-        console.log($scope.project);
-        ContractService.compileContract($scope.project.pattern.value)
-            .then(function(res){
-                $scope.flag = true;
-                $scope.abi = res;
-            }, function(error){
-                console.log(error);
-            })
-    }
-=======
-    datatables($scope, DTOptionsBuilder);
-
-    AccountService.getAllAccounts()
-        .then(function(res){
-            $scope.accounts = res;
-        } ,function(error){
-            console.log(error);
-        })
-}
-
-function AddProjectCtrl($scope, ENV, ContractService) {
-
-    $scope.flag = false;
-    $scope.abi = "";
-    
-    // $scope.PATTERN = [
-    //     {name: "pattern1", value: "contract Accumulator{ uint sum = 0; function increment(){ sum = sum + 1; } function getSum() returns(uint){ return sum; }}"},
-    //     {name: "pattern2", value: "contract SimulateBank{" +
-    //                     "address owner;" +
-    //                     "mapping(address => uint) public accounts;" +
-    //                     "function SimulateBank(){" +
-    //                     "owner = msg.sender;" +
-    //                     "}" +
-    //                     "function issue(address addr,uint number) returns (bool){" +
-    //                     "if(msg.sender==owner){" +
-    //                     "accounts[addr] = accounts[addr] + number;" +
-    //                     "return true;" +
-    //                     "}" +
-    //                     "return false;" +
-    //                     "}" +
-    //                     "function transfer(address addr1,address addr2,uint amount) returns (bool){" +
-    //                     "if(accounts[addr1] >= amount){" +
-    //                     "accounts[addr1] = accounts[addr1] - amount;" +
-    //                     "accounts[addr2] = accounts[addr2] + amount;" +
-    //                     "return true;" +
-    //                     "}" +
-    //                     "return false;" +
-    //                     "}" +
-    //                     "function getAccountBalance(address addr) returns(uint){" +
-    //                     "return accounts[addr];" +
-    //                     "}}"},
-    //     {name: "pattern3", value: "contract InfoPlatform{" +
-    //                     "struct User{" +
-    //                     "string  name;   // the name of the user" +
-    //                     "uint    age;    // the age of the user" +
-    //                     "string  id;     // the id of the user" +
-    //                     "}" +
-    //                     "mapping(address => User) public users;" +
-    //                     "function setInformation(address addr,string name,uint age,string id){" +
-    //                     "User u = users[addr];" +
-    //                     "u.name = name;" +
-    //                     "u.age = age;" +
-    //                     "u.id = id;" +
-    //                     "}" +
-    //                     "function getInformation(address addr) returns (string,uint,string){" +
-    //                     "User u = users[addr];" +
-    //                     "return (u.name,u.age,u.id);" +
-    //                     "}}"
-    // }]
-    $scope.PATTERN = ENV.PATTERN;
-    
-    $scope.project = {
-        name: "",
-        type: "",
-        pattern: ""
-    }
-
-    $scope.compile = function(){
-        console.log($scope.project);
-        ContractService.compileContract($scope.project.pattern.value)
-            .then(function(res){
-                $scope.flag = true;
-                $scope.abi = res;
-            }, function(error){
-                console.log(error);
-            })
-    }
-}
-
-
-function ContractCtrl($scope, DTOptionsBuilder, $uibModal) {
-
-    datatables($scope, DTOptionsBuilder);
-
-
-    $scope.open1 = function () {
-        var modalInstance = $uibModal.open({
-            templateUrl: 'static/views/modal_deploy.html',
-            controller: modalInstanceCtrl
-        });
-    };
->>>>>>> 681e0de5
-}
-
-function modalInstanceCtrl ($scope, $uibModalInstance) {
-
-    $scope.ok = function () {
-        $uibModalInstance.close();
-    };
-
-    $scope.cancel = function () {
-        $uibModalInstance.dismiss('cancel');
-    };
-
-};
-
-/**
- *
- * Pass all functions into module
- */
-angular
-    .module('starter')
-    .controller('MainCtrl', MainCtrl)
-    .controller('translateCtrl', translateCtrl)
-<<<<<<< HEAD
-    .controller('selectCtrl', selectCtrl)
-=======
->>>>>>> 681e0de5
-    .controller('SummaryCtrl', SummaryCtrl)
-    .controller('BlockCtrl', BlockCtrl)
-    .controller('TransactionCtrl',TransactionCtrl)
-    .controller('AccountCtrl', AccountCtrl)
-<<<<<<< HEAD
-=======
-    .controller('ContractCtrl', ContractCtrl)
->>>>>>> 681e0de5
-    .controller('AddProjectCtrl', AddProjectCtrl)
-
+/**
+ * INSPINIA - Responsive Admin Theme
+ *
+ * Main controller.js file
+ * Define controllers with data used in Inspinia theme
+ *
+ *
+ * Functions (controllers)
+ *  - MainCtrl
+ *  - dashboardFlotOne
+ *  - dashboardFlotTwo
+ *  - dashboardFlotFive
+ *  - dashboardMap
+ *  - flotChartCtrl
+ *  - rickshawChartCtrl
+ *  - sparklineChartCtrl
+ *  - widgetFlotChart
+ *  - modalDemoCtrl
+ *  - ionSlider
+ *  - wizardCtrl
+ *  - CalendarCtrl
+ *  - chartJsCtrl
+ *  - GoogleMaps
+ *  - ngGridCtrl
+ *  - codeEditorCtrl
+ *  - nestableCtrl
+ *  - notifyCtrl
+ *  - translateCtrl
+ *  - imageCrop
+ *  - diff
+ *  - idleTimer
+ *  - liveFavicon
+ *  - formValidation
+ *  - agileBoard
+ *  - draggablePanels
+ *  - chartistCtrl
+ *  - metricsCtrl
+ *  - sweetAlertCtrl
+ *  - selectCtrl
+ *  - toastrCtrl
+ *  - loadingCtrl
+ *  - datatablesCtrl
+ *  - truncateCtrl
+ *  - touchspinCtrl
+ *  - tourCtrl
+ *  - jstreeCtrl
+ *
+ *
+ */
+
+/**
+ * MainCtrl - controller
+ * Contains several global data used in different view
+ *
+ */
+function MainCtrl() {
+
+    /**
+     * daterange - Used as initial model for data range picker in Advanced form view
+     */
+    this.daterange = {startDate: null, endDate: null};
+
+    /**
+     * slideInterval - Interval for bootstrap Carousel, in milliseconds:
+     */
+    this.slideInterval = 5000;
+
+
+    /**
+     * states - Data used in Advanced Form view for Chosen plugin
+     */
+    this.states = [
+        'Alabama',
+        'Alaska',
+        'Arizona',
+        'Arkansas',
+        'California',
+        'Colorado',
+        'Connecticut',
+        'Delaware',
+        'Florida',
+        'Georgia',
+        'Hawaii',
+        'Idaho',
+        'Illinois',
+        'Indiana',
+        'Iowa',
+        'Kansas',
+        'Kentucky',
+        'Louisiana',
+        'Maine',
+        'Maryland',
+        'Massachusetts',
+        'Michigan',
+        'Minnesota',
+        'Mississippi',
+        'Missouri',
+        'Montana',
+        'Nebraska',
+        'Nevada',
+        'New Hampshire',
+        'New Jersey',
+        'New Mexico',
+        'New York',
+        'North Carolina',
+        'North Dakota',
+        'Ohio',
+        'Oklahoma',
+        'Oregon',
+        'Pennsylvania',
+        'Rhode Island',
+        'South Carolina',
+        'South Dakota',
+        'Tennessee',
+        'Texas',
+        'Utah',
+        'Vermont',
+        'Virginia',
+        'Washington',
+        'West Virginia',
+        'Wisconsin',
+        'Wyoming'
+    ];
+
+    /**
+     * check's - Few variables for checkbox input used in iCheck plugin. Only for demo purpose
+     */
+    this.checkOne = true;
+    this.checkTwo = true;
+    this.checkThree = true;
+    this.checkFour = true;
+
+    /**
+     * knobs - Few variables for knob plugin used in Advanced Plugins view
+     */
+    this.knobOne = 75;
+    this.knobTwo = 25;
+    this.knobThree = 50;
+
+    /**
+     * Variables used for Ui Elements view
+     */
+    this.bigTotalItems = 175;
+    this.bigCurrentPage = 1;
+    this.maxSize = 5;
+    this.singleModel = false;
+    this.radioModel = 'Middle';
+    this.checkModel = {
+        left: false,
+        middle: true,
+        right: false
+    };
+
+    /**
+     * groups - used for Collapse panels in Tabs and Panels view
+     */
+    this.groups = [
+        {
+            title: 'Dynamic Group Header - 1',
+            content: 'Dynamic Group Body - 1'
+        },
+        {
+            title: 'Dynamic Group Header - 2',
+            content: 'Dynamic Group Body - 2'
+        }
+    ];
+
+    /**
+     * alerts - used for dynamic alerts in Notifications and Tooltips view
+     */
+    this.alerts = [
+        { type: 'danger', msg: 'Oh snap! Change a few things up and try submitting again.' },
+        { type: 'success', msg: 'Well done! You successfully read this important alert message.' },
+        { type: 'info', msg: 'OK, You are done a great job man.' }
+    ];
+
+    /**
+     * addAlert, closeAlert  - used to manage alerts in Notifications and Tooltips view
+     */
+    this.addAlert = function() {
+        this.alerts.push({msg: 'Another alert!'});
+    };
+
+    this.closeAlert = function(index) {
+        this.alerts.splice(index, 1);
+    };
+
+    /**
+     * randomStacked - used for progress bar (stacked type) in Badges adn Labels view
+     */
+    this.randomStacked = function() {
+        this.stacked = [];
+        var types = ['success', 'info', 'warning', 'danger'];
+
+        for (var i = 0, n = Math.floor((Math.random() * 4) + 1); i < n; i++) {
+            var index = Math.floor((Math.random() * 4));
+            this.stacked.push({
+                value: Math.floor((Math.random() * 30) + 1),
+                type: types[index]
+            });
+        }
+    };
+    /**
+     * initial run for random stacked value
+     */
+    this.randomStacked();
+
+    /**
+     * summernoteText - used for Summernote plugin
+     */
+    this.summernoteText = ['<h3>Hello Jonathan! </h3>',
+    '<p>dummy text of the printing and typesetting industry. <strong>Lorem Ipsum has been the dustrys</strong> standard dummy text ever since the 1500s, when an unknown printer took a galley of type and scrambled it to make a type specimen book. It has survived not only five centuries, but also the leap into electronic typesetting, remaining essentially unchanged. It was popularised in the 1960s with the release of Letraset sheets containing Lorem Ipsum passages, and more',
+        'recently with</p>'].join('');
+
+    /**
+     * General variables for Peity Charts
+     * used in many view so this is in Main controller
+     */
+    this.BarChart = {
+        data: [5, 3, 9, 6, 5, 9, 7, 3, 5, 2, 4, 7, 3, 2, 7, 9, 6, 4, 5, 7, 3, 2, 1, 0, 9, 5, 6, 8, 3, 2, 1],
+        options: {
+            fill: ["#1ab394", "#d7d7d7"],
+            width: 100
+        }
+    };
+
+    this.BarChart2 = {
+        data: [5, 3, 9, 6, 5, 9, 7, 3, 5, 2],
+        options: {
+            fill: ["#1ab394", "#d7d7d7"]
+        }
+    };
+
+    this.BarChart3 = {
+        data: [5, 3, 2, -1, -3, -2, 2, 3, 5, 2],
+        options: {
+            fill: ["#1ab394", "#d7d7d7"]
+        }
+    };
+
+    this.LineChart = {
+        data: [5, 9, 7, 3, 5, 2, 5, 3, 9, 6, 5, 9, 4, 7, 3, 2, 9, 8, 7, 4, 5, 1, 2, 9, 5, 4, 7],
+        options: {
+            fill: '#1ab394',
+            stroke: '#169c81',
+            width: 64
+        }
+    };
+
+    this.LineChart2 = {
+        data: [3, 2, 9, 8, 47, 4, 5, 1, 2, 9, 5, 4, 7],
+        options: {
+            fill: '#1ab394',
+            stroke: '#169c81',
+            width: 64
+        }
+    };
+
+    this.LineChart3 = {
+        data: [5, 3, 2, -1, -3, -2, 2, 3, 5, 2],
+        options: {
+            fill: '#1ab394',
+            stroke: '#169c81',
+            width: 64
+        }
+    };
+
+    this.LineChart4 = {
+        data: [5, 3, 9, 6, 5, 9, 7, 3, 5, 2],
+        options: {
+            fill: '#1ab394',
+            stroke: '#169c81',
+            width: 64
+        }
+    };
+
+    this.PieChart = {
+        data: [1, 5],
+        options: {
+            fill: ["#1ab394", "#d7d7d7"]
+        }
+    };
+
+    this.PieChart2 = {
+        data: [226, 360],
+        options: {
+            fill: ["#1ab394", "#d7d7d7"]
+        }
+    };
+    this.PieChart3 = {
+        data: [0.52, 1.561],
+        options: {
+            fill: ["#1ab394", "#d7d7d7"]
+        }
+    };
+    this.PieChart4 = {
+        data: [1, 4],
+        options: {
+            fill: ["#1ab394", "#d7d7d7"]
+        }
+    };
+    this.PieChart5 = {
+        data: [226, 134],
+        options: {
+            fill: ["#1ab394", "#d7d7d7"]
+        }
+    };
+    this.PieChart6 = {
+        data: [0.52, 1.041],
+        options: {
+            fill: ["#1ab394", "#d7d7d7"]
+        }
+    };
+};
+
+
+/**
+ * translateCtrl - Controller for translate
+ */
+function translateCtrl($translate, $scope) {
+    $scope.changeLanguage = function (langKey) {
+        $translate.use(langKey);
+        $scope.language = langKey;
+    };
+}
+
+
+/**
+ * diff - Controller for diff function
+ */
+function diff($scope) {
+    $scope.oldText = 'Lorem Ipsum is simply dummy text of the printing and typesetting industry. Lorem Ipsum has been the industry\'s standard dummy text ever since the 1500s, when an unknown printer took a galley of type and scrambled it to make a type specimen book. It has survived not only centuries, but also the leap into electronic typesetting.';
+    $scope.newText = 'Lorem Ipsum is simply typesetting dummy text of the printing and has been the industry\'s typesetting. Lorem Ipsum has been the industry\'s standard dummy text ever the 1500s, when an printer took a galley of type and simply it to make a type. It has survived not only five centuries, but survived not also the leap into electronic typesetting.';
+
+    $scope.oldText1 = 'Lorem Ipsum is simply printing and typesetting industry. Lorem Ipsum has been the industry\'s standard dummy text eve';
+    $scope.newText1 = 'Ting dummy text of the printing and has been the industry\'s typesetting. Lorem Ipsum has been the industry\'s';
+}
+
+function datatables($scope,DTOptionsBuilder){
+
+    $scope.dtOptions = DTOptionsBuilder.newOptions()
+        .withOption('order', [0, 'desc'])
+        .withDOM('<"html5buttons"B>lTfgitp')
+        .withButtons([
+            // {extend: 'copy'},
+            // {extend: 'csv'},
+            // {extend: 'excel', title: 'ExampleFile'},
+            // {extend: 'pdf', title: 'ExampleFile'},
+            //
+            // {extend: 'print',
+            //     customize: function (win){
+            //         $(win.document.body).addClass('white-bg');
+            //         $(win.document.body).css('font-size', '10px');
+            //
+            //         $(win.document.body).find('table')
+            //             .addClass('compact')
+            //             .css('font-size', 'inherit');
+            //     }
+            // }
+        ]);
+}
+
+function SummaryCtrl($scope, $rootScope, SummaryService) {
+
+    SummaryService.getLastestBlock()
+        .then(function(res){
+            $scope.number = res.number;
+            $rootScope.height = res.number;
+
+            SummaryService.getAvgTimeAndCount("1",res.number+"")
+                .then(function(res){
+                    $scope.avgTime = res.time;
+                    // $scope.txCount = res.count; // 后端没有存到数据库里
+                    $scope.txCount = $scope.number * 500;
+                }, function(error){
+                    console.log(error);
+                })
+
+        }, function(error){
+            console.log(error)
+        })
+}
+
+function BlockCtrl($scope, DTOptionsBuilder, SummaryService, BlockService, TransactionService) {
+    $scope.status = "";
+
+    $scope.tx = {
+        from: "6201cb0448964ac597faf6fdf1f472edf2a22b89",
+        to: "0000000000000000000000000000000000000002",
+        value: "1"
+    };
+
+    $scope.blockAvg = {
+        from: "",
+        to: ""
+    };
+
+    $scope.block = {
+        from:"",
+        to:""
+    };
+
+    $scope.commitTime = "0";
+    $scope.batchTime = "0";
+    $scope.avgTime = "0";
+
+    var getBlocks = function() {
+        BlockService.getAllBlocks()
+            .then(function(res){
+                $scope.blocks = res;
+            }, function(error){
+                console.log(error);
+            })
+    };
+
+    datatables($scope, DTOptionsBuilder);
+    getBlocks();
+
+
+    $scope.submit = function(){
+
+        if (!$scope.tx.from || !$scope.tx.to || !$scope.tx.value) {
+            alert("不能为空");
+            return false;
+        }
+
+        $scope.status = "please waitting.....";
+        TransactionService.SendTransaction($scope.tx.from, $scope.tx.to, $scope.tx.value)
+            .then(function(res){
+                $scope.status = res;
+                getBlocks();
+            }, function(error){
+                $scope.status = error.message;
+                console.log(error);
+            })
+    };
+
+    $scope.queryAvg = function(){
+
+        if (!$scope.blockAvg.from || !$scope.blockAvg.to) {
+            alert("不能为空");
+            return false;
+        }
+
+        SummaryService.getAvgTimeAndCount($scope.blockAvg.from, $scope.blockAvg.to)
+            .then(function(res){
+                $scope.avgTime = res.time
+            }, function(error){
+                console.log(error);
+            })
+    }
+
+    $scope.query = function(){
+
+        if (!$scope.block.from || !$scope.block.to) {
+            alert("不能为空");
+            return false;
+        }
+
+        BlockService.queryCommitAndBatchTime($scope.block.from, $scope.block.to)
+            .then(function(res){
+                $scope.commitTime = res.CommitTime;
+                $scope.batchTime = res.BatchTime
+            }, function(error){
+                // $scope.status = "error";
+                console.log(error);
+            })
+    }
+}
+
+function TransactionCtrl($scope, DTOptionsBuilder, TransactionService) {
+    $scope.status = "";
+
+    datatables($scope, DTOptionsBuilder);
+
+    TransactionService.getAllTxs()
+        .then(function(res){
+            $scope.txs = res;
+        }, function(error){
+            console.log(error);
+        })
+}
+
+function AccountCtrl($scope, DTOptionsBuilder, AccountService) {
+
+    datatables($scope, DTOptionsBuilder);
+
+    AccountService.getAllAccounts()
+        .then(function(res){
+            $scope.accounts = res;
+        } ,function(error){
+            console.log(error);
+        })
+}
+
+function AddProjectCtrl($scope, ENV, ContractService) {
+
+    $scope.flag = false;
+    $scope.abi = "";
+    
+    // $scope.PATTERN = [
+    //     {name: "pattern1", value: "contract Accumulator{ uint sum = 0; function increment(){ sum = sum + 1; } function getSum() returns(uint){ return sum; }}"},
+    //     {name: "pattern2", value: "contract SimulateBank{" +
+    //                     "address owner;" +
+    //                     "mapping(address => uint) public accounts;" +
+    //                     "function SimulateBank(){" +
+    //                     "owner = msg.sender;" +
+    //                     "}" +
+    //                     "function issue(address addr,uint number) returns (bool){" +
+    //                     "if(msg.sender==owner){" +
+    //                     "accounts[addr] = accounts[addr] + number;" +
+    //                     "return true;" +
+    //                     "}" +
+    //                     "return false;" +
+    //                     "}" +
+    //                     "function transfer(address addr1,address addr2,uint amount) returns (bool){" +
+    //                     "if(accounts[addr1] >= amount){" +
+    //                     "accounts[addr1] = accounts[addr1] - amount;" +
+    //                     "accounts[addr2] = accounts[addr2] + amount;" +
+    //                     "return true;" +
+    //                     "}" +
+    //                     "return false;" +
+    //                     "}" +
+    //                     "function getAccountBalance(address addr) returns(uint){" +
+    //                     "return accounts[addr];" +
+    //                     "}}"},
+    //     {name: "pattern3", value: "contract InfoPlatform{" +
+    //                     "struct User{" +
+    //                     "string  name;   // the name of the user" +
+    //                     "uint    age;    // the age of the user" +
+    //                     "string  id;     // the id of the user" +
+    //                     "}" +
+    //                     "mapping(address => User) public users;" +
+    //                     "function setInformation(address addr,string name,uint age,string id){" +
+    //                     "User u = users[addr];" +
+    //                     "u.name = name;" +
+    //                     "u.age = age;" +
+    //                     "u.id = id;" +
+    //                     "}" +
+    //                     "function getInformation(address addr) returns (string,uint,string){" +
+    //                     "User u = users[addr];" +
+    //                     "return (u.name,u.age,u.id);" +
+    //                     "}}"
+    // }]
+    $scope.PATTERN = ENV.PATTERN;
+    
+    $scope.project = {
+        name: "",
+        type: "",
+        pattern: ""
+    }
+
+    $scope.compile = function(){
+        console.log($scope.project);
+        ContractService.compileContract($scope.project.pattern.value)
+            .then(function(res){
+                $scope.flag = true;
+                $scope.abi = res;
+            }, function(error){
+                console.log(error);
+            })
+    }
+}
+
+
+function ContractCtrl($scope, DTOptionsBuilder, $uibModal) {
+
+    datatables($scope, DTOptionsBuilder);
+
+
+    $scope.open1 = function () {
+        var modalInstance = $uibModal.open({
+            templateUrl: 'static/views/modal_deploy.html',
+            controller: modalInstanceCtrl
+        });
+    };
+}
+
+function modalInstanceCtrl ($scope, $uibModalInstance) {
+
+    $scope.ok = function () {
+        $uibModalInstance.close();
+    };
+
+    $scope.cancel = function () {
+        $uibModalInstance.dismiss('cancel');
+    };
+
+};
+
+/**
+ *
+ * Pass all functions into module
+ */
+angular
+    .module('starter')
+    .controller('MainCtrl', MainCtrl)
+    .controller('translateCtrl', translateCtrl)
+    .controller('SummaryCtrl', SummaryCtrl)
+    .controller('BlockCtrl', BlockCtrl)
+    .controller('TransactionCtrl',TransactionCtrl)
+    .controller('AccountCtrl', AccountCtrl)
+    .controller('ContractCtrl', ContractCtrl)
+    .controller('AddProjectCtrl', AddProjectCtrl)
+