--- conflicted
+++ resolved
@@ -52,11 +52,6 @@
             "}}"
             }],
         "CONTRACT": [],
-<<<<<<< HEAD
-        "FROM": "0x0000000000000000000000000000000000000002",
-        "COOKIE": "contracts"
-=======
         "FROM": "0x000f1a7a08ccc48e5d30f80850cf1cf283aa3abd",
         "STORAGE": "contracts"
->>>>>>> 1f48c5eb
     })