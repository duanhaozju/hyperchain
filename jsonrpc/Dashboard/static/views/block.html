--- conflicted
+++ resolved
@@ -76,25 +76,6 @@
                             <span class="text_red">{{batchTime}}ms</span>
 
                         </form><br/>
-<<<<<<< HEAD
-                        <!--<form role="form" class="form-inline">-->
-                            <!--<span style="font-weight: bold">&emsp;&emsp;&emsp;&emsp;&emsp;计算Evm平均处理时间：</span>-->
-                            <!--<div class="form-group">-->
-                                <!--<label for="from2" class="sr-only">from</label>-->
-                                <!--<input type="text" placeholder="起始block number" ng-model="blockEvm.from" id="from2"-->
-                                       <!--class="form-control">-->
-                            <!--</div>&nbsp;-&nbsp;-->
-                            <!--<div class="form-group">-->
-                                <!--<label for="to2" class="sr-only">to</label>-->
-                                <!--<input type="text" placeholder="终止block number" ng-model="blockEvm.to" id="to2"-->
-                                       <!--class="form-control">-->
-                            <!--</div>-->
-                            <!--<button class="btn btn-primary" type="submit" ng-click="queryEvmTime()">Query</button>-->
-
-                            <!--<span>AvgTime:</span>-->
-                            <!--<span class="text_red">{{evmTime}}ms</span>-->
-                        <!--</form><br/>-->
-=======
                   <!--      <form role="form" class="form-inline">
                             <span style="font-weight: bold">&emsp;&emsp;&emsp;&emsp;&emsp;计算Evm平均处理时间：</span>
                             <div class="form-group">
@@ -112,7 +93,6 @@
                             <span>AvgTime:</span>
                             <span class="text_red">{{evmTime}}ms</span>
                         </form><br/>-->
->>>>>>> b0148881
                     </div>
 
                     <table  datatable="ng" dt-options="dtOptions" class="table table-striped table-hover dataTables-example" data-page-size="10">
