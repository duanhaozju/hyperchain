<div class="row wrapper border-bottom white-bg page-heading">
    <div class="col-lg-12">
        <h2>Transaction</h2>
        <ol class="breadcrumb">
            <li>
                <a href="index.html">Home</a>
            </li>
            <li>
                <a>Blockchain</a>
            </li>
            <li class="active">
                <strong>Transaction</strong>
            </li>
        </ol>
    </div>
</div>
<div class="wrapper wrapper-content animated fadeInRight" ng-controller="TransactionCtrl">
    <div class="row">
        <div class="col-lg-12">
            <div class="ibox float-e-margins">
                <div class="ibox-content">
<<<<<<< HEAD
                    <button class="btn btn-primary " type="button" ui-sref="blockchain.transactions.addTransaction"><i class="fa fa-plus"></i>&nbsp;Add transaction</button><br/><br/>
=======
                    <!--<form role="form" class="form-inline">-->
                        <!--<div class="form-group col-lg-4">-->
                            <!--<label for="sender" class="sr-only">Sender</label>-->
                            <!--<input type="text" placeholder="Sender address" id="sender"-->
                                   <!--class="form-control" value="6201cb0448964ac597faf6fdf1f472edf2a22b89" style="width:100%">-->
                        <!--</div>-->
                        <!--<div class="form-group col-lg-4">-->
                            <!--<label for="receiver" class="sr-only">Password</label>-->
                            <!--<input type="text" placeholder="Receiver address" id="receiver"-->
                                   <!--class="form-control" value="0000000000000000000000000000000000000002" style="width:100%">-->
                        <!--</div>-->
                        <!--<div class="form-group">-->
                            <!--<label for="amount" class="sr-only">Password</label>-->
                            <!--<input type="text" placeholder="Amount" id="amount"-->
                                   <!--class="form-control" value="1">-->
                        <!--</div>-->
                        <!--<button class="btn btn-primary" type="submit" ng-click="submit()">Submit</button>-->
                        <!--<div style="color: red">{{status}}</div>-->
                    <!--</form>-->
                    <br/><br/>
>>>>>>> aca2ed5b
                    <input type="text" class="form-control input-sm m-b-xs" id="filter"
                           placeholder="Search in table"><br/>
                    <table  class="footable table table-striped table-hover" data-page-size="10" data-filter="#filter">
                        <thead>
                        <tr>
                            <th class="table_th">Hash</th>
                            <th class="table_th">From</th>
                            <th class="table_th">To</th>
                            <th class="table_th">Amount</th>
                            <th class="table_th">TIme</th>
                        </tr>
                        </thead>
                        <tbody>
                        <tr ng-repeat="tx in txs">
                            <td>{{tx.hash}}</td>
                            <td>{{tx.from}}</td>
                            <td>{{tx.to}}</td>
                            <td class="center">{{tx.amount}}</td>
                            <td class="center">{{tx.timestamp}}</td>
                        </tr>
                        <!--<tr class="gradeX">-->
                            <!--<td>0xfgsdfgergrhth...</td>-->
                            <!--<td>0</td>-->
                            <!--<td>0x000000000000000002</td>-->
                            <!--<td>0x000000000000000002</td>-->
                            <!--<td class="center">200</td>-->
                            <!--<td>2016-09-11 11:12:13</td>-->
                        <!--</tr>-->
                        <!--<tr class="gradeC">-->
                            <!--<td>0xfgsdfgergrhth...</td>-->
                            <!--<td>0</td>-->
                            <!--<td>0x000000000000000002</td>-->
                            <!--<td>0x000000000000000002</td>-->
                            <!--<td>200</td>-->
                            <!--<td>2016-09-11 11:12:13</td>-->
                        <!--</tr>-->
                        <!--<tr class="gradeA">-->
                            <!--<td>0xfgsdfgergrhth...</td>-->
                            <!--<td>0</td>-->
                            <!--<td>0x000000000000000002</td>-->
                            <!--<td>0x000000000000000002</td>-->
                            <!--<td>200</td>-->
                            <!--<td>2016-09-11 11:12:13</td>-->
                        <!--</tr>-->
                        <!--<tr class="gradeA">-->
                            <!--<td>0xfgsdfgergrhth...</td>-->
                            <!--<td>0</td>-->
                            <!--<td>0x000000000000000002</td>-->
                            <!--<td>0x000000000000000002</td>-->
                            <!--<td>200</td>-->
                            <!--<td>2016-09-11 11:12:13</td>-->
                        <!--</tr>-->
                        <!--<tr class="gradeA">-->
                            <!--<td>0xfgsdfgergrhth...</td>-->
                            <!--<td>0</td>-->
                            <!--<td>0x000000000000000002</td>-->
                            <!--<td>0x000000000000000002</td>-->
                            <!--<td>200</td>-->
                            <!--<td>2016-09-11 11:12:13</td>-->
                        <!--</tr>-->
                        <!--<tr class="gradeA">-->
                            <!--<td>0xfgsdfgergrhth...</td>-->
                            <!--<td>0</td>-->
                            <!--<td>0x000000000000000002</td>-->
                            <!--<td>0x000000000000000002</td>-->
                            <!--<td>200</td>-->
                            <!--<td>2016-09-11 11:12:13</td>-->
                        <!--</tr>-->
                        <!--<tr class="gradeA">-->
                            <!--<td>0xfgsdfgergrhth...</td>-->
                            <!--<td>0</td>-->
                            <!--<td>0x000000000000000002</td>-->
                            <!--<td>0x000000000000000002</td>-->
                            <!--<td>200</td>-->
                            <!--<td>2016-09-11 11:12:13</td>-->
                        <!--</tr>-->
                        <!--<tr class="gradeA">-->
                            <!--<td>0xfgsdfgergrhth...</td>-->
                            <!--<td>0</td>-->
                            <!--<td>0x000000000000000002</td>-->
                            <!--<td>0x000000000000000002</td>-->
                            <!--<td>200</td>-->
                            <!--<td>2016-09-11 11:12:13</td>-->
                        <!--</tr>-->
                        </tbody>
                        <tfoot>
                        <tr>
                            <td colspan="5">
                                <ul class="pagination pull-right"></ul>
                            </td>
                        </tr>
                        </tfoot>
                    </table>

                </div>
            </div>
        </div>
    </div>
</div><|MERGE_RESOLUTION|>--- conflicted
+++ resolved
@@ -19,9 +19,6 @@
         <div class="col-lg-12">
             <div class="ibox float-e-margins">
                 <div class="ibox-content">
-<<<<<<< HEAD
-                    <button class="btn btn-primary " type="button" ui-sref="blockchain.transactions.addTransaction"><i class="fa fa-plus"></i>&nbsp;Add transaction</button><br/><br/>
-=======
                     <!--<form role="form" class="form-inline">-->
                         <!--<div class="form-group col-lg-4">-->
                             <!--<label for="sender" class="sr-only">Sender</label>-->
@@ -42,7 +39,6 @@
                         <!--<div style="color: red">{{status}}</div>-->
                     <!--</form>-->
                     <br/><br/>
->>>>>>> aca2ed5b
                     <input type="text" class="form-control input-sm m-b-xs" id="filter"
                            placeholder="Search in table"><br/>
                     <table  class="footable table table-striped table-hover" data-page-size="10" data-filter="#filter">
