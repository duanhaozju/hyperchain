--- conflicted
+++ resolved
@@ -36,23 +36,6 @@
                             <span>账户地址:</span>
                             <span class="text_red">{{address}}</span>
                         </form><br/>
-<<<<<<< HEAD
-                    <!--<form role="form" class="form-inline">-->
-                        <!--<span style="font-weight: bold">unlock账户：</span>-->
-                        <!--<div class="form-group">-->
-                            <!--<label for="address" class="sr-only">address</label>-->
-                            <!--<input type="text" placeholder="address" ng-model="unlock.address" id="address"-->
-                                   <!--class="form-control">-->
-                        <!--</div>&nbsp;&nbsp;-->
-                        <!--<div class="form-group">-->
-                            <!--<label for="acpassword" class="sr-only">password</label>-->
-                            <!--<input type="password" placeholder="password" ng-model="unlock.password" id="acpassword"-->
-                                   <!--class="form-control">-->
-                        <!--</div>-->
-                        <!--<button class="btn btn-primary" type="submit" ng-click="unlockAccount()">Unlock</button>-->
-                        <!--<span class="text_red">{{status}}</span>-->
-                    <!--</form>-->
-=======
                   <!--  <form role="form" class="form-inline">
                         <span style="font-weight: bold">unlock账户：</span>
                         <div class="form-group">
@@ -68,7 +51,6 @@
                         <button class="btn btn-primary" type="submit" ng-click="unlockAccount()">Unlock</button>
                         <span class="text_red">{{status}}</span>
                     </form>-->
->>>>>>> b0148881
                     </div>
                     <table  datatable="ng" dt-options="dtOptions" class="table table-striped table-hover dataTables-example" data-page-size="10">
                         <thead>
