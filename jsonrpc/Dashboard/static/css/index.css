--- conflicted
+++ resolved
@@ -15,10 +15,7 @@
 }
 .center{
     text-align: center;
-<<<<<<< HEAD
-=======
 }
 .text_red {
     color: red
->>>>>>> aca2ed5b
 }