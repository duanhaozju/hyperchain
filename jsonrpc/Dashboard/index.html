<<<<<<< HEAD
<!--
* INSPINIA - Responsive Admin Theme
* Version 2.5
*
-->

<!DOCTYPE html>
<html ng-app="starter">

<head>

    <meta charset="utf-8">
    <meta name="viewport" content="width=device-width, initial-scale=1.0">
    <meta http-equiv="X-UA-Compatible" content="IE=edge">

    <!-- Page title set in pageTitle directive -->
    <title page-title></title>

    <!-- Bootstrap -->
    <link href="static/css/bootstrap.min.css" rel="stylesheet">

    <!-- Font awesome -->
    <link href="static/font-awesome/css/font-awesome.css" rel="stylesheet">

    <!-- Main Inspinia CSS files -->
    <link href="static/css/animate.css" rel="stylesheet">
    <link id="loadBefore" href="static/css/style.css" rel="stylesheet">
    <link href="static/css/index.css" rel="stylesheet">


</head>

<!-- ControllerAs syntax -->
<!-- Main controller with serveral data used in Inspinia theme on diferent view -->
<body ng-controller="MainCtrl as main" class="{{$state.current.data.specialClass}}" landing-scrollspy id="page-top">

<!-- Main view  -->
<div ui-view></div>

<!-- jQuery and Bootstrap -->
<script src="static/js/jquery/jquery-2.1.1.min.js"></script>
<script src="static/js/plugins/jquery-ui/jquery-ui.js"></script>
<script src="static/js/bootstrap/bootstrap.min.js"></script>

<!-- MetsiMenu -->
<script src="static/js/plugins/metisMenu/jquery.metisMenu.js"></script>

<!-- SlimScroll -->
<script src="static/js/plugins/slimscroll/jquery.slimscroll.min.js"></script>

<!-- Peace JS -->
<script src="static/js/plugins/pace/pace.min.js"></script>

<!-- Custom and plugin javascript -->
<script src="static/js/inspinia.js"></script>

<!-- Main Angular scripts-->
<script src="static/js/angular/angular.min.js"></script>
<script src="static/js/angular/angular-sanitize.js"></script>
<script src="static/js/plugins/oclazyload/dist/ocLazyLoad.min.js"></script>
<script src="static/js/angular-translate/angular-translate.min.js"></script>
<script src="static/js/ui-router/angular-ui-router.min.js"></script>
<script src="static/js/bootstrap/ui-bootstrap-tpls-1.1.2.min.js"></script>
<script src="static/js/plugins/angular-idle/angular-idle.js"></script>
<script src="static/js/angular/angular-resource.min.js"></script>

<!--
 You need to include this script on any page that has a Google Map.
 When using Google Maps on your own site you MUST signup for your own API key at:
 https://developers.google.com/maps/documentation/javascript/tutorial#api_key
 After your sign up replace the key in the URL below..
-->

<!-- Anglar App Script -->
<script src="static/js/app.js"></script>
<script src="static/js/config.js"></script>
<script src="static/js/translations.js"></script>
<script src="static/js/directives.js"></script>
<script src="static/js/services.js"></script>
<script src="static/js/controllers.js"></script>

</body>
</html>
=======
<!--
* INSPINIA - Responsive Admin Theme
* Version 2.5
*
-->

<!DOCTYPE html>
<html ng-app="starter">

<head>

    <meta charset="utf-8">
    <meta name="viewport" content="width=device-width, initial-scale=1.0">
    <meta http-equiv="X-UA-Compatible" content="IE=edge">

    <!-- Page title set in pageTitle directive -->
    <title page-title></title>

    <!-- Bootstrap -->
    <link href="static/css/bootstrap.min.css" rel="stylesheet">

    <!-- Font awesome -->
    <link href="static/font-awesome/css/font-awesome.css" rel="stylesheet">

    <!-- Main Inspinia CSS files -->
    <link href="static/css/animate.css" rel="stylesheet">
    <link id="loadBefore" href="static/css/style.css" rel="stylesheet">
    <link href="static/css/index.css" rel="stylesheet">


</head>

<!-- ControllerAs syntax -->
<!-- Main controller with serveral data used in Inspinia theme on diferent view -->
<body ng-controller="MainCtrl as main" class="{{$state.current.data.specialClass}}" landing-scrollspy id="page-top">

<!-- Main view  -->
<div ui-view></div>

<!-- jQuery and Bootstrap -->
<script src="static/js/jquery/jquery-2.1.1.min.js"></script>
<script src="static/js/plugins/jquery-ui/jquery-ui.js"></script>
<script src="static/js/bootstrap/bootstrap.min.js"></script>

<!-- MetsiMenu -->
<script src="static/js/plugins/metisMenu/jquery.metisMenu.js"></script>

<!-- SlimScroll -->
<script src="static/js/plugins/slimscroll/jquery.slimscroll.min.js"></script>

<!-- Peace JS -->
<script src="static/js/plugins/pace/pace.min.js"></script>

<!-- Custom and plugin javascript -->
<script src="static/js/inspinia.js"></script>

<!-- Main Angular scripts-->
<script src="static/js/angular/angular.min.js"></script>
<script src="static/js/angular/angular-sanitize.js"></script>
<script src="static/js/plugins/oclazyload/dist/ocLazyLoad.min.js"></script>
<script src="static/js/angular-translate/angular-translate.min.js"></script>
<script src="static/js/ui-router/angular-ui-router.min.js"></script>
<script src="static/js/bootstrap/ui-bootstrap-tpls-1.1.2.min.js"></script>
<script src="static/js/plugins/angular-idle/angular-idle.js"></script>
<script src="static/js/angular/angular-resource.min.js"></script>

<!--
 You need to include this script on any page that has a Google Map.
 When using Google Maps on your own site you MUST signup for your own API key at:
 https://developers.google.com/maps/documentation/javascript/tutorial#api_key
 After your sign up replace the key in the URL below..
-->

<!-- Anglar App Script -->
<script src="static/js/app.js"></script>
<script src="static/js/config.js"></script>
<script src="static/js/translations.js"></script>
<script src="static/js/directives.js"></script>
<script src="static/js/services.js"></script>
<script src="static/js/controllers.js"></script>

</body>
</html>
>>>>>>> aca2ed5b
<|MERGE_RESOLUTION|>--- conflicted
+++ resolved
@@ -1,4 +1,3 @@
-<<<<<<< HEAD
 <!--
 * INSPINIA - Responsive Admin Theme
 * Version 2.5
@@ -81,89 +80,4 @@
 <script src="static/js/controllers.js"></script>
 
 </body>
-</html>
-=======
-<!--
-* INSPINIA - Responsive Admin Theme
-* Version 2.5
-*
--->
-
-<!DOCTYPE html>
-<html ng-app="starter">
-
-<head>
-
-    <meta charset="utf-8">
-    <meta name="viewport" content="width=device-width, initial-scale=1.0">
-    <meta http-equiv="X-UA-Compatible" content="IE=edge">
-
-    <!-- Page title set in pageTitle directive -->
-    <title page-title></title>
-
-    <!-- Bootstrap -->
-    <link href="static/css/bootstrap.min.css" rel="stylesheet">
-
-    <!-- Font awesome -->
-    <link href="static/font-awesome/css/font-awesome.css" rel="stylesheet">
-
-    <!-- Main Inspinia CSS files -->
-    <link href="static/css/animate.css" rel="stylesheet">
-    <link id="loadBefore" href="static/css/style.css" rel="stylesheet">
-    <link href="static/css/index.css" rel="stylesheet">
-
-
-</head>
-
-<!-- ControllerAs syntax -->
-<!-- Main controller with serveral data used in Inspinia theme on diferent view -->
-<body ng-controller="MainCtrl as main" class="{{$state.current.data.specialClass}}" landing-scrollspy id="page-top">
-
-<!-- Main view  -->
-<div ui-view></div>
-
-<!-- jQuery and Bootstrap -->
-<script src="static/js/jquery/jquery-2.1.1.min.js"></script>
-<script src="static/js/plugins/jquery-ui/jquery-ui.js"></script>
-<script src="static/js/bootstrap/bootstrap.min.js"></script>
-
-<!-- MetsiMenu -->
-<script src="static/js/plugins/metisMenu/jquery.metisMenu.js"></script>
-
-<!-- SlimScroll -->
-<script src="static/js/plugins/slimscroll/jquery.slimscroll.min.js"></script>
-
-<!-- Peace JS -->
-<script src="static/js/plugins/pace/pace.min.js"></script>
-
-<!-- Custom and plugin javascript -->
-<script src="static/js/inspinia.js"></script>
-
-<!-- Main Angular scripts-->
-<script src="static/js/angular/angular.min.js"></script>
-<script src="static/js/angular/angular-sanitize.js"></script>
-<script src="static/js/plugins/oclazyload/dist/ocLazyLoad.min.js"></script>
-<script src="static/js/angular-translate/angular-translate.min.js"></script>
-<script src="static/js/ui-router/angular-ui-router.min.js"></script>
-<script src="static/js/bootstrap/ui-bootstrap-tpls-1.1.2.min.js"></script>
-<script src="static/js/plugins/angular-idle/angular-idle.js"></script>
-<script src="static/js/angular/angular-resource.min.js"></script>
-
-<!--
- You need to include this script on any page that has a Google Map.
- When using Google Maps on your own site you MUST signup for your own API key at:
- https://developers.google.com/maps/documentation/javascript/tutorial#api_key
- After your sign up replace the key in the URL below..
--->
-
-<!-- Anglar App Script -->
-<script src="static/js/app.js"></script>
-<script src="static/js/config.js"></script>
-<script src="static/js/translations.js"></script>
-<script src="static/js/directives.js"></script>
-<script src="static/js/services.js"></script>
-<script src="static/js/controllers.js"></script>
-
-</body>
-</html>
->>>>>>> aca2ed5b
+</html>