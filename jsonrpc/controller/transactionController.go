--- conflicted
+++ resolved
@@ -5,10 +5,8 @@
 	"github.com/gorilla/mux"
 	"fmt"
 	"net/http"
-	//"strconv"
-	//"time"
 	"hyperchain-alpha/core"
-	//"hyperchain-alpha/core/types"
+	"hyperchain-alpha/hyperchain"
 )
 
 func TransactionIndex(w http.ResponseWriter, r *http.Request) {
@@ -32,13 +30,9 @@
 // TODO 增加一条记录
 // 处理请求 : POST "/trans"
 func TransactionCreate(w http.ResponseWriter, r *http.Request) {
-	//var transaction types.Transaction
-<<<<<<< HEAD
+
+	// 解析url传递的参数，对于POST则解析响应包的主体（request body）
 	r.ParseForm()
-=======
-	//r.ParseForm()
->>>>>>> 1a0dd665
-	//TODO 转成处理JSON MXM
 	//value,_ := strconv.Atoi(r.Form["value"][0])
 	//transaction = types.Transaction{
 	//	From: r.Form["from"][0],
@@ -48,8 +42,7 @@
 	//}
 
 
-	//TODO Sendtransaction(jsondata) MXM 签名验证
-
+	hyperchain.SendTransaction(r.Form)
 
 
 	w.Header().Set("Access-Control-Allow-Origin", "*")//允许访问所有域
