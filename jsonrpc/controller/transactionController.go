--- conflicted
+++ resolved
@@ -31,8 +31,6 @@
 
 // 处理请求 : POST "/trans"
 func TransactionCreate(w http.ResponseWriter, r *http.Request) {
-<<<<<<< HEAD
-=======
 
 	// 解析url传递的参数，对于POST则解析响应包的主体（request body）
 	r.ParseForm()
@@ -45,7 +43,6 @@
 		Value: val,
 	})
 
->>>>>>> 839b226a
 
 	w.Header().Set("Access-Control-Allow-Origin", "*")//允许访问所有域
 	w.Header().Add("Access-Control-Allow-Headers","Content-Type")//header的类型
