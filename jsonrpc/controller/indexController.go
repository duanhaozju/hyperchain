--- conflicted
+++ resolved
@@ -6,11 +6,7 @@
 	"path"
 	"os"
 	"hyperchain-alpha/utils"
-<<<<<<< HEAD
-	"fmt"
-=======
 	"hyperchain-alpha/core/types"
->>>>>>> 839b226a
 )
 
 //type Transaction struct{
@@ -34,14 +30,8 @@
 
 	var tmpl = template.Must(template.ParseFiles(indexpath))
 
-<<<<<<< HEAD
-	account,_ := utils.GetAccount()
-	fmt.Println(account)
-
-=======
 	//TODO 读取keystore文件夹，包括公钥、私钥、用户名，有个用户名与私钥的map对应表 map[string]string
 	accounts,_ := utils.GetAccount()
->>>>>>> 839b226a
 
 	transactions,_ := core.GetAllTransactionFromLDB()
 
