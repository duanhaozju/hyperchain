--- conflicted
+++ resolved
@@ -3,9 +3,6 @@
 import (
 	"hyperchain/core/types"
 	"fmt"
-<<<<<<< HEAD
-
-=======
 	"hyperchain/event"
 	"github.com/golang/protobuf/proto"
 	"hyperchain/hyperdb"
@@ -13,7 +10,6 @@
 	"hyperchain/core"
 	"math/big"
 	"hyperchain/common"
->>>>>>> 59dbd1cd
 )
 
 type TxArgs struct{
@@ -46,13 +42,8 @@
 	if (tx.VerifyBalance()) {
 		// 余额足够
 		// 抛 NewTxEvent 事件
-<<<<<<< HEAD
-		/* eventmux:=new(event.TypeMux)
-		 eventmux.Post(event.NewTxEvent{Payload: proto.Marshal(*tx)})*/
-=======
 		 eventmux:=new(event.TypeMux)
 		 eventmux.Post(event.NewTxEvent{Payload: proto.Marshal(tx)})
->>>>>>> 59dbd1cd
 
 		return true
 
